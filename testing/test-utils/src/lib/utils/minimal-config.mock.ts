--- conflicted
+++ resolved
@@ -50,19 +50,11 @@
   plugins: [MINIMAL_PLUGIN_CONFIG_MOCK],
 };
 
-<<<<<<< HEAD
-export const MINIMAL_HISTORY_CONFIG_MOCK = {
-=======
 export const MINIMAL_HISTORY_CONFIG_MOCK: CoreConfig = {
->>>>>>> 10df94cc
   persist: {
     outputDir: '.code-pushup',
     filename: 'history-report',
     format: ['json'],
   },
   plugins: [MINIMAL_PLUGIN_CONFIG_MOCK],
-<<<<<<< HEAD
-} satisfies CoreConfig;
-=======
-};
->>>>>>> 10df94cc
+};