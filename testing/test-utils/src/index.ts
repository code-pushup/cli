--- conflicted
+++ resolved
@@ -3,11 +3,8 @@
 export * from './lib/utils/os-agnostic-paths';
 
 // static mocks
-<<<<<<< HEAD
+export * from './lib/utils/commit.mock';
 export * from './lib/utils/git';
-=======
-export * from './lib/utils/commit.mock';
->>>>>>> 10df94cc
 export * from './lib/utils/core-config.mock';
 export * from './lib/utils/minimal-config.mock';
 export * from './lib/utils/report.mock';
