--- conflicted
+++ resolved
@@ -5,12 +5,8 @@
 export * from './lib/utils/env';
 export * from './lib/utils/git';
 export * from './lib/utils/string';
-<<<<<<< HEAD
+export * from './lib/utils/nx';
 export * from './lib/utils/nx-plugin';
-=======
-export * from './lib/utils/path';
-export * from './lib/utils/nx';
->>>>>>> ba4f1818
 
 // static mocks
 export * from './lib/utils/commit.mock';
