--- conflicted
+++ resolved
@@ -13,14 +13,9 @@
 
 export async function teardownTestFolder(dirName: string) {
   try {
-<<<<<<< HEAD
-    await rm(dirName, { recursive: true, force: true, maxRetries: 3 });
-  } catch (error) {
-=======
     // eslint-disable-next-line no-magic-numbers
     await rm(dirName, { recursive: true, force: true, maxRetries: 3 });
   } catch {
->>>>>>> 00065d36
     logger.error(
       `⚠️ Failed to delete test artefact ${bold(
         dirName,
