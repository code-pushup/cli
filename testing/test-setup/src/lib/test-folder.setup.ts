import { logger } from '@nx/devkit';
import { bold } from 'ansis';
import { mkdir, rm } from 'node:fs/promises';

export async function setupTestFolder(dirName: string) {
  await mkdir(dirName, { recursive: true });
}

export async function cleanTestFolder(dirName: string) {
  await rm(dirName, { recursive: true, force: true });
  await mkdir(dirName, { recursive: true });
}

export async function teardownTestFolder(dirName: string) {
  try {
<<<<<<< HEAD
    // eslint-disable-next-line no-magic-numbers
    await rm(dirName, { recursive: true, force: true, maxRetries: 3 });
=======
    await rm(dirName, {
      recursive: true,
      force: true,
      maxRetries: 2,
      retryDelay: 100,
    });
>>>>>>> 5f7b758b
  } catch {
    logger.error(
      `⚠️ Failed to delete test artefact ${bold(
        dirName,
      )} :(. ️The folder is still in the file system!`,
    );
  }
}<|MERGE_RESOLUTION|>--- conflicted
+++ resolved
@@ -13,17 +13,13 @@
 
 export async function teardownTestFolder(dirName: string) {
   try {
-<<<<<<< HEAD
     // eslint-disable-next-line no-magic-numbers
-    await rm(dirName, { recursive: true, force: true, maxRetries: 3 });
-=======
     await rm(dirName, {
       recursive: true,
       force: true,
       maxRetries: 2,
       retryDelay: 100,
     });
->>>>>>> 5f7b758b
   } catch {
     logger.error(
       `⚠️ Failed to delete test artefact ${bold(
