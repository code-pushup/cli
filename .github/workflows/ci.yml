--- conflicted
+++ resolved
@@ -49,11 +49,7 @@
       - name: Install dependencies
         run: npm ci
       - name: Lint affected projects
-<<<<<<< HEAD
-        run: npx nx affected -t lint-report --parallel=3
-=======
         run: npx nx affected -t lint --parallel=3
->>>>>>> aa4540a1
 
   unit-test:
     strategy:
