name: CI

on: push

env:
  NX_NON_NATIVE_HASHER: true

jobs:
  audit:
    runs-on: ubuntu-latest
    name: Audit
    steps:
      - name: Checkout repository
        uses: actions/checkout@v4
      - name: Set up Node.js
        uses: actions/setup-node@v4
        with:
          node-version-file: .nvmrc
          cache: npm
      - name: Audit production dependencies
        run: npm audit --omit=dev --omit=optional

  format:
    runs-on: ubuntu-latest
    name: Format check
    steps:
      - name: Checkout repository
        uses: actions/checkout@v4
        with:
          fetch-depth: 0
      - name: Set up Node.js
        uses: actions/setup-node@v4
        with:
          node-version-file: .nvmrc
          cache: npm
      - name: Set base and head for Nx affected commands
        uses: nrwl/nx-set-shas@v4
      - name: Install dependencies
        run: npm ci
      - name: Check formatting of affected files
        run: npx nx format:check

  lint:
    runs-on: ubuntu-latest
    name: Linter
    steps:
      - name: Checkout repository
        uses: actions/checkout@v4
        with:
          fetch-depth: 0
      - name: Set up Node.js
        uses: actions/setup-node@v4
        with:
          node-version-file: .nvmrc
          cache: npm
      - name: Set base and head for Nx affected commands
        uses: nrwl/nx-set-shas@v4
      - name: Install dependencies
        run: npm ci
      - name: Lint affected projects
        run: npx nx affected:lint --parallel=3

  unit-test:
    strategy:
      fail-fast: false
      matrix:
        os: [ubuntu-latest, windows-latest, macos-latest]
    name: Unit tests
    runs-on: ${{ matrix.os }}
    steps:
      - name: Checkout repository
        uses: actions/checkout@v4
        with:
          fetch-depth: 0
      - name: Set up Node.js
        uses: actions/setup-node@v4
        with:
          node-version-file: .nvmrc
          cache: npm
      - name: Set base and head for Nx affected commands
        uses: nrwl/nx-set-shas@v4
      - name: Install dependencies
        run: npm ci
      - name: Unit test affected projects
        run: npx nx affected -t unit-test --parallel=3 --coverage.enabled

  integration-test:
    strategy:
      fail-fast: false
      matrix:
        os: [ubuntu-latest, windows-latest, macos-latest]
    name: Integration tests
    runs-on: ${{ matrix.os }}
    steps:
      - name: Checkout repository
        uses: actions/checkout@v4
        with:
          fetch-depth: 0
      - name: Set up Node.js
        uses: actions/setup-node@v4
        with:
          node-version-file: .nvmrc
          cache: npm
      - name: Set base and head for Nx affected commands
        uses: nrwl/nx-set-shas@v4
      - name: Install dependencies
        run: npm ci
      - name: Set custom Chrome path for Windows only
        if: matrix.os == 'windows-latest'
        # This path is considered in `testing/setup/src/lib/chrome-path-setup.ts` and used in different test configurations
        run: |
          echo "CUSTOM_CHROME_PATH=C:\\Program Files\\Google\\Chrome\\Application\\chrome.exe" | Out-File -FilePath $env:GITHUB_ENV -Append -Encoding utf8
        shell: pwsh
      #- name: Log all environment variables
      #  run: |
      #      printenv
      - name: Integration test affected projects
        run: npx nx affected -t integration-test --parallel=3 --coverage.enabled

  e2e:
    strategy:
      fail-fast: false
      matrix:
        os: [ubuntu-latest, windows-latest, macos-latest]
    name: E2E tests
    runs-on: ${{ matrix.os }}
    steps:
      - name: Checkout repository
        uses: actions/checkout@v4
        with:
          fetch-depth: 0
      - name: Set up Node.js
        uses: actions/setup-node@v4
        with:
          node-version-file: .nvmrc
          cache: npm
      - name: Set base and head for Nx affected commands
        uses: nrwl/nx-set-shas@v4
      - name: Install dependencies
        run: npm ci
      - name: E2E test affected projects
<<<<<<< HEAD
        run: npx nx affected:e2e --parallel=1
=======
        run: npx nx affected:e2e --parallel=3 --skipNxCache
>>>>>>> f11f8a70

  build:
    runs-on: ubuntu-latest
    name: Build
    steps:
      - name: Checkout repository
        uses: actions/checkout@v4
        with:
          fetch-depth: 0
      - name: Set up Node.js
        uses: actions/setup-node@v4
        with:
          node-version-file: .nvmrc
          cache: npm
      - name: Set base and head for Nx affected commands
        uses: nrwl/nx-set-shas@v4
      - name: Install dependencies
        run: npm ci
      - name: Build affected projects
        run: npx nx affected:build --parallel=3<|MERGE_RESOLUTION|>--- conflicted
+++ resolved
@@ -139,11 +139,7 @@
       - name: Install dependencies
         run: npm ci
       - name: E2E test affected projects
-<<<<<<< HEAD
-        run: npx nx affected:e2e --parallel=1
-=======
         run: npx nx affected:e2e --parallel=3 --skipNxCache
->>>>>>> f11f8a70
 
   build:
     runs-on: ubuntu-latest
