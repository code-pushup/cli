--- conflicted
+++ resolved
@@ -180,15 +180,9 @@
       - name: Install dependencies
         run: npm ci
       - name: Collect Code PushUp report
-<<<<<<< HEAD
-        run: npx dist/packages/cli collect
-      - name: Upload Code PushUp report to portal
-        run: npx dist/packages/cli upload
-=======
         run: npx nx run-collect
       - name: Upload Code PushUp report to portal
         run: npx nx run-upload
->>>>>>> 241dc0f0
       - name: Save report files as workflow artifact
         uses: actions/upload-artifact@v3
         with:
