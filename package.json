{
  "name": "@code-pushup/cli-source",
<<<<<<< HEAD
  "version": "0.8.18",
=======
  "version": "0.8.20",
>>>>>>> 0accec78
  "license": "MIT",
  "homepage": "https://github.com/code-pushup/cli#readme",
  "bugs": {
    "url": "https://github.com/code-pushup/cli/issues"
  },
  "repository": {
    "type": "git",
    "url": "https://github.com/code-pushup/cli.git"
  },
  "contributors": [
    {
      "name": "Igor Katsuba",
      "email": "igor@katsuba.dev",
      "url": "https://katsuba.dev"
    },
    {
      "name": "Kateřina Pilátová",
      "email": "katerina.pilatova@flowup.cz",
      "url": "https://github.com/Tlacenka"
    },
    {
      "name": "Matěj Chalk",
      "email": "matej.chalk@flowup.cz",
      "url": "https://github.com/matejchalk"
    },
    {
      "name": "Michael Hladky",
      "email": "michael.hladky@push-based.io",
      "url": "https://push-based.io"
    },
    {
      "name": "Michael Seredenko",
      "email": "misha.seredenko@push-based.io",
      "url": "https://github.com/MishaSeredenkoPushBased"
    }
  ],
  "scripts": {
    "prepare": "husky install",
    "commit": "git-cz"
  },
  "private": true,
  "engine": {
    "node": ">=18.16"
  },
  "dependencies": {
    "@code-pushup/portal-client": "^0.3.0",
    "@isaacs/cliui": "^8.0.2",
    "@swc/helpers": "0.5.3",
    "bundle-require": "^4.0.1",
    "chalk": "^5.3.0",
    "cli-table3": "^0.6.3",
    "multi-progress-bars": "^5.0.3",
    "simple-git": "^3.20.0",
    "yargs": "^17.7.2",
    "zod": "^3.22.4"
  },
  "devDependencies": {
    "@code-pushup/eslint-config": "^0.2.1",
    "@commitlint/cli": "^17.7.1",
    "@commitlint/config-conventional": "^17.7.0",
    "@commitlint/config-nx-scopes": "^18.4.3",
    "@commitlint/cz-commitlint": "^17.7.1",
    "@jscutlery/semver": "^4.1.0",
    "@nx/devkit": "17.1.3",
    "@nx/esbuild": "17.1.3",
    "@nx/eslint-plugin": "17.1.3",
    "@nx/js": "17.1.3",
    "@nx/plugin": "17.1.3",
    "@nx/react": "17.1.3",
    "@nx/vite": "17.1.3",
    "@nx/workspace": "17.1.3",
    "@swc/cli": "~0.1.62",
    "@swc/core": "1.3.99",
    "@testing-library/react": "14.0.0",
    "@trivago/prettier-plugin-sort-imports": "^4.2.0",
    "@types/benchmark": "^2.1.4",
    "@types/chalk": "^2.2.0",
    "@types/eslint": "^8.44.2",
    "@types/node": "18.14.2",
    "@types/react": "18.2.24",
    "@types/react-dom": "18.2.9",
    "@typescript-eslint/eslint-plugin": "6.12.0",
    "@typescript-eslint/parser": "6.12.0",
    "@vitejs/plugin-react": "~4.0.0",
    "@vitest/coverage-v8": "^0.34.6",
    "@vitest/ui": "~0.32.0",
    "benchmark": "^2.1.4",
    "commitizen": "^4.3.0",
    "commitlint-plugin-tense": "^1.0.2",
    "conventional-changelog-angular": "^7.0.0",
    "dotenv": "^16.3.1",
    "esbuild": "^0.19.2",
    "eslint": "~8.46.0",
    "eslint-import-resolver-typescript": "^3.6.1",
    "eslint-plugin-deprecation": "^2.0.0",
    "eslint-plugin-functional": "^6.0.0",
    "eslint-plugin-import": "2.27.5",
    "eslint-plugin-jsx-a11y": "6.7.1",
    "eslint-plugin-n": "^16.3.1",
    "eslint-plugin-promise": "^6.1.1",
    "eslint-plugin-react": "^7.33.2",
    "eslint-plugin-react-hooks": "^4.6.0",
    "eslint-plugin-sonarjs": "^0.22.0",
    "eslint-plugin-unicorn": "^48.0.1",
    "eslint-plugin-vitest": "^0.3.8",
    "husky": "^8.0.0",
    "inquirer": "^8.2.6",
    "jsdom": "~22.1.0",
    "jsonc": "^2.0.0",
    "lighthouse": "^11.0.0",
    "memfs": "^4.5.0",
    "moment": "^2.29.4",
    "ngx-deploy-npm": "^7.1.0",
    "nx": "17.1.3",
    "prettier": "^2.6.2",
    "react": "^18.2.0",
    "react-dom": "^18.2.0",
    "tsx": "^4.1.2",
    "type-fest": "^4.3.1",
    "typescript": "5.2.2",
    "verdaccio": "^5.0.4",
    "vite": "~4.3.9",
    "vitest": "~0.32.0"
  },
  "optionalDependencies": {
    "@esbuild/darwin-arm64": "^0.19.4",
    "@nx/nx-darwin-arm64": "^16.9.1",
    "@nx/nx-darwin-x64": "^16.10.0",
    "@nx/nx-linux-x64-gnu": "16.7.4"
  },
  "config": {
    "commitizen": {
      "path": "@commitlint/cz-commitlint"
    }
  }
}<|MERGE_RESOLUTION|>--- conflicted
+++ resolved
@@ -1,10 +1,6 @@
 {
   "name": "@code-pushup/cli-source",
-<<<<<<< HEAD
-  "version": "0.8.18",
-=======
   "version": "0.8.20",
->>>>>>> 0accec78
   "license": "MIT",
   "homepage": "https://github.com/code-pushup/cli#readme",
   "bugs": {
