--- conflicted
+++ resolved
@@ -46,12 +46,7 @@
     "node": ">=18.16"
   },
   "dependencies": {
-<<<<<<< HEAD
-    "@code-pushup/portal-client": "^0.3.0",
-    "@inquirer/prompts": "^3.3.0",
-=======
     "@code-pushup/portal-client": "^0.4.0",
->>>>>>> 1cd3cda2
     "@isaacs/cliui": "^8.0.2",
     "@swc/helpers": "0.5.3",
     "bundle-require": "^4.0.1",
