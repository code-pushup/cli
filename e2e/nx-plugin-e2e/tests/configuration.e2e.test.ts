import { Tree } from '@nx/devkit';
<<<<<<< HEAD
import { rm } from 'node:fs/promises';
import { join } from 'node:path';
=======
import { readFile, rm } from 'node:fs/promises';
import { join, relative } from 'node:path';
>>>>>>> c0c78f8f
import { afterEach, expect } from 'vitest';
import { generateCodePushupConfig } from '@code-pushup/nx-plugin';
import {
  generateWorkspaceAndProject,
  materializeTree,
} from '@code-pushup/test-nx-utils';
import { removeColorCodes } from '@code-pushup/test-utils';
import { distPluginPackage, executeGenerator } from '../mocks/utils';

function executeConfigurationGenerator(
  args: string[],
  cwd: string = process.cwd(),
) {
  return executeGenerator(args, {
    bin: distPluginPackage(cwd),
    generator: 'configuration',
    cwd,
  });
}

// @TODO replace with default bin after https://github.com/code-pushup/cli/issues/643
export function relativePathToDist(testDir: string): string {
  return relative(
    join(process.cwd(), testDir),
    join(process.cwd(), 'dist/packages/nx-plugin'),
  );
}

describe('nx-plugin g configuration', () => {
  let tree: Tree;
  const project = 'my-lib';
  const projectRoot = join('libs', project);
  const baseDir = 'tmp/nx-plugin-e2e/generators/configuration';

  beforeEach(async () => {
    tree = await generateWorkspaceAndProject(project);
  });

  afterEach(async () => {
    await rm(baseDir, { recursive: true, force: true });
  });

<<<<<<< HEAD
  it('should inform about dry run', async () => {
    const cwd = join(baseDir, 'configure');
    await materializeTree(tree, cwd);

    const { stderr } = await executeConfigurationGenerator(
      [project, '--dryRun'],
      cwd,
    );

    const cleanedStderr = removeColorCodes(stderr);
    expect(cleanedStderr).toContain(
      'NOTE: The "dryRun" flag means no changes were made.',
    );
  });

  it('should generate conde-pushup.config.ts file and add target to project.json', async () => {
    const cwd = join(baseDir, 'configure');
    await materializeTree(tree, cwd);

    const { code, stdout, stderr } = await executeConfigurationGenerator(
      [project, '--targetName code-pushup', '--dryRun'],
      cwd,
    );
=======
  it('should generate code-pushup.config.ts file and add target to project.json', async () => {
    const cwd = join(baseDir, 'configure');
    await materializeTree(tree, cwd);

    const { code, stdout, stderr } = await executeProcess({
      command: 'npx',
      args: [
        'nx',
        'g',
        `${relativePathToDist(cwd)}:configuration `,
        project,
        '--targetName=code-pushup',
      ],
      cwd,
    });
>>>>>>> c0c78f8f

    const cleanedStderr = removeColorCodes(stderr);
    expect(code).toBe(0);

    expect(cleanedStderr).not.toContain(
      `NOTE: No config file created as code-pushup.config.js file already exists.`,
    );

    const cleanedStdout = removeColorCodes(stdout);
<<<<<<< HEAD
    expect(cleanedStdout).toContain(
      `NX  Generating ${distPluginPackage(cwd)}:configuration`,
    );

    expect(cleanedStdout).toMatch(`^CREATE.*code-pushup.config.ts`);
    expect(cleanedStdout).toMatch(`^UPDATE.*project.json$`);
  });

  it('should NOT conde-pushup.config.ts file if one already exists', async () => {
=======

    expect(cleanedStdout).toContain(
      `NX  Generating ${relativePathToDist(cwd)}:configuration`,
    );
    expect(cleanedStdout).toMatch(/^CREATE.*code-pushup.config.ts/m);
    expect(cleanedStdout).toMatch(/^UPDATE.*project.json/m);

    const projectJson = await readFile(
      join(cwd, 'libs', project, 'project.json'),
      'utf8',
    );

    expect(JSON.parse(projectJson)).toStrictEqual(
      expect.objectContaining({
        targets: expect.objectContaining({
          'code-pushup': {
            executor: '@code-pushup/nx-plugin:autorun',
          },
        }),
      }),
    );
    await expect(
      readFile(join(cwd, 'libs', project, 'code-pushup.config.ts'), 'utf8'),
    ).resolves.not.toThrow();
  });

  it('should NOT create a code-pushup.config.ts file if one already exists', async () => {
>>>>>>> c0c78f8f
    const cwd = join(baseDir, 'configure-config-existing');
    generateCodePushupConfig(tree, projectRoot);
    await materializeTree(tree, cwd);

<<<<<<< HEAD
    const { code, stdout, stderr } = await executeConfigurationGenerator(
      [project, '--dryRun'],
      cwd,
    );
=======
    const { code, stdout, stderr } = await executeProcess({
      command: 'npx',
      args: ['nx', 'g', `${relativePathToDist(cwd)}:configuration `, project],
      cwd,
    });
>>>>>>> c0c78f8f

    const cleanedStderr = removeColorCodes(stderr);
    expect(code).toBe(0);

    expect(cleanedStderr).toContain(
      `NOTE: No config file created as code-pushup.config.ts file already exists.`,
<<<<<<< HEAD
    );

    const cleanedStdout = removeColorCodes(stdout);
    expect(cleanedStdout).toContain(
      `NX  Generating ${distPluginPackage(cwd)}:configuration`,
    );

    expect(cleanedStdout).not.toMatch(`^CREATE.*code-pushup.config.ts`);
    expect(cleanedStdout).toMatch(`^UPDATE.*project.json$`);
  });

  it('should NOT create conde-pushup.config.ts file if skipConfig is given', async () => {
    const cwd = join(baseDir, 'configure-skip-config');
    await materializeTree(tree, cwd);

    const { code, stdout, stderr } = await executeConfigurationGenerator(
      [project, '--skipConfig', '--dryRun'],
      cwd,
    );

    const cleanedStderr = removeColorCodes(stderr);
    expect(code).toBe(0);

    expect(cleanedStderr).not.toContain(
      `NOTE: No config file created as code-pushup.config.ts file already exists.`,
=======
>>>>>>> c0c78f8f
    );

    const cleanedStdout = removeColorCodes(stdout);
    expect(cleanedStdout).toContain(
<<<<<<< HEAD
      `NX  Generating ${distPluginPackage(cwd)}:configuration`,
    );

    expect(cleanedStdout).toMatch(`^CREATE.*code-pushup.config.ts`);
    expect(cleanedStdout).not.toMatch(`^UPDATE.*project.json$`);
  });

  it('should NOT add target to project.json if skipTarget is given', async () => {
    const cwd = join(baseDir, 'configure-skip-target');
    await materializeTree(tree, cwd);

    const { code, stdout, stderr } = await executeConfigurationGenerator(
      [project, '--skipTarget', '--dryRun'],
      cwd,
    );

    const cleanedStderr = removeColorCodes(stderr);
    expect(code).toBe(0);

    expect(cleanedStderr).not.toContain(
      `NOTE: No config file created as code-pushup.config.ts file already exists.`,
    );

    const cleanedStdout = removeColorCodes(stdout);
    expect(cleanedStdout).toContain(
      `NX  Generating ${distPluginPackage(cwd)}:configuration`,
    );

    expect(cleanedStdout).toMatch(`^CREATE.*code-pushup.config.ts`);
    expect(cleanedStdout).not.toMatch(`^UPDATE.*project.json$`);
=======
      `NX  Generating ${relativePathToDist(cwd)}:configuration`,
    );
    expect(cleanedStdout).not.toMatch(/^CREATE.*code-pushup.config.ts/m);
    expect(cleanedStdout).toMatch(/^UPDATE.*project.json/m);

    const projectJson = await readFile(
      join(cwd, 'libs', project, 'project.json'),
      'utf8',
    );
    expect(JSON.parse(projectJson)).toStrictEqual(
      expect.objectContaining({
        targets: expect.objectContaining({
          'code-pushup': {
            executor: '@code-pushup/nx-plugin:autorun',
          },
        }),
      }),
    );
  });

  it('should NOT create a code-pushup.config.ts file if skipConfig is given', async () => {
    const cwd = join(baseDir, 'configure-skip-config');
    await materializeTree(tree, cwd);

    const { code, stdout } = await executeProcess({
      command: 'npx',
      args: [
        'nx',
        'g',
        `${relativePathToDist(cwd)}:configuration `,
        project,
        '--skipConfig',
      ],
      cwd,
    });

    expect(code).toBe(0);

    const cleanedStdout = removeColorCodes(stdout);

    expect(cleanedStdout).toContain(
      `NX  Generating ${relativePathToDist(cwd)}:configuration`,
    );
    expect(cleanedStdout).not.toMatch(/^CREATE.*code-pushup.config.ts/m);
    expect(cleanedStdout).toMatch(/^UPDATE.*project.json/m);

    const projectJson = await readFile(
      join(cwd, 'libs', project, 'project.json'),
      'utf8',
    );
    expect(JSON.parse(projectJson)).toStrictEqual(
      expect.objectContaining({
        targets: expect.objectContaining({
          'code-pushup': {
            executor: '@code-pushup/nx-plugin:autorun',
          },
        }),
      }),
    );

    await expect(
      readFile(join(cwd, 'libs', project, 'code-pushup.config.ts'), 'utf8'),
    ).rejects.toThrow('no such file or directory');
  });

  it('should NOT add target to project.json if skipTarget is given', async () => {
    const cwd = join(baseDir, 'configure-skip-target');
    await materializeTree(tree, cwd);

    const { code, stdout } = await executeProcess({
      command: 'npx',
      args: [
        'nx',
        'g',
        `${relativePathToDist(cwd)}:configuration `,
        project,
        '--skipTarget',
      ],
      cwd,
    });
    expect(code).toBe(0);

    const cleanedStdout = removeColorCodes(stdout);

    expect(cleanedStdout).toContain(
      `NX  Generating ${relativePathToDist(cwd)}:configuration`,
    );
    expect(cleanedStdout).toMatch(/^CREATE.*code-pushup.config.ts/m);
    expect(cleanedStdout).not.toMatch(/^UPDATE.*project.json/m);

    const projectJson = await readFile(
      join(cwd, 'libs', project, 'project.json'),
      'utf8',
    );
    expect(JSON.parse(projectJson)).toStrictEqual(
      expect.objectContaining({
        targets: expect.not.objectContaining({
          'code-pushup': {
            executor: '@code-pushup/nx-plugin:autorun',
          },
        }),
      }),
    );

    await expect(
      readFile(join(cwd, 'libs', project, 'code-pushup.config.ts'), 'utf8'),
    ).resolves.toStrictEqual(expect.any(String));
  });

  it('should inform about dry run', async () => {
    const cwd = join(baseDir, 'configure');
    await materializeTree(tree, cwd);

    const { stderr } = await executeProcess({
      command: 'npx',
      args: [
        'nx',
        'g',
        `${relativePathToDist(cwd)}:configuration `,
        project,
        '--dryRun',
      ],
      cwd,
    });

    const cleanedStderr = removeColorCodes(stderr);
    expect(cleanedStderr).toContain(
      'NOTE: The "dryRun" flag means no changes were made.',
    );
>>>>>>> c0c78f8f
  });
});<|MERGE_RESOLUTION|>--- conflicted
+++ resolved
@@ -1,11 +1,6 @@
 import { Tree } from '@nx/devkit';
-<<<<<<< HEAD
-import { rm } from 'node:fs/promises';
-import { join } from 'node:path';
-=======
 import { readFile, rm } from 'node:fs/promises';
 import { join, relative } from 'node:path';
->>>>>>> c0c78f8f
 import { afterEach, expect } from 'vitest';
 import { generateCodePushupConfig } from '@code-pushup/nx-plugin';
 import {
@@ -13,18 +8,7 @@
   materializeTree,
 } from '@code-pushup/test-nx-utils';
 import { removeColorCodes } from '@code-pushup/test-utils';
-import { distPluginPackage, executeGenerator } from '../mocks/utils';
-
-function executeConfigurationGenerator(
-  args: string[],
-  cwd: string = process.cwd(),
-) {
-  return executeGenerator(args, {
-    bin: distPluginPackage(cwd),
-    generator: 'configuration',
-    cwd,
-  });
-}
+import { executeProcess } from '@code-pushup/utils';
 
 // @TODO replace with default bin after https://github.com/code-pushup/cli/issues/643
 export function relativePathToDist(testDir: string): string {
@@ -48,310 +32,204 @@
     await rm(baseDir, { recursive: true, force: true });
   });
 
-<<<<<<< HEAD
+  it('should generate code-pushup.config.ts file and add target to project.json', async () => {
+    const cwd = join(baseDir, 'configure');
+    await materializeTree(tree, cwd);
+
+    const { code, stdout, stderr } = await executeProcess({
+      command: 'npx',
+      args: [
+        'nx',
+        'g',
+        `${relativePathToDist(cwd)}:configuration `,
+        project,
+        '--targetName=code-pushup',
+      ],
+      cwd,
+    });
+
+    const cleanedStderr = removeColorCodes(stderr);
+    expect(code).toBe(0);
+
+    expect(cleanedStderr).not.toContain(
+      `NOTE: No config file created as code-pushup.config.js file already exists.`,
+    );
+
+    const cleanedStdout = removeColorCodes(stdout);
+
+    expect(cleanedStdout).toContain(
+      `NX  Generating ${relativePathToDist(cwd)}:configuration`,
+    );
+    expect(cleanedStdout).toMatch(/^CREATE.*code-pushup.config.ts/m);
+    expect(cleanedStdout).toMatch(/^UPDATE.*project.json/m);
+
+    const projectJson = await readFile(
+      join(cwd, 'libs', project, 'project.json'),
+      'utf8',
+    );
+
+    expect(JSON.parse(projectJson)).toStrictEqual(
+      expect.objectContaining({
+        targets: expect.objectContaining({
+          'code-pushup': {
+            executor: '@code-pushup/nx-plugin:autorun',
+          },
+        }),
+      }),
+    );
+    await expect(
+      readFile(join(cwd, 'libs', project, 'code-pushup.config.ts'), 'utf8'),
+    ).resolves.not.toThrow();
+  });
+
+  it('should NOT create a code-pushup.config.ts file if one already exists', async () => {
+    const cwd = join(baseDir, 'configure-config-existing');
+    generateCodePushupConfig(tree, projectRoot);
+    await materializeTree(tree, cwd);
+
+    const { code, stdout, stderr } = await executeProcess({
+      command: 'npx',
+      args: ['nx', 'g', `${relativePathToDist(cwd)}:configuration `, project],
+      cwd,
+    });
+
+    const cleanedStderr = removeColorCodes(stderr);
+    expect(code).toBe(0);
+
+    expect(cleanedStderr).toContain(
+      `NOTE: No config file created as code-pushup.config.ts file already exists.`,
+    );
+
+    const cleanedStdout = removeColorCodes(stdout);
+    expect(cleanedStdout).toContain(
+      `NX  Generating ${relativePathToDist(cwd)}:configuration`,
+    );
+    expect(cleanedStdout).not.toMatch(/^CREATE.*code-pushup.config.ts/m);
+    expect(cleanedStdout).toMatch(/^UPDATE.*project.json/m);
+
+    const projectJson = await readFile(
+      join(cwd, 'libs', project, 'project.json'),
+      'utf8',
+    );
+    expect(JSON.parse(projectJson)).toStrictEqual(
+      expect.objectContaining({
+        targets: expect.objectContaining({
+          'code-pushup': {
+            executor: '@code-pushup/nx-plugin:autorun',
+          },
+        }),
+      }),
+    );
+  });
+
+  it('should NOT create a code-pushup.config.ts file if skipConfig is given', async () => {
+    const cwd = join(baseDir, 'configure-skip-config');
+    await materializeTree(tree, cwd);
+
+    const { code, stdout } = await executeProcess({
+      command: 'npx',
+      args: [
+        'nx',
+        'g',
+        `${relativePathToDist(cwd)}:configuration `,
+        project,
+        '--skipConfig',
+      ],
+      cwd,
+    });
+
+    expect(code).toBe(0);
+
+    const cleanedStdout = removeColorCodes(stdout);
+
+    expect(cleanedStdout).toContain(
+      `NX  Generating ${relativePathToDist(cwd)}:configuration`,
+    );
+    expect(cleanedStdout).not.toMatch(/^CREATE.*code-pushup.config.ts/m);
+    expect(cleanedStdout).toMatch(/^UPDATE.*project.json/m);
+
+    const projectJson = await readFile(
+      join(cwd, 'libs', project, 'project.json'),
+      'utf8',
+    );
+    expect(JSON.parse(projectJson)).toStrictEqual(
+      expect.objectContaining({
+        targets: expect.objectContaining({
+          'code-pushup': {
+            executor: '@code-pushup/nx-plugin:autorun',
+          },
+        }),
+      }),
+    );
+
+    await expect(
+      readFile(join(cwd, 'libs', project, 'code-pushup.config.ts'), 'utf8'),
+    ).rejects.toThrow('no such file or directory');
+  });
+
+  it('should NOT add target to project.json if skipTarget is given', async () => {
+    const cwd = join(baseDir, 'configure-skip-target');
+    await materializeTree(tree, cwd);
+
+    const { code, stdout } = await executeProcess({
+      command: 'npx',
+      args: [
+        'nx',
+        'g',
+        `${relativePathToDist(cwd)}:configuration `,
+        project,
+        '--skipTarget',
+      ],
+      cwd,
+    });
+    expect(code).toBe(0);
+
+    const cleanedStdout = removeColorCodes(stdout);
+
+    expect(cleanedStdout).toContain(
+      `NX  Generating ${relativePathToDist(cwd)}:configuration`,
+    );
+    expect(cleanedStdout).toMatch(/^CREATE.*code-pushup.config.ts/m);
+    expect(cleanedStdout).not.toMatch(/^UPDATE.*project.json/m);
+
+    const projectJson = await readFile(
+      join(cwd, 'libs', project, 'project.json'),
+      'utf8',
+    );
+    expect(JSON.parse(projectJson)).toStrictEqual(
+      expect.objectContaining({
+        targets: expect.not.objectContaining({
+          'code-pushup': {
+            executor: '@code-pushup/nx-plugin:autorun',
+          },
+        }),
+      }),
+    );
+
+    await expect(
+      readFile(join(cwd, 'libs', project, 'code-pushup.config.ts'), 'utf8'),
+    ).resolves.toStrictEqual(expect.any(String));
+  });
+
   it('should inform about dry run', async () => {
     const cwd = join(baseDir, 'configure');
     await materializeTree(tree, cwd);
 
-    const { stderr } = await executeConfigurationGenerator(
-      [project, '--dryRun'],
-      cwd,
-    );
+    const { stderr } = await executeProcess({
+      command: 'npx',
+      args: [
+        'nx',
+        'g',
+        `${relativePathToDist(cwd)}:configuration `,
+        project,
+        '--dryRun',
+      ],
+      cwd,
+    });
 
     const cleanedStderr = removeColorCodes(stderr);
     expect(cleanedStderr).toContain(
       'NOTE: The "dryRun" flag means no changes were made.',
     );
   });
-
-  it('should generate conde-pushup.config.ts file and add target to project.json', async () => {
-    const cwd = join(baseDir, 'configure');
-    await materializeTree(tree, cwd);
-
-    const { code, stdout, stderr } = await executeConfigurationGenerator(
-      [project, '--targetName code-pushup', '--dryRun'],
-      cwd,
-    );
-=======
-  it('should generate code-pushup.config.ts file and add target to project.json', async () => {
-    const cwd = join(baseDir, 'configure');
-    await materializeTree(tree, cwd);
-
-    const { code, stdout, stderr } = await executeProcess({
-      command: 'npx',
-      args: [
-        'nx',
-        'g',
-        `${relativePathToDist(cwd)}:configuration `,
-        project,
-        '--targetName=code-pushup',
-      ],
-      cwd,
-    });
->>>>>>> c0c78f8f
-
-    const cleanedStderr = removeColorCodes(stderr);
-    expect(code).toBe(0);
-
-    expect(cleanedStderr).not.toContain(
-      `NOTE: No config file created as code-pushup.config.js file already exists.`,
-    );
-
-    const cleanedStdout = removeColorCodes(stdout);
-<<<<<<< HEAD
-    expect(cleanedStdout).toContain(
-      `NX  Generating ${distPluginPackage(cwd)}:configuration`,
-    );
-
-    expect(cleanedStdout).toMatch(`^CREATE.*code-pushup.config.ts`);
-    expect(cleanedStdout).toMatch(`^UPDATE.*project.json$`);
-  });
-
-  it('should NOT conde-pushup.config.ts file if one already exists', async () => {
-=======
-
-    expect(cleanedStdout).toContain(
-      `NX  Generating ${relativePathToDist(cwd)}:configuration`,
-    );
-    expect(cleanedStdout).toMatch(/^CREATE.*code-pushup.config.ts/m);
-    expect(cleanedStdout).toMatch(/^UPDATE.*project.json/m);
-
-    const projectJson = await readFile(
-      join(cwd, 'libs', project, 'project.json'),
-      'utf8',
-    );
-
-    expect(JSON.parse(projectJson)).toStrictEqual(
-      expect.objectContaining({
-        targets: expect.objectContaining({
-          'code-pushup': {
-            executor: '@code-pushup/nx-plugin:autorun',
-          },
-        }),
-      }),
-    );
-    await expect(
-      readFile(join(cwd, 'libs', project, 'code-pushup.config.ts'), 'utf8'),
-    ).resolves.not.toThrow();
-  });
-
-  it('should NOT create a code-pushup.config.ts file if one already exists', async () => {
->>>>>>> c0c78f8f
-    const cwd = join(baseDir, 'configure-config-existing');
-    generateCodePushupConfig(tree, projectRoot);
-    await materializeTree(tree, cwd);
-
-<<<<<<< HEAD
-    const { code, stdout, stderr } = await executeConfigurationGenerator(
-      [project, '--dryRun'],
-      cwd,
-    );
-=======
-    const { code, stdout, stderr } = await executeProcess({
-      command: 'npx',
-      args: ['nx', 'g', `${relativePathToDist(cwd)}:configuration `, project],
-      cwd,
-    });
->>>>>>> c0c78f8f
-
-    const cleanedStderr = removeColorCodes(stderr);
-    expect(code).toBe(0);
-
-    expect(cleanedStderr).toContain(
-      `NOTE: No config file created as code-pushup.config.ts file already exists.`,
-<<<<<<< HEAD
-    );
-
-    const cleanedStdout = removeColorCodes(stdout);
-    expect(cleanedStdout).toContain(
-      `NX  Generating ${distPluginPackage(cwd)}:configuration`,
-    );
-
-    expect(cleanedStdout).not.toMatch(`^CREATE.*code-pushup.config.ts`);
-    expect(cleanedStdout).toMatch(`^UPDATE.*project.json$`);
-  });
-
-  it('should NOT create conde-pushup.config.ts file if skipConfig is given', async () => {
-    const cwd = join(baseDir, 'configure-skip-config');
-    await materializeTree(tree, cwd);
-
-    const { code, stdout, stderr } = await executeConfigurationGenerator(
-      [project, '--skipConfig', '--dryRun'],
-      cwd,
-    );
-
-    const cleanedStderr = removeColorCodes(stderr);
-    expect(code).toBe(0);
-
-    expect(cleanedStderr).not.toContain(
-      `NOTE: No config file created as code-pushup.config.ts file already exists.`,
-=======
->>>>>>> c0c78f8f
-    );
-
-    const cleanedStdout = removeColorCodes(stdout);
-    expect(cleanedStdout).toContain(
-<<<<<<< HEAD
-      `NX  Generating ${distPluginPackage(cwd)}:configuration`,
-    );
-
-    expect(cleanedStdout).toMatch(`^CREATE.*code-pushup.config.ts`);
-    expect(cleanedStdout).not.toMatch(`^UPDATE.*project.json$`);
-  });
-
-  it('should NOT add target to project.json if skipTarget is given', async () => {
-    const cwd = join(baseDir, 'configure-skip-target');
-    await materializeTree(tree, cwd);
-
-    const { code, stdout, stderr } = await executeConfigurationGenerator(
-      [project, '--skipTarget', '--dryRun'],
-      cwd,
-    );
-
-    const cleanedStderr = removeColorCodes(stderr);
-    expect(code).toBe(0);
-
-    expect(cleanedStderr).not.toContain(
-      `NOTE: No config file created as code-pushup.config.ts file already exists.`,
-    );
-
-    const cleanedStdout = removeColorCodes(stdout);
-    expect(cleanedStdout).toContain(
-      `NX  Generating ${distPluginPackage(cwd)}:configuration`,
-    );
-
-    expect(cleanedStdout).toMatch(`^CREATE.*code-pushup.config.ts`);
-    expect(cleanedStdout).not.toMatch(`^UPDATE.*project.json$`);
-=======
-      `NX  Generating ${relativePathToDist(cwd)}:configuration`,
-    );
-    expect(cleanedStdout).not.toMatch(/^CREATE.*code-pushup.config.ts/m);
-    expect(cleanedStdout).toMatch(/^UPDATE.*project.json/m);
-
-    const projectJson = await readFile(
-      join(cwd, 'libs', project, 'project.json'),
-      'utf8',
-    );
-    expect(JSON.parse(projectJson)).toStrictEqual(
-      expect.objectContaining({
-        targets: expect.objectContaining({
-          'code-pushup': {
-            executor: '@code-pushup/nx-plugin:autorun',
-          },
-        }),
-      }),
-    );
-  });
-
-  it('should NOT create a code-pushup.config.ts file if skipConfig is given', async () => {
-    const cwd = join(baseDir, 'configure-skip-config');
-    await materializeTree(tree, cwd);
-
-    const { code, stdout } = await executeProcess({
-      command: 'npx',
-      args: [
-        'nx',
-        'g',
-        `${relativePathToDist(cwd)}:configuration `,
-        project,
-        '--skipConfig',
-      ],
-      cwd,
-    });
-
-    expect(code).toBe(0);
-
-    const cleanedStdout = removeColorCodes(stdout);
-
-    expect(cleanedStdout).toContain(
-      `NX  Generating ${relativePathToDist(cwd)}:configuration`,
-    );
-    expect(cleanedStdout).not.toMatch(/^CREATE.*code-pushup.config.ts/m);
-    expect(cleanedStdout).toMatch(/^UPDATE.*project.json/m);
-
-    const projectJson = await readFile(
-      join(cwd, 'libs', project, 'project.json'),
-      'utf8',
-    );
-    expect(JSON.parse(projectJson)).toStrictEqual(
-      expect.objectContaining({
-        targets: expect.objectContaining({
-          'code-pushup': {
-            executor: '@code-pushup/nx-plugin:autorun',
-          },
-        }),
-      }),
-    );
-
-    await expect(
-      readFile(join(cwd, 'libs', project, 'code-pushup.config.ts'), 'utf8'),
-    ).rejects.toThrow('no such file or directory');
-  });
-
-  it('should NOT add target to project.json if skipTarget is given', async () => {
-    const cwd = join(baseDir, 'configure-skip-target');
-    await materializeTree(tree, cwd);
-
-    const { code, stdout } = await executeProcess({
-      command: 'npx',
-      args: [
-        'nx',
-        'g',
-        `${relativePathToDist(cwd)}:configuration `,
-        project,
-        '--skipTarget',
-      ],
-      cwd,
-    });
-    expect(code).toBe(0);
-
-    const cleanedStdout = removeColorCodes(stdout);
-
-    expect(cleanedStdout).toContain(
-      `NX  Generating ${relativePathToDist(cwd)}:configuration`,
-    );
-    expect(cleanedStdout).toMatch(/^CREATE.*code-pushup.config.ts/m);
-    expect(cleanedStdout).not.toMatch(/^UPDATE.*project.json/m);
-
-    const projectJson = await readFile(
-      join(cwd, 'libs', project, 'project.json'),
-      'utf8',
-    );
-    expect(JSON.parse(projectJson)).toStrictEqual(
-      expect.objectContaining({
-        targets: expect.not.objectContaining({
-          'code-pushup': {
-            executor: '@code-pushup/nx-plugin:autorun',
-          },
-        }),
-      }),
-    );
-
-    await expect(
-      readFile(join(cwd, 'libs', project, 'code-pushup.config.ts'), 'utf8'),
-    ).resolves.toStrictEqual(expect.any(String));
-  });
-
-  it('should inform about dry run', async () => {
-    const cwd = join(baseDir, 'configure');
-    await materializeTree(tree, cwd);
-
-    const { stderr } = await executeProcess({
-      command: 'npx',
-      args: [
-        'nx',
-        'g',
-        `${relativePathToDist(cwd)}:configuration `,
-        project,
-        '--dryRun',
-      ],
-      cwd,
-    });
-
-    const cleanedStderr = removeColorCodes(stderr);
-    expect(cleanedStderr).toContain(
-      'NOTE: The "dryRun" flag means no changes were made.',
-    );
->>>>>>> c0c78f8f
-  });
 });