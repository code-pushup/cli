import { Tree } from '@nx/devkit';
import { readFile, rm } from 'node:fs/promises';
import { join, relative } from 'node:path';
import { afterEach, expect } from 'vitest';
import {
  generateWorkspaceAndProject,
  materializeTree,
} from '@code-pushup/test-nx-utils';
import { removeColorCodes } from '@code-pushup/test-utils';
import { executeProcess } from '@code-pushup/utils';

<<<<<<< HEAD
export function relativePathToDist(testDir: string): string {
=======
function relativePathToDist(testDir: string): string {
>>>>>>> 323dc4e9
  return relative(
    join(process.cwd(), testDir),
    join(process.cwd(), 'dist/packages/nx-plugin'),
  );
}

describe('nx-plugin g init', () => {
  let tree: Tree;
  const project = 'my-lib';
  const baseDir = 'tmp/nx-plugin-e2e/generators/init';

  beforeEach(async () => {
    tree = await generateWorkspaceAndProject(project);
  });

  afterEach(async () => {
    await rm(baseDir, { recursive: true, force: true });
  });

  it('should inform about dry run', async () => {
    const cwd = join(baseDir, 'dry-run');
    await materializeTree(tree, cwd);

    const { stderr } = await executeProcess({
      command: 'npx',
      args: [
        'nx',
        'g',
        `${relativePathToDist(cwd)}:init `,
        project,
        '--dryRun',
      ],
      cwd,
    });

    const cleanedStderr = removeColorCodes(stderr);
    expect(cleanedStderr).toContain(
      'NOTE: The "dryRun" flag means no changes were made.',
    );
  });

  it('should update packages.json and configure nx.json', async () => {
    const cwd = join(baseDir, 'nx-update');
    await materializeTree(tree, cwd);

    const { code, stdout } = await executeProcess({
      command: 'npx',
      args: [
        'nx',
        'g',
        `${relativePathToDist(cwd)}:init `,
        project,
        '--skipInstall',
      ],
      cwd,
    });

    expect(code).toBe(0);
    const cleanedStdout = removeColorCodes(stdout);
    expect(cleanedStdout).toContain(
      `NX  Generating ${relativePathToDist(cwd)}:init`,
    );
    expect(cleanedStdout).toMatch(/^UPDATE package.json/m);
    expect(cleanedStdout).toMatch(/^UPDATE nx.json/m);

    const packageJson = await readFile(join(cwd, 'package.json'), 'utf8');
    const nxJson = await readFile(join(cwd, 'nx.json'), 'utf8');

    expect(JSON.parse(packageJson)).toStrictEqual(
      expect.objectContaining({
        devDependencies: expect.objectContaining({
          '@code-pushup/cli': expect.any(String),
          '@code-pushup/models': expect.any(String),
          '@code-pushup/nx-plugin': expect.any(String),
          '@code-pushup/utils': expect.any(String),
        }),
      }),
    );
    expect(JSON.parse(nxJson)).toStrictEqual(
      expect.objectContaining({
        targetDefaults: expect.objectContaining({
          'code-pushup': {
            cache: true,
            inputs: ['default', '^production'],
          },
        }),
      }),
    );
  });

  it('should skip packages.json update if --skipPackageJson is given', async () => {
    const cwd = join(baseDir, 'skip-packages');
    await materializeTree(tree, cwd);

    const { code, stdout } = await executeProcess({
      command: 'npx',
      args: [
        'nx',
        'g',
        `${relativePathToDist(cwd)}:init `,
        project,
        '--skipInstall',
        '--skipPackageJson',
      ],
      cwd,
    });

    expect(code).toBe(0);
    const cleanedStdout = removeColorCodes(stdout);
    expect(cleanedStdout).toContain(
      `NX  Generating ${relativePathToDist(cwd)}:init`,
    );
    expect(cleanedStdout).not.toMatch(/^UPDATE package.json/m);
    expect(cleanedStdout).toMatch(/^UPDATE nx.json/m);

    const packageJson = await readFile(join(cwd, 'package.json'), 'utf8');
    const nxJson = await readFile(join(cwd, 'nx.json'), 'utf8');

    expect(JSON.parse(packageJson)).toStrictEqual(
      expect.objectContaining({
        devDependencies: expect.not.objectContaining({
          '@code-pushup/cli': expect.any(String),
          '@code-pushup/models': expect.any(String),
          '@code-pushup/nx-plugin': expect.any(String),
          '@code-pushup/utils': expect.any(String),
        }),
      }),
    );
    expect(JSON.parse(nxJson)).toStrictEqual(
      expect.objectContaining({
        targetDefaults: expect.objectContaining({
          'code-pushup': {
            cache: true,
            inputs: ['default', '^production'],
          },
        }),
      }),
    );
  });
});<|MERGE_RESOLUTION|>--- conflicted
+++ resolved
@@ -9,11 +9,7 @@
 import { removeColorCodes } from '@code-pushup/test-utils';
 import { executeProcess } from '@code-pushup/utils';
 
-<<<<<<< HEAD
-export function relativePathToDist(testDir: string): string {
-=======
 function relativePathToDist(testDir: string): string {
->>>>>>> 323dc4e9
   return relative(
     join(process.cwd(), testDir),
     join(process.cwd(), 'dist/packages/nx-plugin'),
