--- conflicted
+++ resolved
@@ -59,8 +59,7 @@
   });
 
   afterEach(async () => {
-<<<<<<< HEAD
-    // await rm(baseDir, { recursive: true, force: true });
+    await teardownTestFolder(baseDir);
   });
 
   it('should execute no specific command by default', async () => {
@@ -141,9 +140,6 @@
         cwd,
       }),
     ).rejects.toThrow(/report.json/);
-=======
-    await teardownTestFolder(baseDir);
->>>>>>> 7b6d7daa
   });
 
   it('should execute autorun executor', async () => {
