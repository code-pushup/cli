import { type Tree, updateProjectConfiguration } from '@nx/devkit';
import path from 'node:path';
import { readProjectConfiguration } from 'nx/src/generators/utils/project-configuration';
import { afterAll, afterEach, beforeEach, expect } from 'vitest';
import {
  type AutorunCommandExecutorOptions,
  generateCodePushupConfig,
} from '@code-pushup/nx-plugin';
import {
  generateWorkspaceAndProject,
  materializeTree,
  nxTargetProject,
} from '@code-pushup/test-nx-utils';
import {
  E2E_ENVIRONMENTS_DIR,
  TEST_OUTPUT_DIR,
  removeColorCodes,
  teardownTestFolder,
} from '@code-pushup/test-utils';
import { executeProcess, logger, readJsonFile } from '@code-pushup/utils';
import { INLINE_PLUGIN } from '../mocks/inline-plugin.js';

async function addTargetToWorkspace(
  tree: Tree,
  options: { cwd: string; project: string },
  executorOptions?: AutorunCommandExecutorOptions,
) {
  const { cwd, project } = options;
  const projectCfg = readProjectConfiguration(tree, project);
  const { root } = projectCfg;
  const configPath = path.join(root, 'code-pushup.config.ts');
  updateProjectConfiguration(tree, project, {
    ...projectCfg,
    targets: {
      ...projectCfg.targets,
      'code-pushup': {
        executor: '@code-pushup/nx-plugin:cli',
        options: {
          config: configPath,
          ...executorOptions,
        },
      },
    },
  });
  generateCodePushupConfig(tree, root, {
    plugins: [
      {
        fileImports: '',
        codeStrings: INLINE_PLUGIN,
      },
    ],
  });
  await materializeTree(tree, cwd);
}

describe('executor command', () => {
  let tree: Tree;
  const project = 'my-lib';
  const testFileDir = path.join(
    E2E_ENVIRONMENTS_DIR,
    nxTargetProject(),
    TEST_OUTPUT_DIR,
    'executor-cli',
  );
  const processEnvCP = Object.fromEntries(
    Object.entries(process.env).filter(([k]) => k.startsWith('CP_')),
  );

  beforeAll(() => {
    Object.entries(process.env)
      .filter(([k]) => k.startsWith('CP_'))
      .forEach(([k]) => {
        // eslint-disable-next-line functional/immutable-data, @typescript-eslint/no-dynamic-delete
        delete process.env[k];
      });
  });

  beforeEach(async () => {
    tree = await generateWorkspaceAndProject(project);
  });

  afterEach(async () => {
    await teardownTestFolder(testFileDir);
  });

  afterAll(() => {
    Object.entries(processEnvCP).forEach(([k, v]) => {
      // eslint-disable-next-line functional/immutable-data
      process.env[k] = v;
    });
  });

  it('should execute no specific command by default', async () => {
    const cwd = path.join(testFileDir, 'execute-default-command');
    await addTargetToWorkspace(tree, { cwd, project });
    const { stdout, code } = await executeProcess({
      command: 'npx',
      args: ['nx', 'run', `${project}:code-pushup`, '--dryRun'],
      cwd,
    });

    expect(code).toBe(0);
    const cleanStdout = removeColorCodes(stdout);
    expect(cleanStdout).toContain('nx run my-lib:code-pushup');
  });

  it('should execute print-config executor', async () => {
    const cwd = path.join(testFileDir, 'execute-print-config-command');
    await addTargetToWorkspace(tree, { cwd, project });

    const { stdout, code } = await executeProcess({
      command: 'npx',
      args: ['nx', 'run', `${project}:code-pushup`, 'print-config'],
      cwd,
    });

    expect(code).toBe(0);
    const cleanStdout = removeColorCodes(stdout);
    expect(cleanStdout).toContain('nx run my-lib:code-pushup print-config');

    await expect(() =>
      readJsonFile(path.join(cwd, '.code-pushup', project, 'report.json')),
    ).rejects.toThrow('');
  });

  it('should execute print-config executor with output', async () => {
    const cwd = path.join(testFileDir, 'execute-print-config-command');
    await addTargetToWorkspace(tree, { cwd, project });

    const { stdout, code } = await executeProcess({
      command: 'npx',
      args: [
        'nx',
        'run',
        `${project}:code-pushup`,
        'print-config',
        '--output=code-pushup.config.json',
      ],
      cwd,
    });

    expect(code).toBe(0);
    const cleanStdout = removeColorCodes(stdout);
    expect(cleanStdout).toContain('nx run my-lib:code-pushup print-config');

    await expect(
      readJsonFile(path.join(cwd, 'code-pushup.config.json')),
    ).resolves.not.toThrow();
  });

  it('should execute print-config executor with upload config', async () => {
    const cwd = path.join(testFileDir, 'execute-print-config-command');
    await addTargetToWorkspace(tree, { cwd, project });

    const { stdout, code } = await executeProcess({
      command: 'npx',
      args: [
        'nx',
        'run',
        `${project}:code-pushup`,
        'print-config',
        '--upload.apiKey=a123a',
        '--upload.server=https://example.com',
        '--upload.organization=test-org',
        '--upload.project=test-project',
      ],
      cwd,
    });

    expect(code).toBe(0);
    const cleanStdout = removeColorCodes(stdout);
    expect(cleanStdout).toContain('nx run my-lib:code-pushup print-config');
    expect(cleanStdout).toContain('a123a');

    await expect(() =>
      readJsonFile(path.join(cwd, '.code-pushup', project, 'report.json')),
    ).rejects.toThrow('');
  });

  it('should execute collect executor and merge target and command-line options', async () => {
    const cwd = path.join(testFileDir, 'execute-collect-with-merged-options');
    await addTargetToWorkspace(
      tree,
      { cwd, project },
      {
        persist: {
          outputDir: '.reports',
          filename: 'report',
        },
      },
    );
    logger.setVerbose(true);

    const { stdout, code } = await executeProcess({
      command: 'npx',
      args: [
        'nx',
        'run',
        `${project}:code-pushup`,
        'collect',
        '--persist.filename=terminal-report',
      ],
      cwd,
    });

    expect(code).toBe(0);
    const cleanStdout = removeColorCodes(stdout);
    expect(cleanStdout).toContain(
      'nx run my-lib:code-pushup collect --persist.filename=terminal-report',
    );
    expect(cleanStdout).toContain('Code PushUp CLI');

<<<<<<< HEAD
    // Check for report in project root's .reports directory
    const reportPath = path.join(
      cwd,
      'libs',
      project,
      '.reports',
      'terminal-report.json',
    );
    await expect(readJsonFile(reportPath)).resolves.not.toThrow();
=======
    await expect(
      readJsonFile(
        path.join(cwd, '.code-pushup', project, 'terminal-report.json'),
      ),
    ).resolves.not.toThrow();
>>>>>>> b95e56cb
  });

  it('should execute collect executor and add report to sub folder named by project', async () => {
    const cwd = path.join(testFileDir, 'execute-collect-command');
    await addTargetToWorkspace(tree, { cwd, project });

    const { stdout, code } = await executeProcess({
      command: 'npx',
      args: ['nx', 'run', `${project}:code-pushup`, 'collect'],
      cwd,
    });

    expect(code).toBe(0);
    const cleanStdout = removeColorCodes(stdout);
    expect(cleanStdout).toContain('nx run my-lib:code-pushup collect');

    const report = await readJsonFile(
      path.join(cwd, 'libs', project, '.code-pushup', 'report.json'),
    );
    expect(report).toStrictEqual(
      expect.objectContaining({
        plugins: [
          expect.objectContaining({
            slug: 'good-feels',
            audits: [
              expect.objectContaining({
                displayValue: '✅ Perfect! 👌',
                slug: 'always-perfect',
              }),
            ],
          }),
        ],
      }),
    );
  });
});<|MERGE_RESOLUTION|>--- conflicted
+++ resolved
@@ -210,23 +210,11 @@
     );
     expect(cleanStdout).toContain('Code PushUp CLI');
 
-<<<<<<< HEAD
-    // Check for report in project root's .reports directory
-    const reportPath = path.join(
-      cwd,
-      'libs',
-      project,
-      '.reports',
-      'terminal-report.json',
-    );
-    await expect(readJsonFile(reportPath)).resolves.not.toThrow();
-=======
     await expect(
       readJsonFile(
         path.join(cwd, '.code-pushup', project, 'terminal-report.json'),
       ),
     ).resolves.not.toThrow();
->>>>>>> b95e56cb
   });
 
   it('should execute collect executor and add report to sub folder named by project', async () => {
