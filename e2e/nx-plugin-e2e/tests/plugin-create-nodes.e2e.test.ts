import type { Tree } from '@nx/devkit';
import path from 'node:path';
import { readProjectConfiguration } from 'nx/src/generators/utils/project-configuration';
import { afterEach, expect } from 'vitest';
import { generateCodePushupConfig } from '@code-pushup/nx-plugin';
import {
  generateWorkspaceAndProject,
  materializeTree,
  nxShowProjectJson,
  nxTargetProject,
  registerPluginInWorkspace,
} from '@code-pushup/test-nx-utils';
import {
  E2E_ENVIRONMENTS_DIR,
  TEST_OUTPUT_DIR,
  removeColorCodes,
  teardownTestFolder,
} from '@code-pushup/test-utils';
import { executeProcess, readTextFile } from '@code-pushup/utils';
import { INLINE_PLUGIN } from '../mocks/inline-plugin.js';

describe('nx-plugin', () => {
  let tree: Tree;
  const project = 'my-lib';
  const projectRoot = path.join('libs', project);
  const testFileDir = path.join(
    E2E_ENVIRONMENTS_DIR,
    nxTargetProject(),
    TEST_OUTPUT_DIR,
    'plugin-create-nodes',
  );

  beforeEach(async () => {
    tree = await generateWorkspaceAndProject(project);
  });

  afterEach(async () => {
    await teardownTestFolder(testFileDir);
  });

  it('should add configuration target dynamically', async () => {
    const cwd = path.join(testFileDir, 'add-configuration-dynamically');
    registerPluginInWorkspace(tree, '@code-pushup/nx-plugin');
    await materializeTree(tree, cwd);

    const { code, projectJson } = await nxShowProjectJson(cwd, project);
    expect(code).toBe(0);

    expect(projectJson.targets).toEqual({
      'code-pushup--configuration': {
        configurations: {},
        executor: 'nx:run-commands',
        options: {
          command: `nx g @code-pushup/nx-plugin:configuration --project="${project}"`,
        },
        parallelism: true,
      },
    });

    expect(projectJson.targets).toMatchSnapshot();
  });

  it('should execute dynamic configuration target', async () => {
    const cwd = path.join(testFileDir, 'execute-dynamic-configuration');
    registerPluginInWorkspace(tree, {
      plugin: '@code-pushup/nx-plugin',
    });
    await materializeTree(tree, cwd);

    const { code, stdout } = await executeProcess({
      command: 'npx',
      args: ['nx', 'run', `${project}:code-pushup--configuration`],
      cwd,
    });

    expect(code).toBe(0);

    const cleanStdout = removeColorCodes(stdout);
    expect(cleanStdout).toContain(
      `Successfully ran target code-pushup--configuration for project ${project}`,
    );
    await expect(
      readTextFile(path.join(cwd, projectRoot, 'code-pushup.config.ts')),
    ).resolves.toMatchSnapshot();
  });

  it('should consider plugin option targetName in configuration target', async () => {
    const cwd = path.join(testFileDir, 'configuration-option-target-name');
    registerPluginInWorkspace(tree, {
      plugin: '@code-pushup/nx-plugin',
      options: {
        targetName: 'cp',
      },
    });
    await materializeTree(tree, cwd);

    const { code, projectJson } = await nxShowProjectJson(cwd, project);

    expect(code).toBe(0);

    expect(projectJson.targets).toStrictEqual({
      'cp--configuration': expect.any(Object),
    });
  });

  it('should consider plugin option bin in configuration target', async () => {
    const cwd = path.join(testFileDir, 'configuration-option-bin');
    registerPluginInWorkspace(tree, {
      plugin: '@code-pushup/nx-plugin',
      options: {
        bin: 'XYZ',
      },
    });
    await materializeTree(tree, cwd);

    const { code, projectJson } = await nxShowProjectJson(cwd, project);

    expect(code).toBe(0);

    expect(projectJson.targets).toStrictEqual({
      'code-pushup--configuration': expect.objectContaining({
        options: {
          command: `nx g XYZ:configuration --project="${project}"`,
        },
      }),
    });
  });

  it('should NOT add config targets dynamically if the project is configured', async () => {
    const cwd = path.join(testFileDir, 'configuration-already-configured');
    registerPluginInWorkspace(tree, '@code-pushup/nx-plugin');
    const { root } = readProjectConfiguration(tree, project);
    generateCodePushupConfig(tree, root);
    await materializeTree(tree, cwd);

    const { code, projectJson } = await nxShowProjectJson(cwd, project);

    expect(code).toBe(0);

    expect(projectJson.targets).toStrictEqual(
      expect.not.objectContaining({
        'code-pushup--configuration': expect.any(Object),
      }),
    );
    expect(projectJson.targets).toMatchSnapshot();
  });

  it('should add executor target dynamically if the project is configured', async () => {
    const cwd = path.join(testFileDir, 'add-executor-dynamically');
    registerPluginInWorkspace(tree, '@code-pushup/nx-plugin');
    const { root } = readProjectConfiguration(tree, project);
    generateCodePushupConfig(tree, root);
    await materializeTree(tree, cwd);

    const { code, projectJson } = await nxShowProjectJson(cwd, project);
    expect(code).toBe(0);

    expect(projectJson.targets).toStrictEqual({
      'code-pushup': {
        configurations: {},
        executor: `@code-pushup/nx-plugin:cli`,
        options: {},
        parallelism: true,
      },
    });

    expect(projectJson.targets).toMatchSnapshot();
  });

  it('should execute dynamic executor target', async () => {
    const cwd = path.join(testFileDir, 'execute-dynamic-executor');
    registerPluginInWorkspace(tree, {
      plugin: '@code-pushup/nx-plugin',
    });
    const { root } = readProjectConfiguration(tree, project);
    generateCodePushupConfig(tree, root, {
      plugins: [
        {
          fileImports: '',
          codeStrings: INLINE_PLUGIN,
        },
      ],
      upload: {
        server: 'https://api.staging.code-pushup.dev/graphql',
        organization: 'code-pushup',
        apiKey: 'cp_12345678',
      },
    });

    await materializeTree(tree, cwd);

    const { stdout } = await executeProcess({
      command: 'npx',
      args: ['nx', 'run', `${project}:code-pushup`, '--dryRun', '--verbose'],
      cwd,
    });

    const cleanStdout = removeColorCodes(stdout);
    // Nx command
    expect(cleanStdout).toContain('nx run my-lib:code-pushup');
    // Run CLI executor
    expect(cleanStdout).toContain('Command: npx @code-pushup/cli');
    expect(cleanStdout).toContain('--dryRun --verbose');
  });

  it('should consider plugin option bin in executor target', async () => {
    const cwd = path.join(testFileDir, 'executor-option-bin');
    const binPath = `packages/cli/dist`;
    registerPluginInWorkspace(tree, {
      plugin: '@code-pushup/nx-plugin',
      options: {
        bin: binPath,
      },
    });
    const { root } = readProjectConfiguration(tree, project);
    generateCodePushupConfig(tree, root);
    await materializeTree(tree, cwd);

    const { code, projectJson } = await nxShowProjectJson(cwd, project);

    expect(code).toBe(0);

    expect(projectJson.targets).toStrictEqual({
      'code-pushup': expect.objectContaining({
        options: {
          bin: binPath,
        },
      }),
    });
  });

  it('should consider plugin option projectPrefix in executor target', async () => {
<<<<<<< HEAD
    const cwd = path.join(testFileDir, 'configuration-option-projectPrefix');
=======
    const cwd = path.join(testFileDir, 'executor-option-projectPrefix');
>>>>>>> 9876d945
    registerPluginInWorkspace(tree, {
      plugin: '@code-pushup/nx-plugin',
      options: {
        projectPrefix: 'cli',
      },
    });
    const { root } = readProjectConfiguration(tree, project);
    generateCodePushupConfig(tree, root);
    await materializeTree(tree, cwd);

    const { code, projectJson } = await nxShowProjectJson(cwd, project);

    expect(code).toBe(0);

    expect(projectJson.targets).toStrictEqual({
      'code-pushup': expect.objectContaining({
        executor: `@code-pushup/nx-plugin:cli`,
        options: {
          projectPrefix: 'cli',
        },
      }),
    });
  });

  it('should NOT add targets dynamically if plugin is not registered', async () => {
    const cwd = path.join(testFileDir, 'plugin-not-registered');
    await materializeTree(tree, cwd);

    const { code, projectJson } = await nxShowProjectJson(cwd, project);

    expect(code).toBe(0);

    expect(projectJson.targets).toStrictEqual({});
  });
});<|MERGE_RESOLUTION|>--- conflicted
+++ resolved
@@ -230,11 +230,7 @@
   });
 
   it('should consider plugin option projectPrefix in executor target', async () => {
-<<<<<<< HEAD
-    const cwd = path.join(testFileDir, 'configuration-option-projectPrefix');
-=======
     const cwd = path.join(testFileDir, 'executor-option-projectPrefix');
->>>>>>> 9876d945
     registerPluginInWorkspace(tree, {
       plugin: '@code-pushup/nx-plugin',
       options: {
