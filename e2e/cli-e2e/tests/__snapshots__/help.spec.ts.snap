// Vitest Snapshot v1, https://vitest.dev/guide/snapshot.html

exports[`CLI help > should print help 1`] = `
"[1mCode PushUp CLI[22m

Commands:
<<<<<<< HEAD
  code-pushup               Run Plugins and collect results            [default]
  code-pushup collect       Run Plugins and collect results
  code-pushup upload        Upload report results to the portal
  code-pushup print-config  Print config
=======
  code-pushup          Shortcut for running collect followed by upload [default]
  code-pushup autorun  Shortcut for running collect followed by upload
  code-pushup collect  Run Plugins and collect results
  code-pushup upload   Upload report results to the portal
>>>>>>> 740f35f7

Options:
      --version              Show version number                       [boolean]
      --interactive          When false disables interactive input prompts for o
                             ptions.                   [boolean] [default: true]
      --verbose              When true creates more verbose output. This is help
                             ful when debugging.      [boolean] [default: false]
      --config               Path the the config file, e.g. code-pushup.config.j
                             s       [string] [default: \\"code-pushup.config.js\\"]
      --persist.outputDir    Directory for the produced reports         [string]
      --persist.format       Format of the report output. e.g. \`md\`, \`json\`, \`st
                             dout\`                                       [array]
      --upload.organization  Organization slug from portal              [string]
      --upload.project       Project slug from portal                   [string]
      --upload.server        URL to your portal server                  [string]
      --upload.apiKey        API key for the portal server              [string]
  -h, --help                 Show help                                 [boolean]
"
`;<|MERGE_RESOLUTION|>--- conflicted
+++ resolved
@@ -4,17 +4,11 @@
 "[1mCode PushUp CLI[22m
 
 Commands:
-<<<<<<< HEAD
   code-pushup               Run Plugins and collect results            [default]
   code-pushup collect       Run Plugins and collect results
   code-pushup upload        Upload report results to the portal
   code-pushup print-config  Print config
-=======
   code-pushup          Shortcut for running collect followed by upload [default]
-  code-pushup autorun  Shortcut for running collect followed by upload
-  code-pushup collect  Run Plugins and collect results
-  code-pushup upload   Upload report results to the portal
->>>>>>> 740f35f7
 
 Options:
       --version              Show version number                       [boolean]
