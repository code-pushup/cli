--- conflicted
+++ resolved
@@ -7,12 +7,13 @@
   TEST_OUTPUT_DIR,
   teardownTestFolder,
 } from '@code-pushup/test-utils';
-<<<<<<< HEAD
-import { executeProcess, readJsonFile, readTextFile } from '@code-pushup/utils';
+import {
+  executeProcess,
+  fileExists,
+  readJsonFile,
+  readTextFile,
+} from '@code-pushup/utils';
 import { dummyPluginSlug } from '../mocks/fixtures/dummy-setup/dummy.plugin';
-=======
-import { executeProcess, fileExists, readTextFile } from '@code-pushup/utils';
->>>>>>> 49adbf31
 
 describe('CLI collect', () => {
   const dummyPluginTitle = 'Dummy Plugin';
@@ -66,29 +67,16 @@
     expect(md).toContain(dummyAuditTitle);
   });
 
-<<<<<<< HEAD
   it('should write runner outputs if --cache is given', async () => {
     const { code } = await executeProcess({
       command: 'npx',
       args: ['@code-pushup/cli', '--no-progress', 'collect', '--cache'],
-=======
-  it('should not create reports if --persist.skipReports is given', async () => {
-    const { code } = await executeProcess({
-      command: 'npx',
-      args: [
-        '@code-pushup/cli',
-        '--no-progress',
-        'collect',
-        '--persist.skipReports',
-      ],
->>>>>>> 49adbf31
       cwd: dummyDir,
     });
 
     expect(code).toBe(0);
 
     await expect(
-<<<<<<< HEAD
       readJsonFile(
         path.join(dummyOutputDir, dummyPluginSlug, 'runner-output.json'),
       ),
@@ -99,13 +87,28 @@
         value: 3,
       },
     ]);
-=======
+  });
+
+  it('should not create reports if --persist.skipReports is given', async () => {
+    const { code } = await executeProcess({
+      command: 'npx',
+      args: [
+        '@code-pushup/cli',
+        '--no-progress',
+        'collect',
+        '--persist.skipReports',
+      ],
+      cwd: dummyDir,
+    });
+
+    expect(code).toBe(0);
+
+    await expect(
       fileExists(path.join(dummyOutputDir, 'report.md')),
     ).resolves.toBeFalsy();
     await expect(
       fileExists(path.join(dummyOutputDir, 'report.json')),
     ).resolves.toBeFalsy();
->>>>>>> 49adbf31
   });
 
   it('should print report summary to stdout', async () => {
