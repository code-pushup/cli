--- conflicted
+++ resolved
@@ -1,14 +1,10 @@
 import { expect } from 'vitest';
-<<<<<<< HEAD
-import { executeProcess, objectToCliArgs } from '@code-pushup/utils';
-=======
 import {
   PERSIST_FILENAME,
   PERSIST_FORMAT,
   PERSIST_OUTPUT_DIR,
 } from '@code-pushup/models';
-import { executeProcess } from '@code-pushup/utils';
->>>>>>> 9f4cd18f
+import { executeProcess, objectToCliArgs } from '@code-pushup/utils';
 import { configFile, extensions } from '../mocks/utils';
 
 describe('print-config', () => {
@@ -42,14 +38,6 @@
             apiKey: 'e2e-api-key',
             server: 'https://e2e.com/api',
           },
-<<<<<<< HEAD
-          persist: {
-            filename: 'report',
-            format: [],
-            outputDir: expect.stringContaining(ext),
-          },
-=======
->>>>>>> 9f4cd18f
           plugins: expect.arrayContaining([
             expect.objectContaining({ slug: 'eslint', title: 'ESLint' }),
             expect.objectContaining({
@@ -66,7 +54,6 @@
     120000,
   );
 
-<<<<<<< HEAD
   it.each([
     // defaults
     [{}, []],
@@ -131,9 +118,6 @@
   );
 
   it('should load .ts config file with overloads arguments', async () => {
-=======
-  it('should load .ts config file and overwrite it with CLI arguments', async ext => {
->>>>>>> 9f4cd18f
     const { code, stderr, stdout } = await executeProcess({
       command: 'code-pushup',
       args: [
@@ -147,24 +131,11 @@
       ],
     });
 
-<<<<<<< HEAD
     expect(JSON.parse(stdout)?.persist).toEqual(
       expect.objectContaining({
         outputDir: 'my-dir',
         format: ['md'],
         filename: 'my-report',
-=======
-    expect(code).toBe(0);
-    expect(stderr).toBe('');
-    expect(JSON.parse(stdout)).toEqual(
-      expect.objectContaining({
-        config: expect.stringContaining(`code-pushup.config.ts`),
-        persist: {
-          outputDir: 'my-dir',
-          format: ['md'],
-          filename: 'my-report',
-        },
->>>>>>> 9f4cd18f
       }),
     );
   }, 120000);
