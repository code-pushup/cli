--- conflicted
+++ resolved
@@ -1,16 +1,12 @@
+import { PluginConfig, RunnerOutput } from '@quality-metrics/models';
 import * as eslint from 'eslint';
-import { PluginConfig, RunnerOutput } from '@quality-metrics/models';
 
 type ESLintPluginConfig = {
   config: string;
 };
 
 // eslint-disable-next-line @typescript-eslint/no-unused-vars
-<<<<<<< HEAD
 export function eslintPlugin(_: ESLintPluginConfig): PluginConfig {
-=======
-export function eslintPlugin({ config }: ESLintPluginConfig): PluginConfig {
->>>>>>> 37ea0a56
   // This line is here to keep errors related to imports and engines
   eslint;
   return {
@@ -24,10 +20,6 @@
             {
               slug: 'no-any',
               value: 0,
-<<<<<<< HEAD
-=======
-              displayValue: 'config: ' + JSON.stringify(config),
->>>>>>> 37ea0a56
             },
           ],
         } satisfies RunnerOutput)}' > out.json`,
