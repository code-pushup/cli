--- conflicted
+++ resolved
@@ -7,15 +7,7 @@
     'Lint target files. May contain file paths, directory paths or glob patterns',
   );
 
-<<<<<<< HEAD
-const envSchema = z.object({
-  cwd: z.string({ description: 'CWD path' }).optional(),
-});
-
-const eslintrcSchema = z.string({ description: 'Path to ESLint config file' });
-=======
 const eslintrcSchema = z.string().describe('Path to ESLint config file');
->>>>>>> 823ade1f
 
 const eslintTargetObjectSchema = z.object({
   eslintrc: eslintrcSchema.optional(),
@@ -67,9 +59,7 @@
 });
 export type CustomGroup = z.infer<typeof customGroupSchema>;
 
-export const eslintPluginOptionsSchema = z
-  .object({
-    groups: z.array(customGroupSchema).optional(),
-  })
-  .merge(envSchema);
+export const eslintPluginOptionsSchema = z.object({
+  groups: z.array(customGroupSchema).optional(),
+});
 export type ESLintPluginOptions = z.infer<typeof eslintPluginOptionsSchema>;