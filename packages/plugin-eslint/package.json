--- conflicted
+++ resolved
@@ -1,18 +1,10 @@
 {
   "name": "@code-pushup/eslint-plugin",
-<<<<<<< HEAD
-  "version": "0.40.1",
-  "license": "MIT",
-  "dependencies": {
-    "@code-pushup/utils": "0.40.1",
-    "@code-pushup/models": "0.40.1",
-=======
   "version": "0.42.0",
   "license": "MIT",
   "dependencies": {
     "@code-pushup/utils": "0.42.0",
     "@code-pushup/models": "0.42.0",
->>>>>>> 8fe3dc20
     "eslint": "^8.46.0",
     "zod": "^3.22.4"
   },
