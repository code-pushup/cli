{
  "name": "@code-pushup/eslint-plugin",
<<<<<<< HEAD
  "version": "0.38.1",
  "license": "MIT",
  "dependencies": {
    "@code-pushup/utils": "0.38.1",
    "@code-pushup/models": "0.38.1",
=======
  "version": "0.39.0",
  "license": "MIT",
  "dependencies": {
    "@code-pushup/utils": "0.39.0",
    "@code-pushup/models": "0.39.0",
>>>>>>> 6bc746b4
    "eslint": "^8.46.0",
    "zod": "^3.22.4"
  },
  "peerDependencies": {
    "@nx/devkit": "^17.0.0 || ^18.0.0"
  },
  "peerDependenciesMeta": {
    "@nx/devkit": {
      "optional": true
    }
  }
}<|MERGE_RESOLUTION|>--- conflicted
+++ resolved
@@ -1,18 +1,10 @@
 {
   "name": "@code-pushup/eslint-plugin",
-<<<<<<< HEAD
-  "version": "0.38.1",
-  "license": "MIT",
-  "dependencies": {
-    "@code-pushup/utils": "0.38.1",
-    "@code-pushup/models": "0.38.1",
-=======
   "version": "0.39.0",
   "license": "MIT",
   "dependencies": {
     "@code-pushup/utils": "0.39.0",
     "@code-pushup/models": "0.39.0",
->>>>>>> 6bc746b4
     "eslint": "^8.46.0",
     "zod": "^3.22.4"
   },
