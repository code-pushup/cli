{
  "name": "@code-pushup/eslint-plugin",
  "version": "0.74.1",
  "license": "MIT",
  "description": "Code PushUp plugin for detecting problems in source code using ESLint.📋",
  "homepage": "https://github.com/code-pushup/cli/tree/main/packages/plugin-eslint#readme",
  "bugs": {
    "url": "https://github.com/code-pushup/cli/issues?q=is%3Aissue%20state%3Aopen%20type%3ABug%20label%3A\"🧩%20eslint-plugin\""
  },
  "repository": {
    "type": "git",
    "url": "git+https://github.com/code-pushup/cli.git",
    "directory": "packages/plugin-eslint"
  },
  "keywords": [
    "CLI",
    "Code PushUp",
    "ESLint",
    "JavaScript",
    "TypeScript",
    "plugin",
    "static analysis",
    "linting",
    "audit",
    "performance",
    "score monitoring",
    "code quality",
    "conformance",
    "KPI tracking",
    "tech debt",
    "automated feedback",
    "regression guard",
    "actionable feedback",
    "trend analysis"
  ],
  "publishConfig": {
    "access": "public"
  },
  "type": "module",
  "dependencies": {
<<<<<<< HEAD
    "@code-pushup/utils": "0.74.0",
    "@code-pushup/models": "0.74.0",
=======
    "@code-pushup/utils": "0.74.1",
    "@code-pushup/models": "0.74.1",
    "yargs": "^17.7.2",
>>>>>>> 44e49342
    "zod": "^4.0.5"
  },
  "peerDependencies": {
    "@nx/devkit": ">=17.0.0",
    "eslint": "^8.46.0 || ^9.0.0",
    "glob": "^11.0.1"
  },
  "peerDependenciesMeta": {
    "@nx/devkit": {
      "optional": true
    }
  },
  "files": [
    "src",
    "!**/*.tsbuildinfo"
  ]
}<|MERGE_RESOLUTION|>--- conflicted
+++ resolved
@@ -38,14 +38,9 @@
   },
   "type": "module",
   "dependencies": {
-<<<<<<< HEAD
-    "@code-pushup/utils": "0.74.0",
-    "@code-pushup/models": "0.74.0",
-=======
     "@code-pushup/utils": "0.74.1",
     "@code-pushup/models": "0.74.1",
     "yargs": "^17.7.2",
->>>>>>> 44e49342
     "zod": "^4.0.5"
   },
   "peerDependencies": {
