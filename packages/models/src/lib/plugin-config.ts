import { z } from 'zod';
import {
  descriptionSchema,
  docsUrlSchema,
  generalFilePathSchema,
  positiveIntSchema,
  slugSchema,
  titleSchema,
  unixFilePathSchema,
  weightSchema,
} from './implementation/schemas';
import {
  hasMissingStrings,
  hasDuplicateStrings,
  errorItems,
} from './implementation/utils';

// Define Zod schema for the PluginMetadata type
const pluginMetadataSchema = z.object(
  {
    slug: slugSchema(),
    name: z
      .string({
        description: 'Display name',
      })
      .max(128),
    icon: z.union([z.unknown(), z.string()], {
      description: 'Icon from VSCode Material Icons extension',
    }),
    docsUrl: docsUrlSchema('Plugin documentation site'),
  },
  {
    description: 'Plugin metadata',
  },
);

// eslint-disable-next-line @typescript-eslint/no-explicit-any
type HackForCyclicRefs = any;

// Define Zod schema for the RunnerConfig type
const runnerConfigSchema = z.object(
  {
    command: z.string({
      description: 'Shell command to execute',
    }),
    args: z.array(z.string({ description: 'Command arguments' })).optional(),
    outputPath: generalFilePathSchema('Output path'),
  },
  {
    description: 'How to execute runner',
  },
);

// Define Zod schema for the AuditMetadata type
const auditMetadataSchema = z.object(
  {
    slug: slugSchema('ID (unique within plugin)'),
    label: z
      .string({
        description: 'Abbreviated name',
      })
      .max(128),
    title: titleSchema('Descriptive name'),
    description: descriptionSchema('Description (Markdown)'),
    docsUrl: docsUrlSchema('Link to documentation (rationale)'),
  },
  { description: 'List of scorable metrics for the given plugin' },
);

// Define Zod schema for the `Group` type
export const groupSchema = z.object(
  {
    slug: slugSchema('Human-readable unique ID .e.g. "performance"'),
    title: titleSchema('Display name'),
    description: descriptionSchema('Description (Markdown)'),
    audits: z
      .array(
        z.object({
          ref: slugSchema(
            "Reference slug to an audit within plugin (e.g. 'max-lines')",
          ),
          weight: weightSchema(),
        }),
        { description: 'Weighted references to plugin-specific audits' },
      )
      // group refs are unique
      .refine(
        groupAudits => !getDuplicateRefsInGroups(groupAudits),
        groupAudits => ({
          message: duplicateRefsInGroupsErrorMsg(groupAudits),
        }),
      ),
  },
  {
    description:
      'A group aggregates a set of audits into a single score which can be referenced from a category. ' +
      'e.g. the group slug "performance" groups audits and can be referenced in a category as "[plugin-slug]#group:[group-slug]")',
  },
);

type GroupSchema = z.infer<typeof groupSchema>;

/**
 * Define Zod schema for the PluginConfig type
 *
 * @example
 *
 * // Example data for the PluginConfig type
 * const data = {
 *   // ...
 * };
 *
 * // Validate the data against the schema
 * const validationResult = pluginConfigSchema.safeParse(data);
 *
 * if (validationResult.success) {
 *   console.log('Valid plugin config:', validationResult.data);
 * } else {
 *   console.error('Invalid plugin config:', validationResult.error);
 * }
 */
export const pluginConfigSchema = z
  .object({
    meta: pluginMetadataSchema,
    runner: runnerConfigSchema,
    audits: z
      .array(auditMetadataSchema, {
        description: 'List of audits maintained in a plugin',
      })
      // audit slugs are unique
      .refine(
        auditMetadata => !getDuplicateSlugsInAudits(auditMetadata),
        auditMetadata => ({
          message: duplicateSlugsInAuditsErrorMsg(auditMetadata),
        }),
      ),
    groups: z
      .array(groupSchema, {
        description: 'List of groups',
      })
      .optional()
      .refine(
        groups => !getDuplicateSlugsInGroups(groups),
        groups => ({
          message: duplicateSlugsInGroupsErrorMsg(groups),
        }),
      ),
  })
  // every listed group ref points to an audit within the plugin
  .refine(
    pluginCfg => !getMissingRefsFromGroups(pluginCfg),
    pluginCfg => ({
      message: missingRefsFromGroupsErrorMsg(pluginCfg),
    }),
  );

export type PluginConfig = z.infer<typeof pluginConfigSchema>;

/**
 * Define Zod schema for the SourceFileLocation type.
 *
 * @example
 *
 * // Example data for the RunnerOutput type
 * const runnerOutputData = {
 *   audits: [
 *     // ... populate with example audit data ...
 *   ],
 * };
 *
 * // Validate the data against the schema
 * const validationResult = runnerOutputSchema.safeParse(runnerOutputData);
 *
 * if (validationResult.success) {
 *   console.log('Valid runner output:', validationResult.data);
 * } else {
 *   console.error('Invalid runner output:', validationResult.error);
 * }
 */
const sourceFileLocationSchema = z.object(
  {
    file: unixFilePathSchema('Relative path to source file in Git repo'),
    position: z
      .object(
        {
          startLine: positiveIntSchema('Start line'),
          startColumn: positiveIntSchema('Start column').optional(),
          endLine: positiveIntSchema('End line').optional(),
          endColumn: positiveIntSchema('End column').optional(),
        },
        { description: 'Location in file' },
      )
      .optional(),
  },
  { description: 'Source file location' },
);

/**
 * Define Zod schema for the Issue type.
 */
const issueSchema = z.object(
  {
    message: z.string({ description: 'Descriptive error message' }).max(128),
    severity: z.enum(['info', 'warning', 'error'], {
      description: 'Severity level',
    }),
    // "Reference to source code"
    source: sourceFileLocationSchema.optional(),
  },
  { description: 'Issue information' },
);

/**
 * Define Zod schema for the Audit type.
 */
const auditSchema = z.object(
  {
    slug: slugSchema('References audit metadata'),
    displayValue: z
      .string({ description: "Formatted value (e.g. '0.9 s', '2.1 MB')" })
      .optional(),
    value: positiveIntSchema('Raw numeric value').optional(),
    score: z
      .number({
        description: 'Value between 0 and 1',
      })
      .min(0)
      .max(1)
      .optional(),
    details: z
      .object(
        {
          issues: z.array(issueSchema, { description: 'List of findings' }),
        },
        { description: 'Detailed information' },
      )
      .optional(),
  },
  { description: 'Audit information' },
);

<<<<<<< HEAD
=======
type AuditSchema = z.infer<typeof auditSchema>;

>>>>>>> 653ed21d
/**
 * Define Zod schema for the RunnerOutput type.
 */
export const runnerOutputSchema = z.object(
  {
    audits: z
      .array(auditSchema, { description: 'List of audits' })
      // audit slugs are unique
      .refine(
        audits => !getDuplicateSlugsInAudits(audits),
        audits => ({ message: duplicateSlugsInAuditsErrorMsg(audits) }),
      ),
  },
  { description: 'JSON formatted output emitted by the runner.' },
);
export type RunnerOutput = z.infer<typeof runnerOutputSchema>;

// helper for validator: audit slugs are unique
function duplicateSlugsInAuditsErrorMsg(audits: AuditSchema[]) {
  const duplicateRefs = getDuplicateSlugsInAudits(audits);
  return `In plugin audits the slugs are not unique: ${errorItems(
    duplicateRefs,
  )}`;
}
function getDuplicateSlugsInAudits(audits: AuditSchema[]) {
  return hasDuplicateStrings(audits.map(({ slug }) => slug));
}

// helper for validator: group refs are unique
function duplicateSlugsInGroupsErrorMsg(groups: GroupSchema[] | undefined) {
  const duplicateRefs = getDuplicateSlugsInGroups(groups);
  return `In groups the slugs are not unique: ${errorItems(duplicateRefs)}`;
}
function getDuplicateSlugsInGroups(groups: GroupSchema[] | undefined) {
  return Array.isArray(groups)
    ? hasDuplicateStrings(groups.map(({ slug }) => slug))
    : false;
}

// helper for validator: group refs are unique
function duplicateRefsInGroupsErrorMsg(groupAudits: HackForCyclicRefs) {
  const duplicateRefs = getDuplicateRefsInGroups(groupAudits);
  return `In plugin groups the audit refs are not unique: ${errorItems(
    duplicateRefs,
  )}`;
}
function getDuplicateRefsInGroups(groupAudits: HackForCyclicRefs[]) {
  return hasDuplicateStrings(groupAudits.map(({ ref }) => ref));
}

// helper for validator: every listed group ref points to an audit within the plugin
function missingRefsFromGroupsErrorMsg(pluginCfg: HackForCyclicRefs) {
  const missingRefs = getMissingRefsFromGroups(pluginCfg);
  return `In the groups, the following audit ref's needs to point to a audit in this plugin config: ${errorItems(
    missingRefs,
  )}`;
}

function getMissingRefsFromGroups(pluginCfg: HackForCyclicRefs) {
  if (pluginCfg?.groups?.length && pluginCfg.audits.length) {
    return hasMissingStrings(
      pluginCfg.groups.flatMap(({ audits }: HackForCyclicRefs) =>
        audits.map(({ ref }: HackForCyclicRefs) => ref),
      ),
      pluginCfg.audits.map(({ slug }: HackForCyclicRefs) => slug),
    );
  }
  return false;
}<|MERGE_RESOLUTION|>--- conflicted
+++ resolved
@@ -239,11 +239,8 @@
   { description: 'Audit information' },
 );
 
-<<<<<<< HEAD
-=======
 type AuditSchema = z.infer<typeof auditSchema>;
 
->>>>>>> 653ed21d
 /**
  * Define Zod schema for the RunnerOutput type.
  */
