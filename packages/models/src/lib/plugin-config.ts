import { z } from 'zod';
import {
  descriptionSchema,
  docsUrlSchema,
  generalFilePathSchema,
  positiveIntSchema,
  slugSchema,
  titleSchema,
  unixFilePathSchema,
  weightSchema,
} from './implementation/schemas';
import {
  hasMissingStrings,
  hasDuplicateStrings,
  errorItems,
  exists,
} from './implementation/utils';

// Define Zod schema for the PluginMetadata type
const pluginMetadataSchema = z.object(
  {
    slug: slugSchema(),
    name: z
      .string({
        description: 'Display name',
      })
      .max(128),
    icon: z.union([z.unknown(), z.string()], {
      description: 'Icon from VSCode Material Icons extension',
    }),
    docsUrl: docsUrlSchema('Plugin documentation site'),
    version: z
      .string({
        description: 'version of the plugin',
      })
      .max(128)
      .optional(),
  },
  {
    description: 'Plugin metadata',
  },
);

// Define Zod schema for the RunnerConfig type
const runnerConfigSchema = z.object(
  {
    command: z.string({
      description: 'Shell command to execute',
    }),
    args: z.array(z.string({ description: 'Command arguments' })).optional(),
    outputPath: generalFilePathSchema('Output path'),
  },
  {
    description: 'How to execute runner',
  },
);

// Define Zod schema for the AuditMetadata type
export const auditMetadataSchema = z.object(
  {
    slug: slugSchema('ID (unique within plugin)'),
    title: titleSchema('Descriptive name'),
    description: descriptionSchema('Description (Markdown)'),
    docsUrl: docsUrlSchema('Link to documentation (rationale)'),
  },
  { description: 'List of scorable metrics for the given plugin' },
);
export type AuditMetadata = z.infer<typeof auditMetadataSchema>;

type AuditMetadata = z.infer<typeof auditMetadataSchema>;
// Define Zod schema for the `Group` type
export const groupSchema = z.object(
  {
    slug: slugSchema('Human-readable unique ID .e.g. "performance"'),
    title: titleSchema('Display name'),
    description: descriptionSchema('Description (Markdown)'),
    audits: z
      .array(
        z.object({
          ref: slugSchema(
            "Reference slug to an audit within plugin (e.g. 'max-lines')",
          ),
          weight: weightSchema(),
        }),
        { description: 'Weighted references to plugin-specific audits' },
      )
      // group refs are unique
      .refine(
        groupAudits => !getDuplicateRefsInGroups(groupAudits),
        groupAudits => ({
          message: duplicateRefsInGroupsErrorMsg(groupAudits),
        }),
      ),
  },
  {
    description:
      'A group aggregates a set of audits into a single score which can be referenced from a category. ' +
      'e.g. the group slug "performance" groups audits and can be referenced in a category as "[plugin-slug]#group:[group-slug]")',
  },
);

<<<<<<< HEAD
export type Group = z.infer<typeof groupSchema>;
=======
type Group = z.infer<typeof groupSchema>;
>>>>>>> 7b2706b7

/**
 * Define Zod schema for the PluginConfig type
 *
 * @example
 *
 * // Example data for the PluginConfig type
 * const data = {
 *   // ...
 * };
 *
 * // Validate the data against the schema
 * const validationResult = pluginConfigSchema.safeParse(data);
 *
 * if (validationResult.success) {
 *   console.log('Valid plugin config:', validationResult.data);
 * } else {
 *   console.error('Invalid plugin config:', validationResult.error);
 * }
 */
export const pluginConfigSchema = z
  .object({
    meta: pluginMetadataSchema,
    runner: runnerConfigSchema,
    audits: z
      .array(auditMetadataSchema, {
        description: 'List of audits maintained in a plugin',
      })
      // audit slugs are unique
      .refine(
        auditMetadata => !getDuplicateSlugsInAudits(auditMetadata),
        auditMetadata => ({
          message: duplicateSlugsInAuditsErrorMsg(auditMetadata),
        }),
      ),
    groups: z
      .array(groupSchema, {
        description: 'List of groups',
      })
      .optional()
      .refine(
        groups => !getDuplicateSlugsInGroups(groups),
        groups => ({
          message: duplicateSlugsInGroupsErrorMsg(groups),
        }),
      ),
  })
  // every listed group ref points to an audit within the plugin
  .refine(
    pluginCfg => !getMissingRefsFromGroups(pluginCfg),
    pluginCfg => ({
      message: missingRefsFromGroupsErrorMsg(pluginCfg),
    }),
  );

export type PluginConfig = z.infer<typeof pluginConfigSchema>;

/**
 * Define Zod schema for the SourceFileLocation type.
 *
 * @example
 *
 * // Example data for the RunnerOutput type
 * const runnerOutputData = {
 *   audits: [
 *     // ... populate with example audit data ...
 *   ],
 * };
 *
 * // Validate the data against the schema
 * const validationResult = runnerOutputSchema.safeParse(runnerOutputData);
 *
 * if (validationResult.success) {
 *   console.log('Valid runner output:', validationResult.data);
 * } else {
 *   console.error('Invalid runner output:', validationResult.error);
 * }
 */
const sourceFileLocationSchema = z.object(
  {
    file: unixFilePathSchema('Relative path to source file in Git repo'),
    position: z
      .object(
        {
          startLine: positiveIntSchema('Start line'),
          startColumn: positiveIntSchema('Start column').optional(),
          endLine: positiveIntSchema('End line').optional(),
          endColumn: positiveIntSchema('End column').optional(),
        },
        { description: 'Location in file' },
      )
      .optional(),
  },
  { description: 'Source file location' },
);

/**
 * Define Zod schema for the Issue type.
 */
export const issueSchema = z.object(
  {
    message: z.string({ description: 'Descriptive error message' }).max(128),
    severity: z.enum(['info', 'warning', 'error'], {
      description: 'Severity level',
    }),
    // "Reference to source code"
    source: sourceFileLocationSchema.optional(),
    // log of the error
    log: z
      .string({
        description: 'Log of any kind related to the issue',
      })
      .optional(),
  },
  { description: 'Issue information' },
);
export type IssueSchema = z.infer<typeof issueSchema>;
/**
 * Define Zod schema for the Audit type.
 */
const auditSchema = z.object(
  {
    slug: slugSchema('References audit metadata'),
    displayValue: z
      .string({ description: "Formatted value (e.g. '0.9 s', '2.1 MB')" })
      .optional(),
    value: positiveIntSchema('Raw numeric value').optional(),
    score: z
      .number({
        description: 'Value between 0 and 1',
      })
      .min(0)
      .max(1)
      .optional(),
    details: z
      .object(
        {
          issues: z.array(issueSchema, { description: 'List of findings' }),
        },
        { description: 'Detailed information' },
      )
      .optional(),
  },
  { description: 'Audit information' },
);

type Audit = z.infer<typeof auditSchema>;

/**
 * Define Zod schema for the RunnerOutput type.
 */
export const runnerOutputSchema = z.object(
  {
    audits: z
      .array(auditSchema, { description: 'List of audits' })
      // audit slugs are unique
      .refine(
        audits => !getDuplicateSlugsInAudits(audits),
        audits => ({ message: duplicateSlugsInAuditsErrorMsg(audits) }),
      ),
  },
  { description: 'JSON formatted output emitted by the runner.' },
);
export type RunnerOutput = z.infer<typeof runnerOutputSchema>;

// helper for validator: audit slugs are unique
function duplicateSlugsInAuditsErrorMsg(audits: Audit[]) {
  const duplicateRefs = getDuplicateSlugsInAudits(audits);
  return `In plugin audits the slugs are not unique: ${errorItems(
    duplicateRefs,
  )}`;
}
function getDuplicateSlugsInAudits(audits: Audit[]) {
  return hasDuplicateStrings(audits.map(({ slug }) => slug));
}

// helper for validator: group refs are unique
function duplicateSlugsInGroupsErrorMsg(groups: Group[] | undefined) {
  const duplicateRefs = getDuplicateSlugsInGroups(groups);
  return `In groups the slugs are not unique: ${errorItems(duplicateRefs)}`;
}
function getDuplicateSlugsInGroups(groups: Group[] | undefined) {
  return Array.isArray(groups)
    ? hasDuplicateStrings(groups.map(({ slug }) => slug))
    : false;
}

type RefsList = { ref?: string }[];
// helper for validator: group refs are unique
function duplicateRefsInGroupsErrorMsg(groupAudits: RefsList) {
  const duplicateRefs = getDuplicateRefsInGroups(groupAudits);
  return `In plugin groups the audit refs are not unique: ${errorItems(
    duplicateRefs,
  )}`;
}
function getDuplicateRefsInGroups(groupAudits: RefsList) {
  return hasDuplicateStrings(groupAudits.map(({ ref }) => ref).filter(exists));
}
type PluginCfg = {
  audits?: AuditMetadata[];
  groups?: Group[];
};

// helper for validator: every listed group ref points to an audit within the plugin
function missingRefsFromGroupsErrorMsg(pluginCfg: PluginCfg) {
  const missingRefs = getMissingRefsFromGroups(pluginCfg);
  return `In the groups, the following audit ref's needs to point to a audit in this plugin config: ${errorItems(
    missingRefs,
  )}`;
}

function getMissingRefsFromGroups(pluginCfg: PluginCfg) {
  if (pluginCfg?.groups?.length && pluginCfg?.audits?.length) {
    const groups = pluginCfg?.groups || [];
    const audits = pluginCfg?.audits || [];
    return hasMissingStrings(
      groups.flatMap(({ audits }) => audits.map(({ ref }) => ref)),
      audits.map(({ slug }) => slug),
    );
  }
  return false;
}<|MERGE_RESOLUTION|>--- conflicted
+++ resolved
@@ -29,12 +29,6 @@
       description: 'Icon from VSCode Material Icons extension',
     }),
     docsUrl: docsUrlSchema('Plugin documentation site'),
-    version: z
-      .string({
-        description: 'version of the plugin',
-      })
-      .max(128)
-      .optional(),
   },
   {
     description: 'Plugin metadata',
@@ -56,16 +50,20 @@
 );
 
 // Define Zod schema for the AuditMetadata type
-export const auditMetadataSchema = z.object(
+const auditMetadataSchema = z.object(
   {
     slug: slugSchema('ID (unique within plugin)'),
+    label: z
+      .string({
+        description: 'Abbreviated name',
+      })
+      .max(128),
     title: titleSchema('Descriptive name'),
     description: descriptionSchema('Description (Markdown)'),
     docsUrl: docsUrlSchema('Link to documentation (rationale)'),
   },
   { description: 'List of scorable metrics for the given plugin' },
 );
-export type AuditMetadata = z.infer<typeof auditMetadataSchema>;
 
 type AuditMetadata = z.infer<typeof auditMetadataSchema>;
 // Define Zod schema for the `Group` type
@@ -99,11 +97,7 @@
   },
 );
 
-<<<<<<< HEAD
-export type Group = z.infer<typeof groupSchema>;
-=======
 type Group = z.infer<typeof groupSchema>;
->>>>>>> 7b2706b7
 
 /**
  * Define Zod schema for the PluginConfig type
@@ -203,7 +197,7 @@
 /**
  * Define Zod schema for the Issue type.
  */
-export const issueSchema = z.object(
+const issueSchema = z.object(
   {
     message: z.string({ description: 'Descriptive error message' }).max(128),
     severity: z.enum(['info', 'warning', 'error'], {
@@ -211,16 +205,10 @@
     }),
     // "Reference to source code"
     source: sourceFileLocationSchema.optional(),
-    // log of the error
-    log: z
-      .string({
-        description: 'Log of any kind related to the issue',
-      })
-      .optional(),
   },
   { description: 'Issue information' },
 );
-export type IssueSchema = z.infer<typeof issueSchema>;
+
 /**
  * Define Zod schema for the Audit type.
  */
