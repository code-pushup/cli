import { z } from 'zod';
import {
  descriptionSchema,
  docsUrlSchema,
<<<<<<< HEAD
  generalFilePathSchema, positiveIntSchema,
=======
  generalFilePathSchema,
  packageVersionSchema,
  positiveIntSchema,
>>>>>>> ce21d877
  scorableSchema,
  slugSchema,
  titleSchema, unixFilePathSchema,
  weightedRefSchema,
} from './implementation/schemas';
import {
  errorItems,
  exists,
  hasDuplicateStrings,
  hasMissingStrings,
} from './implementation/utils';

// Define Zod schema for the PluginMetadata type
export const pluginMetadataSchema = packageVersionSchema({
  optional: true,
}).merge(
  z.object(
    {
      slug: slugSchema(),
      name: z
        .string({
          description: 'Display name',
        })
        .max(128),
      icon: z.union([z.unknown(), z.string()], {
        description: 'Icon from VSCode Material Icons extension',
      }),
      docsUrl: docsUrlSchema('Plugin documentation site'),
    },
    {
      description: 'Plugin metadata',
    },
  ),
);

const sourceFileLocationSchema = z.object(
  {
    file: unixFilePathSchema('Relative path to source file in Git repo'),
    position: z
      .object(
        {
          startLine: positiveIntSchema('Start line'),
          startColumn: positiveIntSchema('Start column').optional(),
          endLine: positiveIntSchema('End line').optional(),
          endColumn: positiveIntSchema('End column').optional(),
        },
        { description: 'Location in file' },
      )
      .optional(),
  },
  { description: 'Source file location' },
);


// Define Zod schema for the RunnerConfig type
const runnerConfigSchema = z.object(
  {
    command: z.string({
      description: 'Shell command to execute',
    }),
    args: z.array(z.string({ description: 'Command arguments' })).optional(),
    outputPath: generalFilePathSchema('Output path'),
  },
  {
    description: 'How to execute runner',
  },
);

/**
 * Define Zod schema for the Issue type.
 */
export const issueSchema = z.object(
  {
    message: z.string({ description: 'Descriptive error message' }).max(128),
    severity: z.enum(['info', 'warning', 'error'], {
      description: 'Severity level',
    }),
    // "Reference to source code"
    source: sourceFileLocationSchema.optional(),
  },
  { description: 'Issue information' },
);
export type Issue = z.infer<typeof issueSchema>;
/**
 * Define Zod schema for the Audit type.
 */
export const auditResultSchema = z.object(
  {
    slug: slugSchema('References audit metadata'),
    displayValue: z
      .string({ description: "Formatted value (e.g. '0.9 s', '2.1 MB')" })
      .optional(),
    value: positiveIntSchema('Raw numeric value'),
    score: z
      .number({
        description: 'Value between 0 and 1',
      })
      .min(0)
      .max(1),
    details: z
      .object(
        {
          issues: z.array(issueSchema, { description: 'List of findings' }),
        },
        { description: 'Detailed information' },
      )
      .optional(),
  },
  { description: 'Audit information' },
);



/**
 * Define Zod schema for the RunnerOutput type.
 */
export const runnerOutputSchema = z.object(
  {
    audits: z
      .array(auditResultSchema, { description: 'List of audits' })
      // audit slugs are unique
      .refine(

        audits => !getDuplicateSlugsInAudits(audits),
        audits => ({
          message: duplicateSlugsInAuditsErrorMsg(audits),
        }),
      ),
  },
  { description: 'JSON formatted output emitted by the runner.' },
);

export type RunnerOutput = z.infer<typeof runnerOutputSchema>;



// Define Zod schema for the AuditMetadata type
export const auditMetadataSchema = z.object(
  {
<<<<<<< HEAD
    slug: slugSchema('Audit slug (unique within plugin)'),
    label: z
      .string({
        description: 'Abbreviated name',
      })
      .max(256),
=======
    slug: slugSchema('ID (unique within plugin)'),
>>>>>>> ce21d877
    title: titleSchema('Descriptive name'),
    description: descriptionSchema('Description (Markdown)'),
    docsUrl: docsUrlSchema('Link to documentation (rationale)'),
  },
  { description: 'List of scorable metrics for the given plugin' },
);

export type AuditMetadata = z.infer<typeof auditMetadataSchema>;


export const auditReportSchema = auditResultSchema.merge(auditMetadataSchema);
export type AuditReport = z.infer<typeof auditReportSchema>;


// Define Zod schema for the `Group` type
export const auditGroupSchema = scorableSchema(
  'An audit group aggregates a set of audits into a single score which can be referenced from a category. ' +
    'E.g. the group slug "performance" groups audits and can be referenced in a category as "[plugin-slug]#group:[group-slug]")',
  weightedRefSchema(
    'Weighted references to audits',
    "Reference slug to an audit within this plugin (e.g. 'max-lines')",
  ),
  getDuplicateRefsInGroups,
  duplicateRefsInGroupsErrorMsg,
);

export type AuditGroup = z.infer<typeof auditGroupSchema>;

export const pluginConfigSchema = z
  .object({
    meta: pluginMetadataSchema,
    runner: runnerConfigSchema,
    audits: z
      .array(auditMetadataSchema, {
        description: 'List of audits maintained in a plugin',
      })
      // audit slugs are unique
      .refine(
        auditMetadata => !getDuplicateSlugsInAudits(auditMetadata as never),
        auditMetadata => ({
          message: duplicateSlugsInAuditsErrorMsg(auditMetadata as never),
        }),
      ),
    groups: z
      .array(auditGroupSchema, {
        description: 'List of groups',
      })
      .optional()
      .refine(
        groups => !getDuplicateSlugsInGroups(groups),
        groups => ({
          message: duplicateSlugsInGroupsErrorMsg(groups),
        }),
      ),
  })
  // every listed group ref points to an audit within the plugin
  .refine(
    pluginCfg => !getMissingRefsFromGroups(pluginCfg),
    pluginCfg => ({
      message: missingRefsFromGroupsErrorMsg(pluginCfg),
    }),
  );

<<<<<<< HEAD
export type PluginOutput = RunnerOutput & {
  slug: string;
  date: string;
  duration: number;
};
=======
export type PluginConfig = z.infer<typeof pluginConfigSchema>;

const sourceFileLocationSchema = z.object(
  {
    file: unixFilePathSchema('Relative path to source file in Git repo'),
    position: z
      .object(
        {
          startLine: positiveIntSchema('Start line'),
          startColumn: positiveIntSchema('Start column').optional(),
          endLine: positiveIntSchema('End line').optional(),
          endColumn: positiveIntSchema('End column').optional(),
        },
        { description: 'Location in file' },
      )
      .optional(),
  },
  { description: 'Source file location' },
);

/**
 * Define Zod schema for the Issue type.
 */
export const issueSchema = z.object(
  {
    message: z.string({ description: 'Descriptive error message' }).max(128),
    severity: z.enum(['info', 'warning', 'error'], {
      description: 'Severity level',
    }),
    // "Reference to source code"
    source: sourceFileLocationSchema.optional(),
  },
  { description: 'Issue information' },
);
export type Issue = z.infer<typeof issueSchema>;
/**
 * Define Zod schema for the Audit type.
 */
export const auditResultSchema = z.object(
  {
    slug: slugSchema('References audit metadata'),
    displayValue: z
      .string({ description: "Formatted value (e.g. '0.9 s', '2.1 MB')" })
      .optional(),
    value: positiveIntSchema('Raw numeric value').optional(),
    score: z
      .number({
        description: 'Value between 0 and 1',
      })
      .min(0)
      .max(1)
      .optional(),
    details: z
      .object(
        {
          issues: z.array(issueSchema, { description: 'List of findings' }),
        },
        { description: 'Detailed information' },
      )
      .optional(),
  },
  { description: 'Audit information' },
);

export type AuditResult = z.infer<typeof auditResultSchema>;
>>>>>>> ce21d877

export type PluginConfig = z.infer<typeof pluginConfigSchema>;

// helper for validator: audit slugs are unique
type _Audit = {slug: string};
function duplicateSlugsInAuditsErrorMsg(audits: _Audit[]) {
  const duplicateRefs = getDuplicateSlugsInAudits(audits);
  return `In the report audits the slugs are not unique: ${errorItems(
    duplicateRefs,
  )}`;
}
function getDuplicateSlugsInAudits(audits: _Audit[]) {
  return hasDuplicateStrings(audits.map(({ slug }) => slug));
}

// helper for validator: group refs are unique
function duplicateSlugsInGroupsErrorMsg(groups: AuditGroup[] | undefined) {
  const duplicateRefs = getDuplicateSlugsInGroups(groups);
  return `In groups the slugs are not unique: ${errorItems(duplicateRefs)}`;
}
function getDuplicateSlugsInGroups(groups: AuditGroup[] | undefined) {
  return Array.isArray(groups)
    ? hasDuplicateStrings(groups.map(({ slug }) => slug))
    : false;
}

type RefsList = { slug?: string }[];

// helper for validator: group refs are unique
function duplicateRefsInGroupsErrorMsg(groupAudits: RefsList) {
  const duplicateRefs = getDuplicateRefsInGroups(groupAudits);
  return `In plugin groups the audit refs are not unique: ${errorItems(
    duplicateRefs,
  )}`;
}
function getDuplicateRefsInGroups(groupAudits: RefsList) {
  return hasDuplicateStrings(
    groupAudits.map(({ slug: ref }) => ref).filter(exists),
  );
}
type PluginCfg = {
  audits?: AuditMetadata[];
  groups?: AuditGroup[];
};

// helper for validator: every listed group ref points to an audit within the plugin
function missingRefsFromGroupsErrorMsg(pluginCfg: PluginCfg) {
  const missingRefs = getMissingRefsFromGroups(pluginCfg);
  return `In the groups, the following audit ref's needs to point to a audit in this plugin config: ${errorItems(
    missingRefs,
  )}`;
}

function getMissingRefsFromGroups(pluginCfg: PluginCfg) {
  if (pluginCfg?.groups?.length && pluginCfg?.audits?.length) {
    const groups = pluginCfg?.groups || [];
    const audits = pluginCfg?.audits || [];
    return hasMissingStrings(
      groups.flatMap(({ refs: audits }) => audits.map(({ slug: ref }) => ref)),
      audits.map(({ slug }) => slug),
    );
  }
  return false;
}<|MERGE_RESOLUTION|>--- conflicted
+++ resolved
@@ -2,16 +2,13 @@
 import {
   descriptionSchema,
   docsUrlSchema,
-<<<<<<< HEAD
-  generalFilePathSchema, positiveIntSchema,
-=======
   generalFilePathSchema,
   packageVersionSchema,
   positiveIntSchema,
->>>>>>> ce21d877
   scorableSchema,
   slugSchema,
-  titleSchema, unixFilePathSchema,
+  titleSchema,
+  unixFilePathSchema,
   weightedRefSchema,
 } from './implementation/schemas';
 import {
@@ -44,25 +41,6 @@
   ),
 );
 
-const sourceFileLocationSchema = z.object(
-  {
-    file: unixFilePathSchema('Relative path to source file in Git repo'),
-    position: z
-      .object(
-        {
-          startLine: positiveIntSchema('Start line'),
-          startColumn: positiveIntSchema('Start column').optional(),
-          endLine: positiveIntSchema('End line').optional(),
-          endColumn: positiveIntSchema('End column').optional(),
-        },
-        { description: 'Location in file' },
-      )
-      .optional(),
-  },
-  { description: 'Source file location' },
-);
-
-
 // Define Zod schema for the RunnerConfig type
 const runnerConfigSchema = z.object(
   {
@@ -77,87 +55,10 @@
   },
 );
 
-/**
- * Define Zod schema for the Issue type.
- */
-export const issueSchema = z.object(
-  {
-    message: z.string({ description: 'Descriptive error message' }).max(128),
-    severity: z.enum(['info', 'warning', 'error'], {
-      description: 'Severity level',
-    }),
-    // "Reference to source code"
-    source: sourceFileLocationSchema.optional(),
-  },
-  { description: 'Issue information' },
-);
-export type Issue = z.infer<typeof issueSchema>;
-/**
- * Define Zod schema for the Audit type.
- */
-export const auditResultSchema = z.object(
-  {
-    slug: slugSchema('References audit metadata'),
-    displayValue: z
-      .string({ description: "Formatted value (e.g. '0.9 s', '2.1 MB')" })
-      .optional(),
-    value: positiveIntSchema('Raw numeric value'),
-    score: z
-      .number({
-        description: 'Value between 0 and 1',
-      })
-      .min(0)
-      .max(1),
-    details: z
-      .object(
-        {
-          issues: z.array(issueSchema, { description: 'List of findings' }),
-        },
-        { description: 'Detailed information' },
-      )
-      .optional(),
-  },
-  { description: 'Audit information' },
-);
-
-
-
-/**
- * Define Zod schema for the RunnerOutput type.
- */
-export const runnerOutputSchema = z.object(
-  {
-    audits: z
-      .array(auditResultSchema, { description: 'List of audits' })
-      // audit slugs are unique
-      .refine(
-
-        audits => !getDuplicateSlugsInAudits(audits),
-        audits => ({
-          message: duplicateSlugsInAuditsErrorMsg(audits),
-        }),
-      ),
-  },
-  { description: 'JSON formatted output emitted by the runner.' },
-);
-
-export type RunnerOutput = z.infer<typeof runnerOutputSchema>;
-
-
-
 // Define Zod schema for the AuditMetadata type
 export const auditMetadataSchema = z.object(
   {
-<<<<<<< HEAD
-    slug: slugSchema('Audit slug (unique within plugin)'),
-    label: z
-      .string({
-        description: 'Abbreviated name',
-      })
-      .max(256),
-=======
     slug: slugSchema('ID (unique within plugin)'),
->>>>>>> ce21d877
     title: titleSchema('Descriptive name'),
     description: descriptionSchema('Description (Markdown)'),
     docsUrl: docsUrlSchema('Link to documentation (rationale)'),
@@ -166,11 +67,6 @@
 );
 
 export type AuditMetadata = z.infer<typeof auditMetadataSchema>;
-
-
-export const auditReportSchema = auditResultSchema.merge(auditMetadataSchema);
-export type AuditReport = z.infer<typeof auditReportSchema>;
-
 
 // Define Zod schema for the `Group` type
 export const auditGroupSchema = scorableSchema(
@@ -186,6 +82,25 @@
 
 export type AuditGroup = z.infer<typeof auditGroupSchema>;
 
+/**
+ * Define Zod schema for the PluginConfig type
+ *
+ * @example
+ *
+ * // Example data for the PluginConfig type
+ * const data = {
+ *   // ...
+ * };
+ *
+ * // Validate the data against the schema
+ * const validationResult = pluginConfigSchema.safeParse(data);
+ *
+ * if (validationResult.success) {
+ *   console.log('Valid plugin config:', validationResult.data);
+ * } else {
+ *   console.error('Invalid plugin config:', validationResult.error);
+ * }
+ */
 export const pluginConfigSchema = z
   .object({
     meta: pluginMetadataSchema,
@@ -196,9 +111,9 @@
       })
       // audit slugs are unique
       .refine(
-        auditMetadata => !getDuplicateSlugsInAudits(auditMetadata as never),
+        auditMetadata => !getDuplicateSlugsInAudits(auditMetadata),
         auditMetadata => ({
-          message: duplicateSlugsInAuditsErrorMsg(auditMetadata as never),
+          message: duplicateSlugsInAuditsErrorMsg(auditMetadata),
         }),
       ),
     groups: z
@@ -221,13 +136,6 @@
     }),
   );
 
-<<<<<<< HEAD
-export type PluginOutput = RunnerOutput & {
-  slug: string;
-  date: string;
-  duration: number;
-};
-=======
 export type PluginConfig = z.infer<typeof pluginConfigSchema>;
 
 const sourceFileLocationSchema = z.object(
@@ -293,19 +201,32 @@
 );
 
 export type AuditResult = z.infer<typeof auditResultSchema>;
->>>>>>> ce21d877
-
-export type PluginConfig = z.infer<typeof pluginConfigSchema>;
+
+/**
+ * Define Zod schema for the RunnerOutput type.
+ */
+export const runnerOutputSchema = z.object(
+  {
+    audits: z
+      .array(auditResultSchema, { description: 'List of audits' })
+      // audit slugs are unique
+      .refine(
+        audits => !getDuplicateSlugsInAudits(audits),
+        audits => ({ message: duplicateSlugsInAuditsErrorMsg(audits) }),
+      ),
+  },
+  { description: 'JSON formatted output emitted by the runner.' },
+);
+export type RunnerOutput = z.infer<typeof runnerOutputSchema>;
 
 // helper for validator: audit slugs are unique
-type _Audit = {slug: string};
-function duplicateSlugsInAuditsErrorMsg(audits: _Audit[]) {
+function duplicateSlugsInAuditsErrorMsg(audits: AuditResult[]) {
   const duplicateRefs = getDuplicateSlugsInAudits(audits);
-  return `In the report audits the slugs are not unique: ${errorItems(
+  return `In plugin audits the slugs are not unique: ${errorItems(
     duplicateRefs,
   )}`;
 }
-function getDuplicateSlugsInAudits(audits: _Audit[]) {
+function getDuplicateSlugsInAudits(audits: AuditResult[]) {
   return hasDuplicateStrings(audits.map(({ slug }) => slug));
 }
 
