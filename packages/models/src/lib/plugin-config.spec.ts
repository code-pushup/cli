--- conflicted
+++ resolved
@@ -3,11 +3,7 @@
   mockGroupConfig,
   mockPluginConfig,
   mockRunnerOutput,
-<<<<<<< HEAD
-} from '../../test/index';
-=======
 } from '../../test';
->>>>>>> ce21d877
 import {
   auditGroupSchema,
   pluginConfigSchema,
@@ -45,7 +41,7 @@
     });
 
     expect(() => pluginConfigSchema.parse(cfg)).toThrow(
-      `In the report audits the slugs are not unique`,
+      `In plugin audits the slugs are not unique`,
     );
   });
 
@@ -106,14 +102,14 @@
   it('should throw if slugs of audits are invalid', () => {
     const out = mockRunnerOutput({ auditSlug: '-invalid-audit-slug' });
     expect(() => runnerOutputSchema.parse(out)).toThrow(
-      'The slug has to follow the pattern',
+      'slug has to follow the pattern',
     );
   });
 
   it('should throw if slugs of audits are duplicated', () => {
     const out = mockRunnerOutput({ auditSlug: ['a', 'a'] });
     expect(() => runnerOutputSchema.parse(out)).toThrow(
-      'In the report audits the slugs are not unique: a',
+      'In plugin audits the slugs are not unique',
     );
   });
 });