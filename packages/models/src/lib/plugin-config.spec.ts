import { describe, expect, it } from 'vitest';
import {
  mockGroupConfig,
  mockPluginConfig,
  mockRunnerOutput,
} from './implementation/helpers.mock';
import {
<<<<<<< HEAD
  auditGroupSchema,
=======
  groupSchema,
>>>>>>> 37ea0a56
  pluginConfigSchema,
  runnerOutputSchema,
} from './plugin-config';

describe('pluginConfigSchema', () => {
  it('should parse if configuration is valid', () => {
    const cfg = mockPluginConfig();
    expect(() => pluginConfigSchema.parse(cfg)).not.toThrow();
  });

  it('should throw if plugin slug has a invalid pattern', () => {
    const invalidCategorySlug = '-invalid-plugin-slug';
    const cfg = mockPluginConfig({ pluginSlug: invalidCategorySlug });

    expect(() => pluginConfigSchema.parse(cfg)).toThrow(
      `slug has to follow the pattern`,
    );
  });

  it('should throw if audit ref in audits is invalid', () => {
    const invalidAuditRef = '-invalid-audit-slug';
    const cfg = mockPluginConfig({ auditSlug: [invalidAuditRef] });

    expect(() => pluginConfigSchema.parse(cfg)).toThrow(
      `slug has to follow the patter`,
    );
  });

  it('should throw if audit refs are duplicates', () => {
    const duplicatedAuditRef = 'mock-audit-slug';
    const cfg = mockPluginConfig({
      auditSlug: [duplicatedAuditRef, duplicatedAuditRef],
    });

    expect(() => pluginConfigSchema.parse(cfg)).toThrow(
      `In plugin audits the slugs are not unique`,
    );
  });

  it('should throw if groups slug in invalid', () => {
    const invalidGroupSlug = '-invalid-group-slug';
    const cfg = mockPluginConfig();
    cfg.groups = [mockGroupConfig({ groupSlug: invalidGroupSlug })];

    expect(() => pluginConfigSchema.parse(cfg)).toThrow(
      `slug has to follow the patter`,
    );
  });

  it('should throw if group metrics ref in invalid', () => {
    const invalidAuditRef = '-invalid-audit-ref';
    const cfg = mockPluginConfig();
    cfg.groups = [mockGroupConfig({ auditSlug: invalidAuditRef })];

    expect(() => pluginConfigSchema.parse(cfg)).toThrow(
      `slug has to follow the patter`,
    );
  });

  it('should throw if groups have duplicate slugs', () => {
    const auditSlug = 'no-any';
    const cfg = mockPluginConfig({ auditSlug });
    cfg.groups = [
      mockGroupConfig({ auditSlug }),
      mockGroupConfig({ auditSlug }),
    ];
    expect(() => pluginConfigSchema.parse(cfg)).toThrow(
      'In groups the slugs are not unique',
    );
  });

  it('should throw if a group has duplicate audit refs', () => {
    const auditSlug = 'no-any';
    // @TODO use pluginConfigSchema instead of auditGroupSchema
    const cfg = mockGroupConfig({ auditSlug: [auditSlug, auditSlug] });

    expect(() => auditGroupSchema.parse(cfg)).toThrow(
      'In plugin groups the audit refs are not unique',
    );
  });
});

/*
 RunnerOutput
 - each audit result should contain a valid slug of some audit provided during initialization
   - this is always checked within the context of the given plugin
  */
describe('runnerOutputSchema', () => {
  it('should pass if output audits are valid', () => {
    const out = mockRunnerOutput();
    expect(() => runnerOutputSchema.parse(out)).not.toThrow();
  });

  it('should throw if slugs of audits are invalid', () => {
    const out = mockRunnerOutput({ auditSlug: '-invalid-audit-slug' });
    expect(() => runnerOutputSchema.parse(out)).toThrow(
      'slug has to follow the pattern',
    );
  });

  it('should throw if slugs of audits are duplicated', () => {
    const out = mockRunnerOutput({ auditSlug: ['a', 'a'] });
    expect(() => runnerOutputSchema.parse(out)).toThrow(
      'In plugin audits the slugs are not unique',
    );
  });
});<|MERGE_RESOLUTION|>--- conflicted
+++ resolved
@@ -5,11 +5,7 @@
   mockRunnerOutput,
 } from './implementation/helpers.mock';
 import {
-<<<<<<< HEAD
   auditGroupSchema,
-=======
-  groupSchema,
->>>>>>> 37ea0a56
   pluginConfigSchema,
   runnerOutputSchema,
 } from './plugin-config';
