--- conflicted
+++ resolved
@@ -1,8 +1,5 @@
 import { describe, expect, it } from 'vitest';
-<<<<<<< HEAD
 import { categoryConfig } from '../../test/fixtures/categories.mock';
-import { CategoryRef, categoryConfigSchema } from './category-config';
-=======
 import {
   CategoryConfig,
   CategoryRef,
@@ -87,7 +84,6 @@
     ).toThrow('The slug has to follow the pattern');
   });
 });
->>>>>>> efc01da6
 
 describe('categoryConfigSchema', () => {
   it('should accept a valid category configuration with all entities', () => {
@@ -110,21 +106,6 @@
     ).not.toThrow();
   });
 
-<<<<<<< HEAD
-  it('should throw if duplicate refs to audits or groups in references are given', () => {
-    const categoryCfg = categoryConfig();
-    const refs = categoryCfg.refs;
-    categoryCfg.refs = [...refs, refs[0] as CategoryRef];
-    expect(() => categoryConfigSchema.parse(categoryCfg)).toThrow(
-      'the following audit or group refs are duplicates',
-    );
-  });
-
-  it('should throw if only refs with weight 0 are included', () => {
-    const categoryCfg = categoryConfig();
-    const ref = { ...categoryCfg.refs[0], weight: 0 } as CategoryRef;
-    categoryCfg.refs = [ref];
-=======
   it('should accept a minimal category configuration', () => {
     expect(() =>
       categoryConfigSchema.parse({
@@ -236,7 +217,6 @@
       'too_small',
     );
   });
->>>>>>> efc01da6
 
   it('should throw for category duplicates', () => {
     expect(() =>
