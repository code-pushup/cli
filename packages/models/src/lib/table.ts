import { z } from 'zod';
import { primitiveValueSchema } from './implementation/schemas';

export const tableAlignmentSchema = z.enum(['left', 'center', 'right'], {
  description: 'Cell alignment',
});
export type TableAlignment = z.infer<typeof tableAlignmentSchema>;

export const tableColumnPrimitiveSchema = tableAlignmentSchema;
export type TableColumnPrimitive = z.infer<typeof tableColumnPrimitiveSchema>;

export const tableColumnObjectSchema = z.object({
  key: z.string(),
  label: z.string().optional(),
  align: tableAlignmentSchema.optional(),
});
export type TableColumnObject = z.infer<typeof tableColumnObjectSchema>;

export const tableRowObjectSchema = z.record(primitiveValueSchema, {
  description: 'Object row',
});
export type TableRowObject = z.infer<typeof tableRowObjectSchema>;

export const tableRowPrimitiveSchema = z.array(primitiveValueSchema, {
  description: 'Primitive row',
});
export type TableRowPrimitive = z.infer<typeof tableRowPrimitiveSchema>;

const tablePrimitiveSchema = z.object(
  {
    columns: z.array(tableAlignmentSchema).optional(),
    rows: z.array(tableRowPrimitiveSchema),
  },
  { description: 'Table with primitive rows and optional alignment columns' },
);

<<<<<<< HEAD
const tableObjectColumnSchema = z.object(
=======
const tableObjectSchema = z.object(
>>>>>>> a7d6d1b1
  {
    columns: z
      .union([z.array(tableAlignmentSchema), z.array(tableColumnObjectSchema)])
      .optional(),
    rows: z.array(tableRowObjectSchema),
  },
  {
    description:
      'Table with object rows and optional alignment or object columns',
  },
);

export const tableSchema = (description = 'Table information') =>
<<<<<<< HEAD
  z.union([tablePrimitiveSchema, tableObjectColumnSchema], { description });
=======
  z.union([tablePrimitiveSchema, tableObjectSchema], { description });
>>>>>>> a7d6d1b1
export type Table = z.infer<ReturnType<typeof tableSchema>>;<|MERGE_RESOLUTION|>--- conflicted
+++ resolved
@@ -34,11 +34,7 @@
   { description: 'Table with primitive rows and optional alignment columns' },
 );
 
-<<<<<<< HEAD
-const tableObjectColumnSchema = z.object(
-=======
 const tableObjectSchema = z.object(
->>>>>>> a7d6d1b1
   {
     columns: z
       .union([z.array(tableAlignmentSchema), z.array(tableColumnObjectSchema)])
@@ -52,9 +48,5 @@
 );
 
 export const tableSchema = (description = 'Table information') =>
-<<<<<<< HEAD
-  z.union([tablePrimitiveSchema, tableObjectColumnSchema], { description });
-=======
   z.union([tablePrimitiveSchema, tableObjectSchema], { description });
->>>>>>> a7d6d1b1
 export type Table = z.infer<ReturnType<typeof tableSchema>>;