import { z } from 'zod';

export const tableHeadingSchema = z.object(
  {
    key: z.string(),
    label: z.string().optional(),
  },
  { description: 'Table heading' },
);
export type TableHeading = z.infer<typeof tableHeadingSchema>;

export const tableAlignmentSchema = z.enum(['l', 'c', 'r'], {
  description: 'Cell alignment',
});
export type TableAlignment = z.infer<typeof tableAlignmentSchema>;
<<<<<<< HEAD
export const primitiveValueSchema = z.union([z.string(), z.number(), z.boolean()]);
=======

export const primitiveValueSchema = z.union([z.string(), z.number()]);
>>>>>>> 0e2238ae
export type PrimitiveValue = z.infer<typeof primitiveValueSchema>;

export const tableRowSchema = z.union([
  z.array(primitiveValueSchema),
<<<<<<< HEAD
  z.record(z.union([primitiveValueSchema, z.undefined()])),
=======
  z.record(primitiveValueSchema),
>>>>>>> 0e2238ae
]);
export type TableRow = z.infer<typeof tableRowSchema>;

export const tableSchema = (description = 'Table information') =>
  z.object(
    {
      headings: z.array(tableHeadingSchema).optional(),
      alignment: z.array(tableAlignmentSchema).optional(),
      rows: z.array(tableRowSchema),
    },
    { description },
  );
export type Table = z.infer<ReturnType<typeof tableSchema>>;<|MERGE_RESOLUTION|>--- conflicted
+++ resolved
@@ -13,21 +13,17 @@
   description: 'Cell alignment',
 });
 export type TableAlignment = z.infer<typeof tableAlignmentSchema>;
-<<<<<<< HEAD
-export const primitiveValueSchema = z.union([z.string(), z.number(), z.boolean()]);
-=======
 
-export const primitiveValueSchema = z.union([z.string(), z.number()]);
->>>>>>> 0e2238ae
+export const primitiveValueSchema = z.union([
+  z.string(),
+  z.number(),
+  z.boolean(),
+]);
 export type PrimitiveValue = z.infer<typeof primitiveValueSchema>;
 
 export const tableRowSchema = z.union([
   z.array(primitiveValueSchema),
-<<<<<<< HEAD
-  z.record(z.union([primitiveValueSchema, z.undefined()])),
-=======
   z.record(primitiveValueSchema),
->>>>>>> 0e2238ae
 ]);
 export type TableRow = z.infer<typeof tableRowSchema>;
 
