--- conflicted
+++ resolved
@@ -6,22 +6,6 @@
   weightedRefSchema,
 } from './implementation/schemas';
 import { errorItems, hasDuplicateStrings } from './implementation/utils';
-
-export const categoryConfigRefSchema = weightedRefSchema(
-  'Weighted references to audits and/or groups for the category',
-  'Slug of an audit or group (depending on `type`)',
-).merge(
-  z.object({
-    type: z.enum(['audit', 'group'], {
-      description:
-        'Discriminant for reference kind, affects where `slug` is looked up',
-    }),
-    plugin: slugSchema(
-      'Plugin slug (plugin should contain referenced audit or group)',
-    ),
-  }),
-);
-export type CategoryConfigRef = z.infer<typeof categoryConfigRefSchema>;
 
 const categoryRefSchema = weightedRefSchema(
   'Weighted references to audits and/or groups for the category',
@@ -37,16 +21,11 @@
     ),
   }),
 );
-
 export type CategoryRef = z.infer<typeof categoryRefSchema>;
 
 export const categoryConfigSchema = scorableSchema(
   'Category with a score calculated from audits and groups from various plugins',
-<<<<<<< HEAD
-  categoryConfigRefSchema,
-=======
   categoryRefSchema,
->>>>>>> 61412b07
   getDuplicateRefsInCategoryMetrics,
   duplicateRefsInCategoryMetricsErrorMsg,
 )
@@ -72,20 +51,13 @@
 export type CategoryConfig = z.infer<typeof categoryConfigSchema>;
 
 // helper for validator: categories have unique refs to audits or groups
-export function duplicateRefsInCategoryMetricsErrorMsg(
-  metrics: CategoryConfigRef[],
-) {
+export function duplicateRefsInCategoryMetricsErrorMsg(metrics: CategoryRef[]) {
   const duplicateRefs = getDuplicateRefsInCategoryMetrics(metrics);
   return `In the categories, the following audit or group refs are duplicates: ${errorItems(
     duplicateRefs,
   )}`;
 }
-<<<<<<< HEAD
-function getDuplicateRefsInCategoryMetrics(metrics: CategoryConfigRef[]) {
-=======
-
-function getDuplicateRefsInCategoryMetrics(metrics: _RefsList) {
->>>>>>> 61412b07
+function getDuplicateRefsInCategoryMetrics(metrics: CategoryRef[]) {
   return hasDuplicateStrings(
     metrics.map(({ slug, type, plugin }) => `${type} :: ${plugin} / ${slug}`),
   );
