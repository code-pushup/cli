import { describe, expect, it } from 'vitest';
import { CoreConfig, coreConfigSchema } from './core-config';

describe('coreConfigSchema', () => {
  it('should accept a valid core configuration with all entities', () => {
    expect(() =>
      coreConfigSchema.parse({
        categories: [
          {
            slug: 'test-results',
            title: 'Test results',
            refs: [
              {
                plugin: 'jest',
                slug: 'unit-tests',
                type: 'group',
                weight: 1,
              },
            ],
          },
        ],
        plugins: [
          {
            slug: 'jest',
            title: 'Jest',
            icon: 'jest',
            runner: { command: 'npm run test', outputFile: 'jest-output.json' },
            audits: [{ slug: 'jest-unit-tests', title: 'Jest unit tests.' }],
            groups: [
              {
                slug: 'unit-tests',
                title: 'Unit tests',
                refs: [{ slug: 'jest-unit-tests', weight: 2 }],
              },
            ],
          },
        ],
        persist: { format: ['md'] },
        upload: {
          apiKey: 'AP7-K3Y',
          organization: 'code-pushup',
          project: 'cli',
          server: 'https://api.code-pushup.org',
        },
      } satisfies CoreConfig),
    ).not.toThrow();
  });

  it('should accept a minimal core configuration', () => {
    expect(() =>
      coreConfigSchema.parse({
        categories: [
          {
            slug: 'bug-prevention',
            title: 'Bug prevention',
            refs: [
              {
                plugin: 'eslint',
                slug: 'no-magic-numbers',
                type: 'audit',
                weight: 1,
              },
            ],
          },
        ],
        plugins: [
          {
            slug: 'eslint',
            title: 'ESLint',
            icon: 'eslint',
            runner: { command: 'npm run lint', outputFile: 'output.json' },
            audits: [{ slug: 'no-magic-numbers', title: 'No magic numbers.' }],
          },
        ],
      } satisfies CoreConfig),
    ).not.toThrow();
  });

<<<<<<< HEAD
  it('should throw if the category slugs are not unique', () => {
    const coreConfig = config();
    const duplicatedSlug = coreConfig.categories?.[0]?.slug;
    coreConfig.categories = [
      ...coreConfig.categories,
      coreConfig.categories[0] as CategoryConfig,
    ];
    expect(() => coreConfigSchema.parse(coreConfig)).toThrow(
      `In the categories, the following slugs are duplicated: ${duplicatedSlug}`,
    );
  });

  it('should throw if ref in a category does not exist in audits', () => {
    const coreConfig = config();
    const ref = (coreConfig.categories[1] as CategoryConfig)
      .refs[0] as CategoryRef;
    const pluginSlug = ref.plugin;

    const missingAuditSlug = 'missing-audit-ref';
    ref.slug = missingAuditSlug;
    expect(() => coreConfigSchema.parse(coreConfig)).toThrow(
      `In the categories, the following plugin refs do not exist in the provided plugins: ${pluginSlug}/${missingAuditSlug}`,
    );
  });

  it('should throw if ref in a category does not exist in groups', () => {
    const coreConfig = config();
    const categoryConfig = coreConfig.categories[0] as CategoryConfig;
    const ref = {
      ...categoryConfig.refs[0],
      slug: 'missing-slug',
    } as CategoryRef;
    (coreConfig.categories[1] as CategoryConfig).refs.push(ref);

    expect(() => coreConfigSchema.parse(coreConfig)).toThrow(
      `In the categories, the following plugin refs do not exist in the provided plugins: lighthouse#missing-slug (group)`,
    );
=======
  it('should throw for a category reference not found in audits', () => {
    expect(() =>
      coreConfigSchema.parse({
        categories: [
          {
            slug: 'bug-prevention',
            title: 'Bug prevention',
            refs: [
              {
                plugin: 'vitest',
                slug: 'unit-tests',
                type: 'audit',
                weight: 1,
              },
            ],
          },
        ],
        plugins: [
          {
            slug: 'jest',
            title: 'Jest',
            icon: 'jest',
            runner: { command: 'npm run test', outputFile: 'output.json' },
            audits: [{ slug: 'unit-tests', title: 'Jest unit tests.' }],
          },
        ],
      } satisfies CoreConfig),
    ).toThrow(
      'category references need to point to an audit or group: vitest/unit-tests',
    );
  });

  it('should throw for a category reference not found in groups', () => {
    expect(() =>
      coreConfigSchema.parse({
        categories: [
          {
            slug: 'bug-prevention',
            title: 'Bug prevention',
            refs: [
              {
                plugin: 'eslint',
                slug: 'eslint-errors',
                type: 'group',
                weight: 1,
              },
            ],
          },
        ],
        plugins: [
          {
            slug: 'eslint',
            title: 'ESLint',
            icon: 'eslint',
            runner: { command: 'npm run lint', outputFile: 'output.json' },
            audits: [{ slug: 'eslint-errors', title: 'ESLint errors.' }],
            groups: [
              {
                slug: 'eslint-suggestions',
                title: 'ESLint suggestions',
                refs: [{ slug: 'eslint-errors', weight: 1 }],
              },
            ],
          },
        ],
      } satisfies CoreConfig),
    ).toThrow(
      'category references need to point to an audit or group: eslint#eslint-errors (group)',
    );
  });

  it('should throw for an empty core configuration', () => {
    expect(() =>
      coreConfigSchema.parse({
        categories: [],
        plugins: [],
      }),
    ).toThrow('too_small');
>>>>>>> efc01da6
  });
});<|MERGE_RESOLUTION|>--- conflicted
+++ resolved
@@ -76,45 +76,6 @@
     ).not.toThrow();
   });
 
-<<<<<<< HEAD
-  it('should throw if the category slugs are not unique', () => {
-    const coreConfig = config();
-    const duplicatedSlug = coreConfig.categories?.[0]?.slug;
-    coreConfig.categories = [
-      ...coreConfig.categories,
-      coreConfig.categories[0] as CategoryConfig,
-    ];
-    expect(() => coreConfigSchema.parse(coreConfig)).toThrow(
-      `In the categories, the following slugs are duplicated: ${duplicatedSlug}`,
-    );
-  });
-
-  it('should throw if ref in a category does not exist in audits', () => {
-    const coreConfig = config();
-    const ref = (coreConfig.categories[1] as CategoryConfig)
-      .refs[0] as CategoryRef;
-    const pluginSlug = ref.plugin;
-
-    const missingAuditSlug = 'missing-audit-ref';
-    ref.slug = missingAuditSlug;
-    expect(() => coreConfigSchema.parse(coreConfig)).toThrow(
-      `In the categories, the following plugin refs do not exist in the provided plugins: ${pluginSlug}/${missingAuditSlug}`,
-    );
-  });
-
-  it('should throw if ref in a category does not exist in groups', () => {
-    const coreConfig = config();
-    const categoryConfig = coreConfig.categories[0] as CategoryConfig;
-    const ref = {
-      ...categoryConfig.refs[0],
-      slug: 'missing-slug',
-    } as CategoryRef;
-    (coreConfig.categories[1] as CategoryConfig).refs.push(ref);
-
-    expect(() => coreConfigSchema.parse(coreConfig)).toThrow(
-      `In the categories, the following plugin refs do not exist in the provided plugins: lighthouse#missing-slug (group)`,
-    );
-=======
   it('should throw for a category reference not found in audits', () => {
     expect(() =>
       coreConfigSchema.parse({
@@ -193,6 +154,5 @@
         plugins: [],
       }),
     ).toThrow('too_small');
->>>>>>> efc01da6
   });
 });