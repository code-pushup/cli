--- conflicted
+++ resolved
@@ -1,34 +1,9 @@
 import { z } from 'zod';
 import { globPathSchema } from './implementation/schemas.js';
 
-export const commandSchema = z
-  .string({ description: 'Generate artifact files' })
-  .min(1);
-export type Command = z.infer<typeof commandSchema>;
-
-export const commandObjectSchema = z.object({
-  command: z.string({ description: 'Generate artifact files' }).min(1),
-  args: z.array(z.string()).optional(),
-});
-export type CommandObject = z.infer<typeof commandObjectSchema>;
 /**
  * Generic schema for a tool command configuration, reusable across plugins.
  */
-<<<<<<< HEAD
-export const artifactGenerationCommandSchema = z.union([
-  commandSchema,
-  commandObjectSchema,
-]);
-
-export type ArtifactGenerationCommand = z.infer<
-  typeof artifactGenerationCommandSchema
->;
-
-export const pluginArtifactOptionsSchema = z.object({
-  generateArtifactsCommand: artifactGenerationCommandSchema.optional(),
-  artifactsPaths: z.union([z.string(), z.array(z.string()).min(1)]),
-});
-=======
 export const artifactGenerationCommandSchema = z
   .union([
     z.string().min(1).meta({ description: 'Generate artifact files' }),
@@ -50,6 +25,5 @@
       .meta({ description: 'File paths or glob patterns for artifact files' }),
   })
   .meta({ title: 'PluginArtifactOptions' });
->>>>>>> 068984ba
 
 export type PluginArtifactOptions = z.infer<typeof pluginArtifactOptionsSchema>;