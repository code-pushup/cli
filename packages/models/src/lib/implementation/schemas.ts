import { z } from 'zod';
import { generalFilePathRegex, slugRegex, unixFilePathRegex } from './utils';

/**
 * Schema for a slug of a categories, plugins or audits.
 * @param description
 */
export function slugSchema(
  description = 'Unique ID (human-readable, URL-safe)',
) {
  return (
    z
      .string({ description })
      // also validates ``and ` `
      .regex(slugRegex, {
        message:
          'The slug has to follow the pattern [0-9a-z] followed by multiple optional groups of -[0-9a-z]. e.g. my-slug',
      })
      .max(128, {
        message: 'slug can be max 128 characters long',
      })
  );
}

/**
 * Schema for a general description property
 * @param description
 */
export function descriptionSchema(description: string) {
  return z.string({ description }).max(65536).optional();
}

/**
 * Schema for a docsUrl
 * @param description
 */
export function docsUrlSchema(description = 'Documentation site') {
  return urlSchema(description).optional();
}

/**
 * Schema for a URL
 * @param description
 */
export function urlSchema(description: string) {
  return z.string({ description }).url();
}

/**
 * Schema for a title of a plugin, category and audit
 * @param description
 */
export function titleSchema(description: string) {
  return z.string({ description }).max(256);
}

/**
 * Schema for a generalFilePath
 * @param description
 */
export function generalFilePathSchema(description: string) {
  return z.string({ description }).regex(generalFilePathRegex, {
    message: 'path is invalid',
  });
}

/**
 * Schema for a unixFilePath
 * @param description
 */
export function weightSchema(
  description = 'Coefficient for the given score (use weight 0 if only for display)',
) {
  return positiveIntSchema(description);
}

/**
 * Schema for a positiveInt
 * @param description
 */
export function positiveIntSchema(description: string) {
  return z.number({ description }).int().nonnegative();
}

/**
 * Schema for a unixFilePath
 * @param description
 */
export function unixFilePathSchema(description: string) {
  return z.string({ description }).regex(unixFilePathRegex);
}

export function packageVersionSchema(options?: {
  versionDescription?: string;
  optional?: boolean;
}) {
  let { versionDescription, optional } = options || {};
  versionDescription = versionDescription || 'NPM version of the package';
  optional = !!optional;
  const packageSchema = z.string({ description: 'NPM package name' });
  const versionSchema = z.string({ description: versionDescription });
  return z.object(
    {
<<<<<<< HEAD
      packageName: optional ? packageSchema.optional() : packageSchema,
=======
      package: optional ? packageSchema.optional() : packageSchema,
>>>>>>> ce21d877
      version: optional ? versionSchema.optional() : versionSchema,
    },
    { description: 'NPM package name and version of a published package' },
  );
}

export function weightedRefSchema(
  description: string,
  slugDescription: string,
) {
  return z.object(
    {
      slug: slugSchema(slugDescription),
      weight: weightSchema('Weight used to calculate score'),
    },
    { description },
  );
}

export function scorableSchema<T extends ReturnType<typeof weightedRefSchema>>(
  description: string,
  refSchema: T,
  duplicateCheckFn: (metrics: z.infer<T>[]) => false | string[],
  duplicateMessageFn: (metrics: z.infer<T>[]) => string,
) {
  return z.object(
    {
      slug: slugSchema('Group slug, (unique within group or category)'),
      title: titleSchema('Display name'),
      description: descriptionSchema('Optional description in Markdown format'),
      refs: z
        .array(refSchema)
        // refs are unique
        .refine(
          refs => !duplicateCheckFn(refs),
          refs => ({
            message: duplicateMessageFn(refs),
          }),
        ),
    },
    { description },
  );
}<|MERGE_RESOLUTION|>--- conflicted
+++ resolved
@@ -51,7 +51,7 @@
  * @param description
  */
 export function titleSchema(description: string) {
-  return z.string({ description }).max(256);
+  return z.string({ description }).max(128);
 }
 
 /**
@@ -101,11 +101,7 @@
   const versionSchema = z.string({ description: versionDescription });
   return z.object(
     {
-<<<<<<< HEAD
-      packageName: optional ? packageSchema.optional() : packageSchema,
-=======
       package: optional ? packageSchema.optional() : packageSchema,
->>>>>>> ce21d877
       version: optional ? versionSchema.optional() : versionSchema,
     },
     { description: 'NPM package name and version of a published package' },
@@ -133,7 +129,7 @@
 ) {
   return z.object(
     {
-      slug: slugSchema('Group slug, (unique within group or category)'),
+      slug: slugSchema('Human-readable unique ID, e.g. "performance"'),
       title: titleSchema('Display name'),
       description: descriptionSchema('Optional description in Markdown format'),
       refs: z
