import { z } from 'zod';
<<<<<<< HEAD
import { MATERIAL_ICONS, MaterialIcon } from '@code-pushup/portal-client';
import { slugRegex } from './utils';
=======
import { filenameRegex, slugRegex } from './utils';
>>>>>>> bdeab543

/**
 * Schema for execution meta date
 */
export function executionMetaSchema(
  options: {
    descriptionDate: string;
    descriptionDuration: string;
  } = {
    descriptionDate: 'Execution start date and time',
    descriptionDuration: 'Execution duration in ms',
  },
) {
  return z.object({
    date: z.string({ description: options.descriptionDate }),
    duration: z.number({ description: options.descriptionDuration }),
  });
}

/**
 * Schema for a slug of a categories, plugins or audits.
 * @param description
 */
export function slugSchema(
  description = 'Unique ID (human-readable, URL-safe)',
) {
  return z
    .string({ description })
    .regex(slugRegex, {
      message:
        'The slug has to follow the pattern [0-9a-z] followed by multiple optional groups of -[0-9a-z]. e.g. my-slug',
    })
    .max(128, {
      message: 'slug can be max 128 characters long',
    });
}

/**
 * Schema for a general description property
 * @param description
 */
export function descriptionSchema(description = 'Description (markdown)') {
  return z.string({ description }).max(65536).optional();
}

/**
 * Schema for a docsUrl
 * @param description
 */
export function docsUrlSchema(description = 'Documentation site') {
  return urlSchema(description).optional().or(z.string().max(0)); // allow empty string (no URL validation)
}

/**
 * Schema for a URL
 * @param description
 */
export function urlSchema(description: string) {
  return z.string({ description }).url();
}

/**
 * Schema for a title of a plugin, category and audit
 * @param description
 */
export function titleSchema(description = 'Descriptive name') {
  return z.string({ description }).max(256);
}

export function metaSchema(options?: {
  titleDescription?: string;
  descriptionDescription?: string;
  docsUrlDescription?: string;
  description?: string;
}) {
  const {
    descriptionDescription,
    titleDescription,
    docsUrlDescription,
    description,
  } = options || {};
  return z.object(
    {
      title: titleSchema(titleDescription),
      description: descriptionSchema(descriptionDescription),
      docsUrl: docsUrlSchema(docsUrlDescription),
    },
    { description },
  );
}

/**
 * Schema for a generalFilePath
 * @param description
 */
export function filePathSchema(description: string) {
  return z
    .string({ description })
    .trim()
    .min(1, { message: 'path is invalid' });
}

/**
 * Schema for a fileNameSchema
 * @param description
 */
export function fileNameSchema(description: string) {
  return z
    .string({ description })
    .trim()
    .regex(filenameRegex, {
      message: `The filename has to be valid`,
    })
    .min(1, { message: 'file name is invalid' });
}

/**
 * Schema for a weight
 * @param description
 */
export function weightSchema(
  description = 'Coefficient for the given score (use weight 0 if only for display)',
) {
  return positiveIntSchema(description);
}

/**
 * Schema for a positiveInt
 * @param description
 */
export function positiveIntSchema(description: string) {
  return z.number({ description }).int().nonnegative();
}

export function packageVersionSchema(options?: {
  versionDescription?: string;
  optional?: boolean;
}) {
  let { versionDescription, optional } = options || {};
  versionDescription = versionDescription || 'NPM version of the package';
  optional = !!optional;
  const packageSchema = z.string({ description: 'NPM package name' });
  const versionSchema = z.string({ description: versionDescription });
  return z.object(
    {
      packageName: optional ? packageSchema.optional() : packageSchema,
      version: optional ? versionSchema.optional() : versionSchema,
    },
    { description: 'NPM package name and version of a published package' },
  );
}

export function weightedRefSchema(
  description: string,
  slugDescription: string,
) {
  return z.object(
    {
      slug: slugSchema(slugDescription),
      weight: weightSchema('Weight used to calculate score'),
    },
    { description },
  );
}
export type WeightedRef = z.infer<ReturnType<typeof weightedRefSchema>>; // @TODO whi is slug optional? @matej

export function scorableSchema<T extends ReturnType<typeof weightedRefSchema>>(
  description: string,
  refSchema: T,
  duplicateCheckFn: (metrics: z.infer<T>[]) => false | string[],
  duplicateMessageFn: (metrics: z.infer<T>[]) => string,
) {
  return z.object(
    {
      slug: slugSchema('Human-readable unique ID, e.g. "performance"'),
      refs: z
        .array(refSchema)
        // refs are unique
        .refine(
          refs => !duplicateCheckFn(refs),
          refs => ({
            message: duplicateMessageFn(refs),
          }),
        ),
    },
    { description },
  );
}

export const materialIconSchema = z.enum(
  MATERIAL_ICONS as [MaterialIcon, MaterialIcon, ...MaterialIcon[]],
  { description: 'Icon from VSCode Material Icons extension' },
);<|MERGE_RESOLUTION|>--- conflicted
+++ resolved
@@ -1,10 +1,6 @@
 import { z } from 'zod';
-<<<<<<< HEAD
 import { MATERIAL_ICONS, MaterialIcon } from '@code-pushup/portal-client';
-import { slugRegex } from './utils';
-=======
 import { filenameRegex, slugRegex } from './utils';
->>>>>>> bdeab543
 
 /**
  * Schema for execution meta date
