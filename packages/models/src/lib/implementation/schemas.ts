--- conflicted
+++ resolved
@@ -119,11 +119,7 @@
 
 export const nonnegativeIntSchema = z.number().int().nonnegative();
 
-<<<<<<< HEAD
-export const nonnegativeFloatSchema = z.number().nonnegative();
-=======
 export const nonnegativeNumberSchema = z.number().nonnegative();
->>>>>>> 8a1c8341
 
 export function packageVersionSchema<TRequired extends boolean>(options?: {
   versionDescription?: string;
@@ -146,17 +142,9 @@
 }
 
 /** Schema for a weight */
-<<<<<<< HEAD
-export const weightSchema = z
-  .union([nonnegativeIntSchema, nonnegativeFloatSchema])
-  .describe(
-    'Coefficient for the given score (use weight 0 if only for display)',
-  );
-=======
 export const weightSchema = nonnegativeNumberSchema.describe(
   'Coefficient for the given score (use weight 0 if only for display)',
 );
->>>>>>> 8a1c8341
 
 export function weightedRefSchema(
   description: string,
