import { z } from 'zod';
import { filenameRegex, slugRegex } from './utils';

/**
 * Schema for execution meta date
 */
export function executionMetaSchema(
  options: {
    descriptionDate: string;
    descriptionDuration: string;
  } = {
    descriptionDate: 'Execution start date and time',
    descriptionDuration: 'Execution duration in ms',
  },
) {
  return z.object({
    date: z.string({ description: options.descriptionDate }),
    duration: z.number({ description: options.descriptionDuration }),
  });
}

/**
 * Schema for a slug of a categories, plugins or audits.
 * @param description
 */
export function slugSchema(
  description = 'Unique ID (human-readable, URL-safe)',
) {
  return z
    .string({ description })
    .regex(slugRegex, {
      message:
        'The slug has to follow the pattern [0-9a-z] followed by multiple optional groups of -[0-9a-z]. e.g. my-slug',
    })
    .max(128, {
      message: 'slug can be max 128 characters long',
    });
}

/**
 * Schema for a general description property
 * @param description
 */
export function descriptionSchema(description = 'Description (markdown)') {
  return z.string({ description }).max(65536).optional();
}

/**
 * Schema for a docsUrl
 * @param description
 */
export function docsUrlSchema(description = 'Documentation site') {
  return urlSchema(description).optional().or(z.string().max(0)); // allow empty string (no URL validation)
}

/**
 * Schema for a URL
 * @param description
 */
export function urlSchema(description: string) {
  return z.string({ description }).url();
}

/**
 * Schema for a title of a plugin, category and audit
 * @param description
 */
export function titleSchema(description = 'Descriptive name') {
  return z.string({ description }).max(256);
}

/**
<<<<<<< HEAD
 * Schema for a score of group
 * @param description
 */

export function scoreSchema(description = 'Score between 0 and 1') {
  return z.number({ description }).min(0).max(1).default(0).optional();
}

=======
 * Used for categories, plugins and audits
 * @param options
 */
>>>>>>> d5193215
export function metaSchema(options?: {
  titleDescription?: string;
  descriptionDescription?: string;
  docsUrlDescription?: string;
  scoreDescription?: string;
  description?: string;
}) {
  const {
    descriptionDescription,
    titleDescription,
    docsUrlDescription,
    scoreDescription,
    description,
  } = options || {};
  return z.object(
    {
      title: titleSchema(titleDescription),
      description: descriptionSchema(descriptionDescription),
      docsUrl: docsUrlSchema(docsUrlDescription),
      score: scoreSchema(scoreDescription),
    },
    { description },
  );
}

/**
 * Schema for a generalFilePath
 * @param description
 */
export function filePathSchema(description: string) {
  return z
    .string({ description })
    .trim()
    .min(1, { message: 'path is invalid' });
}

/**
 * Schema for a fileNameSchema
 * @param description
 */
export function fileNameSchema(description: string) {
  return z
    .string({ description })
    .trim()
    .regex(filenameRegex, {
      message: `The filename has to be valid`,
    })
    .min(1, { message: 'file name is invalid' });
}

/**
 * Schema for a positiveInt
 * @param description
 */
export function positiveIntSchema(description: string) {
  return z.number({ description }).int().nonnegative();
}

export function packageVersionSchema(options?: {
  versionDescription?: string;
  optional?: boolean;
}) {
  let { versionDescription, optional } = options || {};
  versionDescription = versionDescription || 'NPM version of the package';
  optional = !!optional;
  const packageSchema = z.string({ description: 'NPM package name' });
  const versionSchema = z.string({ description: versionDescription });
  return z.object(
    {
      packageName: optional ? packageSchema.optional() : packageSchema,
      version: optional ? versionSchema.optional() : versionSchema,
    },
    { description: 'NPM package name and version of a published package' },
  );
}

/**
 * Schema for a weight
 * @param description
 */
export function weightSchema(
  description = 'Coefficient for the given score (use weight 0 if only for display)',
) {
  return positiveIntSchema(description);
}

export function weightedRefSchema(
  description: string,
  slugDescription: string,
) {
  return z.object(
    {
      slug: slugSchema(slugDescription),
      weight: weightSchema('Weight used to calculate score'),
    },
    { description },
  );
}

export function scorableSchema<T extends ReturnType<typeof weightedRefSchema>>(
  description: string,
  refSchema: T,
  duplicateCheckFn: (metrics: z.infer<T>[]) => false | string[],
  duplicateMessageFn: (metrics: z.infer<T>[]) => string,
) {
  return z.object(
    {
      slug: slugSchema('Human-readable unique ID, e.g. "performance"'),
      refs: z
        .array(refSchema)
        // refs are unique
        .refine(
          refs => !duplicateCheckFn(refs),
          refs => ({
            message: duplicateMessageFn(refs),
          }),
        ),
    },
    { description },
  );
}<|MERGE_RESOLUTION|>--- conflicted
+++ resolved
@@ -70,20 +70,17 @@
 }
 
 /**
-<<<<<<< HEAD
  * Schema for a score of group
  * @param description
  */
-
 export function scoreSchema(description = 'Score between 0 and 1') {
   return z.number({ description }).min(0).max(1).default(0).optional();
 }
 
-=======
+/**
  * Used for categories, plugins and audits
  * @param options
  */
->>>>>>> d5193215
 export function metaSchema(options?: {
   titleDescription?: string;
   descriptionDescription?: string;
