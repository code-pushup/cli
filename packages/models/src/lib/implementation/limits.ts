export const MAX_SLUG_LENGTH = 128;
export const MAX_TITLE_LENGTH = 256;
export const MAX_DESCRIPTION_LENGTH = 65_536;
<<<<<<< HEAD
export const MAX_ISSUE_MESSAGE_LENGTH = 512;
=======
export const MAX_ISSUE_MESSAGE_LENGTH = 1024;
>>>>>>> 1a4bd61a
<|MERGE_RESOLUTION|>--- conflicted
+++ resolved
@@ -1,8 +1,4 @@
 export const MAX_SLUG_LENGTH = 128;
 export const MAX_TITLE_LENGTH = 256;
 export const MAX_DESCRIPTION_LENGTH = 65_536;
-<<<<<<< HEAD
-export const MAX_ISSUE_MESSAGE_LENGTH = 512;
-=======
-export const MAX_ISSUE_MESSAGE_LENGTH = 1024;
->>>>>>> 1a4bd61a
+export const MAX_ISSUE_MESSAGE_LENGTH = 1024;