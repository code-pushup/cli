--- conflicted
+++ resolved
@@ -5,19 +5,9 @@
 export type Format = z.infer<typeof formatSchema>;
 
 export const persistConfigSchema = z.object({
-<<<<<<< HEAD
-  outputDir: filePathSchema('Artifacts folder'),
-  filename: fileNameSchema('Artifacts file name (without extension)').default(
-    'report',
-  ),
-  format: z.array(formatSchema).default(['json']),
-=======
   outputDir: filePathSchema('Artifacts folder').optional(),
-  filename: fileNameSchema(
-    'Artifacts file name (without extension)',
-  ).optional(),
+  filename: fileNameSchema('Artifacts file name (without extension)'),
   format: z.array(formatSchema).default(['json']).optional(), // @TODO remove default or optional value and otherwise it will not set defaults.
->>>>>>> 9f4cd18f
 });
 
 export type PersistConfig = z.infer<typeof persistConfigSchema>;