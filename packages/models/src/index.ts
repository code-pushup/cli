--- conflicted
+++ resolved
@@ -1,9 +1,5 @@
 export {
-<<<<<<< HEAD
-  CategoryConfigRef,
-=======
   CategoryRef,
->>>>>>> 61412b07
   CategoryConfig,
   categoryConfigSchema,
 } from './lib/category-config';
@@ -25,21 +21,11 @@
 export {
   auditSchema,
   Audit,
-<<<<<<< HEAD
   pluginAuditsSchema,
 } from './lib/plugin-config-audits';
 export {
   AuditGroupRef,
   AuditGroup,
-=======
-  AuditGroupRef,
-  AuditGroup,
-  AuditOutput,
-  AuditOutputs,
-  Issue,
-  IssueSeverity,
-  PluginConfig,
->>>>>>> 61412b07
   auditGroupSchema,
 } from './lib/plugin-config-groups';
 export { AuditOutput, auditOutputsSchema } from './lib/plugin-process-output';
