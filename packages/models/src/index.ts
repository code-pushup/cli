--- conflicted
+++ resolved
@@ -42,12 +42,6 @@
   reportSchema,
 } from './lib/report';
 export { UploadConfig, uploadConfigSchema } from './lib/upload-config';
-<<<<<<< HEAD
-export {
-  materialIconSchema,
-  filePathSchema,
-} from './lib/implementation/schemas';
-=======
 export { materialIconSchema } from './lib/implementation/schemas';
 export {
   onProgressSchema,
@@ -55,5 +49,4 @@
   RunnerFunction,
   runnerConfigSchema,
   RunnerConfig,
-} from './lib/plugin-config-runner';
->>>>>>> 18d4e3af
+} from './lib/plugin-config-runner';