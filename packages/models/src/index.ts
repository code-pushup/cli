--- conflicted
+++ resolved
@@ -8,8 +8,8 @@
 export {
   CategoryConfig,
   CategoryRef,
+  categoryConfigSchema,
   categoryRefSchema,
-  categoryConfigSchema,
 } from './lib/category-config';
 export {
   CoreConfig,
@@ -19,17 +19,9 @@
 } from './lib/core-config';
 export { Group, GroupRef, groupSchema } from './lib/group';
 export {
-<<<<<<< HEAD
-  MAX_DESCRIPTION_LENGTH,
-  MAX_SLUG_LENGTH,
-  MAX_TITLE_LENGTH,
-  MAX_ISSUE_MESSAGE_LENGTH,
-} from './lib/implementation/limits';
-=======
   CONFIG_FILE_NAME,
   SUPPORTED_CONFIG_FILE_FORMATS,
 } from './lib/implementation/configuration';
->>>>>>> 50a7060d
 export {
   PERSIST_FILENAME,
   PERSIST_FORMAT,
