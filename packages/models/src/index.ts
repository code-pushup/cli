export {
<<<<<<< HEAD
  REPORT_NAME_PATTERN,
  reportNameFromReport,
} from './lib/implementation/utils';
export { CategoryConfig, categoryConfigSchema } from './lib/category-config';
=======
  CategoryRef,
  CategoryConfig,
  categoryConfigSchema,
} from './lib/category-config';
>>>>>>> 61412b07
export {
  CoreConfig,
  coreConfigSchema,
  refineCoreConfig,
  unrefinedCoreConfigSchema,
} from './lib/core-config';
export { GlobalOptions, globalOptionsSchema } from './lib/global-options';
export {
  Format,
  PersistConfig,
  formatSchema,
  persistConfigSchema,
} from './lib/persist-config';
export {
  Audit,
  AuditGroupRef,
  AuditGroup,
  AuditOutput,
  AuditOutputs,
  Issue,
  IssueSeverity,
  PluginConfig,
  auditGroupSchema,
  auditOutputsSchema,
  auditSchema,
  issueSchema,
  pluginConfigSchema,
  RunnerConfig,
} from './lib/plugin-config';
export {
  AuditReport,
  PluginReport,
  Report,
  pluginReportSchema,
  reportSchema,
} from './lib/report';
export { UploadConfig, uploadConfigSchema } from './lib/upload-config';<|MERGE_RESOLUTION|>--- conflicted
+++ resolved
@@ -1,15 +1,12 @@
 export {
-<<<<<<< HEAD
   REPORT_NAME_PATTERN,
   reportNameFromReport,
 } from './lib/implementation/utils';
-export { CategoryConfig, categoryConfigSchema } from './lib/category-config';
-=======
+export {
+  CategoryConfig,
   CategoryRef,
-  CategoryConfig,
   categoryConfigSchema,
 } from './lib/category-config';
->>>>>>> 61412b07
 export {
   CoreConfig,
   coreConfigSchema,
