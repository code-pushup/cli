--- conflicted
+++ resolved
@@ -34,11 +34,6 @@
 export { MaterialIcon, materialIconSchema } from './lib/implementation/schemas';
 export { exists } from './lib/implementation/utils';
 export {
-<<<<<<< HEAD
-  PrimitiveValue,
-  primitiveValueSchema,
-=======
->>>>>>> 7b2834c5
   TableAlignment,
   tableAlignmentSchema,
   TableHeading,
