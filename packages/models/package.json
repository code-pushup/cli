--- conflicted
+++ resolved
@@ -1,10 +1,6 @@
 {
   "name": "@code-pushup/models",
-<<<<<<< HEAD
-  "version": "0.38.1",
-=======
   "version": "0.39.0",
->>>>>>> 6bc746b4
   "license": "MIT",
   "dependencies": {
     "zod": "^3.22.1",
