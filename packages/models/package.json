{
  "name": "@code-pushup/models",
<<<<<<< HEAD
  "version": "0.40.1",
=======
  "version": "0.42.0",
>>>>>>> 8fe3dc20
  "license": "MIT",
  "dependencies": {
    "zod": "^3.22.1",
    "vscode-material-icons": "^0.1.0"
  }
}<|MERGE_RESOLUTION|>--- conflicted
+++ resolved
@@ -1,10 +1,6 @@
 {
   "name": "@code-pushup/models",
-<<<<<<< HEAD
-  "version": "0.40.1",
-=======
   "version": "0.42.0",
->>>>>>> 8fe3dc20
   "license": "MIT",
   "dependencies": {
     "zod": "^3.22.1",
