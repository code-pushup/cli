{
  "name": "@code-pushup/models",
<<<<<<< HEAD
  "version": "0.4.1",
=======
  "version": "0.4.2",
>>>>>>> 848408f9
  "dependencies": {
    "zod": "^3.22.1",
    "@code-pushup/portal-client": "^0.1.2"
  }
}<|MERGE_RESOLUTION|>--- conflicted
+++ resolved
@@ -1,10 +1,6 @@
 {
   "name": "@code-pushup/models",
-<<<<<<< HEAD
-  "version": "0.4.1",
-=======
   "version": "0.4.2",
->>>>>>> 848408f9
   "dependencies": {
     "zod": "^3.22.1",
     "@code-pushup/portal-client": "^0.1.2"
