{
  "name": "@code-pushup/models",
<<<<<<< HEAD
  "version": "0.60.0",
=======
  "version": "0.51.0",
>>>>>>> f423c6c4
  "license": "MIT",
  "description": "Model definitions and validators for the Code PushUp CLI",
  "dependencies": {
    "zod": "^3.22.1",
    "vscode-material-icons": "^0.1.0"
  }
}<|MERGE_RESOLUTION|>--- conflicted
+++ resolved
@@ -1,10 +1,6 @@
 {
   "name": "@code-pushup/models",
-<<<<<<< HEAD
-  "version": "0.60.0",
-=======
   "version": "0.51.0",
->>>>>>> f423c6c4
   "license": "MIT",
   "description": "Model definitions and validators for the Code PushUp CLI",
   "dependencies": {
