<<<<<<< HEAD
import { CoreConfig, Report, coreConfigSchema } from '../../src';
=======
import { CoreConfig, PluginConfig, PluginReport, Report } from '../../src';
>>>>>>> 7d11d81b
import { categoryConfigs } from './categories.mock';
import { eslintPluginConfig } from './eslint-plugin.mock';
import { lighthousePluginConfig } from './lighthouse-plugin.mock';
import { auditReport, pluginConfig } from './plugin-config.mock';

export function config(outputDir = 'tmp'): CoreConfig {
  return coreConfigSchema.parse({
    persist: { outputDir },
    upload: {
      organization: 'code-pushup',
      project: 'cli',
      apiKey: 'dummy-api-key',
      server: 'https://example.com/api',
    },
    categories: categoryConfigs(),
    plugins: [eslintPluginConfig(outputDir), lighthousePluginConfig(outputDir)],
  });
}

export function minimalConfig(
  outputDir = 'tmp',
): Omit<CoreConfig, 'upload'> & Required<Pick<CoreConfig, 'upload'>> {
  const PLUGIN_1_SLUG = 'plugin-1';
  const AUDIT_1_SLUG = 'audit-1';
  const outputFile = `${PLUGIN_1_SLUG}.${Date.now()}.json`;

  return JSON.parse(
    JSON.stringify(
      coreConfigSchema.parse({
        persist: { outputDir },
        upload: {
          organization: 'code-pushup',
          project: 'cli',
          apiKey: 'dummy-api-key',
          server: 'https://example.com/api',
        },
<<<<<<< HEAD
        categories: [
          {
            slug: 'category-1',
            title: 'Category 1',
            refs: [
              {
                type: 'audit',
                plugin: PLUGIN_1_SLUG,
                slug: AUDIT_1_SLUG,
                weight: 1,
              },
            ],
          },
        ],
        plugins: [
          pluginConfig([auditReport({ slug: AUDIT_1_SLUG })], {
            slug: PLUGIN_1_SLUG,
            outputDir,
            outputFile: `${PLUGIN_1_SLUG}.json`,
          }),
        ],
      }) satisfies Omit<CoreConfig, 'upload'> &
        Required<Pick<CoreConfig, 'upload'>>,
    ),
=======
      ],
      plugins: [
        pluginConfig([auditReport({ slug: AUDIT_1_SLUG })], {
          slug: PLUGIN_1_SLUG,
          outputDir,
          outputFile,
        }),
      ],
    } satisfies Omit<CoreConfig, 'upload'> & Required<Pick<CoreConfig, 'upload'>>),
>>>>>>> 7d11d81b
  );
}

export function minimalReport(outputDir = 'tmp'): Report {
  const PLUGIN_1_SLUG = 'plugin-1';
  const AUDIT_1_SLUG = 'audit-1';

  const plg1: PluginConfig = pluginConfig([], {
    slug: PLUGIN_1_SLUG,
    outputDir,
  });

  const { runner: _, ...rest } = plg1;
  const pluginReport: PluginReport = {
    ...rest,
    duration: 0,
    date: 'dummy-data-string',
    version: '',
    packageName: '',
    audits: [auditReport({ slug: AUDIT_1_SLUG })],
  };

  return JSON.parse(
    JSON.stringify({
      packageName: '@code-pushup/core',
      version: '0.1.0',
      date: 'today',
      duration: 42,
      categories: [
        {
          slug: 'category-1',
          title: 'Category 1',
          refs: [
            {
              type: 'audit',
              plugin: PLUGIN_1_SLUG,
              slug: AUDIT_1_SLUG,
              weight: 1,
            },
          ],
        },
      ],
      plugins: [pluginReport],
    } satisfies Report),
  );
}<|MERGE_RESOLUTION|>--- conflicted
+++ resolved
@@ -1,8 +1,4 @@
-<<<<<<< HEAD
-import { CoreConfig, Report, coreConfigSchema } from '../../src';
-=======
-import { CoreConfig, PluginConfig, PluginReport, Report } from '../../src';
->>>>>>> 7d11d81b
+import {CoreConfig, Report, coreConfigSchema, PluginReport, PluginConfig} from '../../src';
 import { categoryConfigs } from './categories.mock';
 import { eslintPluginConfig } from './eslint-plugin.mock';
 import { lighthousePluginConfig } from './lighthouse-plugin.mock';
@@ -30,41 +26,27 @@
   const outputFile = `${PLUGIN_1_SLUG}.${Date.now()}.json`;
 
   return JSON.parse(
-    JSON.stringify(
-      coreConfigSchema.parse({
-        persist: { outputDir },
-        upload: {
-          organization: 'code-pushup',
-          project: 'cli',
-          apiKey: 'dummy-api-key',
-          server: 'https://example.com/api',
+    JSON.stringify({
+      persist: { outputDir },
+      upload: {
+        organization: 'code-pushup',
+        project: 'cli',
+        apiKey: 'dummy-api-key',
+        server: 'https://example.com/api',
+      },
+      categories: [
+        {
+          slug: 'category-1',
+          title: 'Category 1',
+          refs: [
+            {
+              type: 'audit',
+              plugin: PLUGIN_1_SLUG,
+              slug: AUDIT_1_SLUG,
+              weight: 1,
+            },
+          ],
         },
-<<<<<<< HEAD
-        categories: [
-          {
-            slug: 'category-1',
-            title: 'Category 1',
-            refs: [
-              {
-                type: 'audit',
-                plugin: PLUGIN_1_SLUG,
-                slug: AUDIT_1_SLUG,
-                weight: 1,
-              },
-            ],
-          },
-        ],
-        plugins: [
-          pluginConfig([auditReport({ slug: AUDIT_1_SLUG })], {
-            slug: PLUGIN_1_SLUG,
-            outputDir,
-            outputFile: `${PLUGIN_1_SLUG}.json`,
-          }),
-        ],
-      }) satisfies Omit<CoreConfig, 'upload'> &
-        Required<Pick<CoreConfig, 'upload'>>,
-    ),
-=======
       ],
       plugins: [
         pluginConfig([auditReport({ slug: AUDIT_1_SLUG })], {
@@ -74,7 +56,6 @@
         }),
       ],
     } satisfies Omit<CoreConfig, 'upload'> & Required<Pick<CoreConfig, 'upload'>>),
->>>>>>> 7d11d81b
   );
 }
 
