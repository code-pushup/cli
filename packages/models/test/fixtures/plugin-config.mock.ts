--- conflicted
+++ resolved
@@ -14,16 +14,11 @@
   opt?: Partial<PluginConfig> & { outputDir?: string; outputFile?: string },
 ): PluginConfig {
   const { outputDir, outputFile } = opt || {};
-<<<<<<< HEAD
-  const pluginOutputPath = join(outputDir || 'tmp', outputFile || 'out.json');
-  return pluginConfigSchema.parse({
-=======
   const pluginOutputFile = join(
     outputDir || 'tmp',
     outputFile || `out.${Date.now()}.json`,
   );
-  return {
->>>>>>> 7d11d81b
+  return pluginConfigSchema.parse({
     slug: 'mock-plugin-slug',
     title: 'Plugin Title',
     icon: 'nrwl',
