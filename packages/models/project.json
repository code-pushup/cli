{
  "name": "models",
  "$schema": "../../node_modules/nx/schemas/project-schema.json",
  "sourceRoot": "packages/models/src",
  "projectType": "library",
  "targets": {
    "code-pushup": {
      "dependsOn": [
        "code-pushup-coverage",
        "code-pushup-jsdocs",
        "code-pushup-js-packages",
        "code-pushup-typescript"
      ]
    },
    "code-pushup-eslint": {},
    "code-pushup-js-packages": {},
    "code-pushup-jsdocs": {},
    "code-pushup-typescript": {},
    "generate-docs": {
      "command": "npx zod2md --config packages/models/zod2md.config.ts",
      "cache": true,
      "inputs": ["production", "^production", "{projectRoot}/zod2md.config.ts"],
      "outputs": ["{projectRoot}/docs/models-reference.md"]
    },
    "build": {
      "dependsOn": [
        "^build",
        "generate-docs",
        {
          "projects": "models-transformers",
          "target": "build"
        }
      ]
    },
    "lint": {},
<<<<<<< HEAD
    "unit-test": {},
    "int-test": {
      "executor": "@nx/vite:test",
      "options": {
        "configFile": "{projectRoot}/vitest.int.config.ts",
        "coverage": {
          "enabled": true
        }
      }
    }
=======
    "unit-test": {}
>>>>>>> bdb7f021
  },
  "tags": ["scope:shared", "type:util", "publishable"]
}<|MERGE_RESOLUTION|>--- conflicted
+++ resolved
@@ -33,20 +33,7 @@
       ]
     },
     "lint": {},
-<<<<<<< HEAD
-    "unit-test": {},
-    "int-test": {
-      "executor": "@nx/vite:test",
-      "options": {
-        "configFile": "{projectRoot}/vitest.int.config.ts",
-        "coverage": {
-          "enabled": true
-        }
-      }
-    }
-=======
     "unit-test": {}
->>>>>>> bdb7f021
   },
   "tags": ["scope:shared", "type:util", "publishable"]
 }