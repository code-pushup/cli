--- conflicted
+++ resolved
@@ -4,27 +4,14 @@
   "sourceRoot": "packages/models/src",
   "projectType": "library",
   "targets": {
-<<<<<<< HEAD
-    "code-pushup": {
-      "dependsOn": ["unit-test", "int-test"]
-    },
-    "build": {
-      "dependsOn": [{ "projects": "models-transformers", "target": "build" }],
-      "executor": "@nx/js:tsc",
-      "outputs": ["{options.outputPath}"],
-      "options": {
-        "outputPath": "dist/packages/models",
-        "main": "packages/models/src/index.ts",
-        "tsConfig": "packages/models/tsconfig.lib.json",
-        "assets": ["packages/models/*.md"]
-      }
-=======
     "generate-docs": {
       "command": "npx zod2md --config packages/models/zod2md.config.ts",
       "cache": true,
       "inputs": ["production", "^production", "{projectRoot}/zod2md.config.ts"],
       "outputs": ["{projectRoot}/docs/models-reference.md"]
->>>>>>> 7daf2012
+    },
+    "code-pushup": {
+      "dependsOn": ["unit-test", "int-test"]
     },
     "build": {
       "dependsOn": [
