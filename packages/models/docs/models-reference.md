--- conflicted
+++ resolved
@@ -6,17 +6,10 @@
 
 _Object containing the following properties:_
 
-<<<<<<< HEAD
-| Property | Description               | Type                                                                                                                                                                                                                                 |
-| :------- | :------------------------ | :----------------------------------------------------------------------------------------------------------------------------------------------------------------------------------------------------------------------------------- |
-| `issues` | List of findings          | _Array of [Issue](#issue) items_                                                                                                                                                                                                     |
-| `table`  | Table of related findings | _Object with properties:_<ul><li>`headings`: _Array of [TableHeading](#tableheading) items_</li><li>`alignment`: _Array of [TableAlignment](#tablealignment) items_</li><li>`rows`: _Array of [TableRow](#tablerow) items_</li></ul> |
-=======
 | Property | Description               | Type                                                                                                                                                                                                                                       |
 | :------- | :------------------------ | :----------------------------------------------------------------------------------------------------------------------------------------------------------------------------------------------------------------------------------------- |
 | `issues` | List of findings          | _Array of [Issue](#issue) items_                                                                                                                                                                                                           |
 | `table`  | Table of related findings | _Object with properties:_<ul><li>`headings`: _Array of [TableHeading](#tableheading) items_</li><li>`alignment`: `Array<'l' \| 'c' \| 'r'>`</li><li>`rows`: `Array<Array<string \| number> \| Record<string, string \| number>>`</li></ul> |
->>>>>>> 7b2834c5
 
 _All properties are optional._
 
@@ -1200,14 +1193,6 @@
 
 _(\*) Required._
 
-## PrimitiveValue
-
-_Union of the following possible types:_
-
-- `string`
-- `number`
-- `boolean`
-
 ## Report
 
 _Object containing the following properties:_
@@ -1268,25 +1253,9 @@
 
 - [AuditOutputs](#auditoutputs) _or_ _Promise of_ [AuditOutputs](#auditoutputs)
 
-<<<<<<< HEAD
-## TableAlignment
-
-Cell alignment
-
-_Enum string, one of the following possible values:_
-
-- `'l'`
-- `'c'`
-- `'r'`
-
 ## TableHeading
 
-Table heading
-=======
-## TableHeading
-
 Source file location
->>>>>>> 7b2834c5
 
 _Object containing the following properties:_
 
@@ -1297,16 +1266,6 @@
 
 _(\*) Required._
 
-<<<<<<< HEAD
-## TableRow
-
-_Union of the following possible types:_
-
-- _Array of [PrimitiveValue](#primitivevalue) items_
-- _Object with dynamic keys of type_ `string` _and values of type_ [PrimitiveValue](#primitivevalue) _or_ `undefined` (_optional_) (_optional_)
-
-=======
->>>>>>> 7b2834c5
 ## UploadConfig
 
 _Object containing the following properties:_
