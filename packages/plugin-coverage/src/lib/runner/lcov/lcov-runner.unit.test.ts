import { vol } from 'memfs';
import path from 'node:path';
import { beforeEach, describe, expect, it, vi } from 'vitest';
import { getGitRoot, ui } from '@code-pushup/utils';
import type { CoverageResult, CoverageType } from '../../config.js';
import { lcovResultsToAuditOutputs, parseLcovFiles } from './lcov-runner.js';

vi.mock('@code-pushup/utils', async () => {
  const actual = await vi.importActual('@code-pushup/utils');
  return {
    ...actual,
    getGitRoot: vi.fn(),
  };
});

describe('parseLcovFiles', () => {
  const UTILS_REPORT = `
TN:
SF:${path.join('common', 'utils.ts')}
FNF:0
FNH:0
DA:1,1
DA:2,0
LF:2
LH:1
BRDA:1,0,0,6
BRF:1
BRH:1
end_of_record
`;

  const CONSTANTS_REPORT = `
TN:
SF:${path.join('src', 'lib', 'constants.ts')}
FNF:0
FNH:0
DA:1,1
LF:1
LH:1
BRF:0
BRH:0
end_of_record
`;

  const PYTEST_REPORT = `
TN:
SF:kw/__init__.py
DA:1,1,gG9L/J2A/IwO9tZM1raZxQ
DA:0,0,gG9L/J2A/IwO9tZM1raZxQ
LF:2
LH:3
BRF:0
BRH:0
end_of_record
`;

  const MULTI_FILE_REPORT = `
TN:
SF:${path.join('file1', 'test.ts')}
FNF:1
FNH:1
DA:1,1
LF:1
LH:1
BRF:0
BRH:0
end_of_record
TN:
SF:${path.join('file2', 'test.ts')}
FNF:0
FNH:0
DA:1,0
LF:1
LH:0
BRF:1
BRH:0
end_of_record
`;

  beforeEach(() => {
    vol.fromJSON(
      {
        [path.join('integration-tests', 'lcov.info')]: UTILS_REPORT,
        [path.join('unit-tests', 'lcov.info')]: CONSTANTS_REPORT,
        [path.join('pytest', 'lcov.info')]: PYTEST_REPORT,
<<<<<<< HEAD
        'lcov.info': '',
=======
        [path.join('multi', 'lcov.info')]: MULTI_FILE_REPORT,
        'lcov.info': '', // empty report file
>>>>>>> a6d3965d
      },
      'coverage',
    );
  });

  it('should identify coverage path passed as a string', async () => {
    await expect(
      parseLcovFiles([path.join('coverage', 'integration-tests', 'lcov.info')]),
    ).resolves.toEqual([
      expect.objectContaining({ file: path.join('common', 'utils.ts') }),
    ]);
  });

  it('should identify coverage path passed as an object and prepend project path to LCOV report', async () => {
    await expect(
      parseLcovFiles([
        {
          resultsPath: path.join('coverage', 'unit-tests', 'lcov.info'),
          pathToProject: path.join('packages', 'cli'),
        },
      ]),
    ).resolves.toEqual([
      expect.objectContaining({
        file: path.join('packages', 'cli', 'src', 'lib', 'constants.ts'),
      }),
    ]);
  });

  it('should correctly identify a mix of coverage path formats', async () => {
    await expect(
      parseLcovFiles([
        {
          resultsPath: path.join('coverage', 'unit-tests', 'lcov.info'),
          pathToProject: path.join('packages', 'cli'),
        },
        path.join('coverage', 'integration-tests', 'lcov.info'),
      ]),
    ).resolves.toEqual([
      expect.objectContaining({
        file: path.join('packages', 'cli', 'src', 'lib', 'constants.ts'),
      }),
      expect.objectContaining({
        file: path.join('common', 'utils.ts'),
      }),
    ]);
  });

  it('should throw for only empty reports', async () => {
    await expect(() =>
      parseLcovFiles([path.join('coverage', 'lcov.info')]),
    ).rejects.toThrow('All provided coverage results are empty.');
  });

  it('should warn about an empty lcov file', async () => {
    await parseLcovFiles([
      path.join('coverage', 'integration-tests', 'lcov.info'),
      path.join('coverage', 'lcov.info'),
    ]);

    expect(ui()).toHaveLogged(
      'warn',
      `Coverage plugin: Empty lcov report file detected at ${path.join(
        'coverage',
        'lcov.info',
      )}.`,
    );
  });

  it('should skip lines numbered 0', async () => {
    await expect(
      parseLcovFiles([path.join('coverage', 'pytest', 'lcov.info')]),
    ).resolves.toEqual([
      expect.objectContaining({
        lines: {
          found: 2,
          hit: 2,
          details: [{ hit: 1, line: 1 }],
        },
      }),
    ]);
  });

  it('should sanitize hit values to not exceed found values when invalid stats are encountered', async () => {
    const invalidReport = `
TN:
SF:${path.join('invalid', 'file.ts')}
FNF:2
FNH:3
DA:1,1
DA:2,1
LF:2
LH:3
BRF:1
BRH:2
end_of_record
`;

    vol.fromJSON(
      {
        [path.join('invalid', 'lcov.info')]: invalidReport,
      },
      'coverage',
    );

    const result = await parseLcovFiles([
      path.join('coverage', 'invalid', 'lcov.info'),
    ]);

    expect(result[0]?.functions.hit).toBe(2);
    expect(result[0]?.lines.hit).toBe(2);
    expect(result[0]?.branches.hit).toBe(1);
  });

  it('should handle multiple files with different coverage types', async () => {
    const result = await parseLcovFiles([
      path.join('coverage', 'multi', 'lcov.info'),
    ]);

    expect(result).toHaveLength(2);
    expect(result[0]?.file).toBe(path.join('file1', 'test.ts'));
    expect(result[1]?.file).toBe(path.join('file2', 'test.ts'));
    expect(result[0]?.functions.hit).toBe(1);
    expect(result[1]?.functions.hit).toBe(0);
  });

  it('should handle edge case with no branches or functions', async () => {
    const edgeCaseReport = `
TN:
SF:${path.join('edge', 'case.ts')}
FNF:0
FNH:0
DA:1,1
LF:1
LH:1
BRF:0
BRH:0
end_of_record
`;

    vol.fromJSON(
      {
        [path.join('edge', 'lcov.info')]: edgeCaseReport,
      },
      'coverage',
    );

    const result = await parseLcovFiles([
      path.join('coverage', 'edge', 'lcov.info'),
    ]);

    expect(result[0]?.functions.hit).toBe(0);
    expect(result[0]?.functions.found).toBe(0);
    expect(result[0]?.branches.hit).toBe(0);
    expect(result[0]?.branches.found).toBe(0);
    expect(result[0]?.lines.hit).toBe(1);
    expect(result[0]?.lines.found).toBe(1);
  });
});

describe('lcovResultsToAuditOutputs', () => {
  const mockResults: CoverageResult[] = [
    {
      resultsPath: path.join('coverage', 'test', 'lcov.info'),
      pathToProject: 'packages/cli',
    },
  ];

  const mockCoverageTypes: CoverageType[] = ['function', 'branch', 'line'];

  beforeEach(() => {
    vi.clearAllMocks();
    vi.mocked(getGitRoot).mockResolvedValue('/mock/git/root');

    const testReport = `
TN:
SF:${path.join('src', 'test.ts')}
FNF:1
FNH:1
DA:1,1
LF:1
LH:1
BRF:1
BRH:1
end_of_record
`;

    vol.fromJSON(
      {
        [path.join('test', 'lcov.info')]: testReport,
      },
      'coverage',
    );
  });

  it('should return audit outputs for all coverage types', async () => {
    const result = await lcovResultsToAuditOutputs(
      mockResults,
      mockCoverageTypes,
    );

    expect(result).toHaveLength(3);
    expect(result[0]).toHaveProperty('slug', 'function-coverage');
    expect(result[1]).toHaveProperty('slug', 'branch-coverage');
    expect(result[2]).toHaveProperty('slug', 'line-coverage');
  });

  it('should handle single coverage type', async () => {
    const result = await lcovResultsToAuditOutputs(mockResults, ['function']);

    expect(result).toHaveLength(1);
    expect(result[0]).toHaveProperty('slug', 'function-coverage');
  });

  it('should handle empty coverage types array', async () => {
    const result = await lcovResultsToAuditOutputs(mockResults, []);

    expect(result).toHaveLength(0);
  });

  it('should handle getGitRoot failure gracefully', async () => {
    vi.mocked(getGitRoot).mockRejectedValue(new Error('Git root not found'));

    await expect(
      lcovResultsToAuditOutputs(mockResults, mockCoverageTypes),
    ).rejects.toThrow('Git root not found');
  });

  it('should handle multiple results with different project paths', async () => {
    const multiResults: CoverageResult[] = [
      {
        resultsPath: path.join('coverage', 'test', 'lcov.info'),
        pathToProject: 'packages/cli',
      },
      {
        resultsPath: path.join('coverage', 'test2', 'lcov.info'),
        pathToProject: 'packages/utils',
      },
    ];

    const testReport2 = `
TN:
SF:${path.join('src', 'utils.ts')}
FNF:2
FNH:1
DA:1,1
DA:2,0
LF:2
LH:1
BRF:1
BRH:0
end_of_record
`;

    vol.fromJSON(
      {
        [path.join('test2', 'lcov.info')]: testReport2,
      },
      'coverage',
    );

    const result = await lcovResultsToAuditOutputs(multiResults, ['function']);

    expect(result).toHaveLength(1);
    expect(result[0]).toHaveProperty('slug', 'function-coverage');
  });

  it('should handle string results path', async () => {
    const stringResults: CoverageResult[] = [
      path.join('coverage', 'test', 'lcov.info'),
    ];

    const result = await lcovResultsToAuditOutputs(stringResults, ['line']);

    expect(result).toHaveLength(1);
    expect(result[0]).toHaveProperty('slug', 'line-coverage');
  });

  it('should handle mixed results format', async () => {
    const mixedResults: CoverageResult[] = [
      path.join('coverage', 'test', 'lcov.info'),
      {
        resultsPath: path.join('coverage', 'test2', 'lcov.info'),
        pathToProject: 'packages/utils',
      },
    ];

    const testReport2 = `
TN:
SF:${path.join('src', 'utils.ts')}
FNF:1
FNH:1
DA:1,1
LF:1
LH:1
BRF:0
BRH:0
end_of_record
`;

    vol.fromJSON(
      {
        [path.join('test2', 'lcov.info')]: testReport2,
      },
      'coverage',
    );

    const result = await lcovResultsToAuditOutputs(mixedResults, ['function']);

    expect(result).toHaveLength(1);
    expect(result[0]).toHaveProperty('slug', 'function-coverage');
  });
});<|MERGE_RESOLUTION|>--- conflicted
+++ resolved
@@ -83,12 +83,8 @@
         [path.join('integration-tests', 'lcov.info')]: UTILS_REPORT,
         [path.join('unit-tests', 'lcov.info')]: CONSTANTS_REPORT,
         [path.join('pytest', 'lcov.info')]: PYTEST_REPORT,
-<<<<<<< HEAD
+        [path.join('multi', 'lcov.info')]: MULTI_FILE_REPORT,
         'lcov.info': '',
-=======
-        [path.join('multi', 'lcov.info')]: MULTI_FILE_REPORT,
-        'lcov.info': '', // empty report file
->>>>>>> a6d3965d
       },
       'coverage',
     );
