--- conflicted
+++ resolved
@@ -8,13 +8,10 @@
 import type { VitestExecutorOptions } from '@nx/vite/executors';
 import { bold } from 'ansis';
 import path from 'node:path';
-import { importModule, stringifyError, ui } from '@code-pushup/utils';
+import { importModule, ui } from '@code-pushup/utils';
 import type { CoverageResult } from '../config.js';
 
 /**
-<<<<<<< HEAD
- * Gathers coverage paths from Nx projects. Filters by specific projects when provided.
-=======
  * Resolves the cached project graph for the current Nx workspace.
  * First tries to read cache and if not possible, go for the async creation.
  */
@@ -34,7 +31,7 @@
 }
 
 /**
->>>>>>> ff016c42
+ * Gathers coverage paths from Nx projects. Filters by specific projects when provided.
  * @param targets nx targets to be used for measuring coverage, test by default
  * @param projects optional array of project names to filter results for specific projects
  * @param verbose optional verbose logging
