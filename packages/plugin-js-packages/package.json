{
  "name": "@code-pushup/js-packages-plugin",
  "version": "0.40.1",
  "dependencies": {
<<<<<<< HEAD
    "@code-pushup/models": "0.40.1",
    "@code-pushup/utils": "0.40.1",
=======
    "@code-pushup/models": "0.39.0",
    "@code-pushup/utils": "0.39.0",
    "semver": "^7.6.0",
>>>>>>> 7b2834c5
    "zod": "^3.22.4"
  }
}<|MERGE_RESOLUTION|>--- conflicted
+++ resolved
@@ -2,14 +2,9 @@
   "name": "@code-pushup/js-packages-plugin",
   "version": "0.40.1",
   "dependencies": {
-<<<<<<< HEAD
     "@code-pushup/models": "0.40.1",
     "@code-pushup/utils": "0.40.1",
-=======
-    "@code-pushup/models": "0.39.0",
-    "@code-pushup/utils": "0.39.0",
     "semver": "^7.6.0",
->>>>>>> 7b2834c5
     "zod": "^3.22.4"
   }
 }