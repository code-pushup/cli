--- conflicted
+++ resolved
@@ -1,16 +1,9 @@
 {
   "name": "@code-pushup/js-packages-plugin",
-<<<<<<< HEAD
-  "version": "0.38.1",
-  "dependencies": {
-    "@code-pushup/models": "0.38.1",
-    "@code-pushup/utils": "0.38.1",
-=======
   "version": "0.39.0",
   "dependencies": {
     "@code-pushup/models": "0.39.0",
     "@code-pushup/utils": "0.39.0",
->>>>>>> 6bc746b4
     "zod": "^3.22.4"
   }
 }