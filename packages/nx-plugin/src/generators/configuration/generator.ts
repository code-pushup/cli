import {
  Tree,
  formatFiles,
  generateFiles,
  readProjectConfiguration,
  updateProjectConfiguration,
} from '@nx/devkit';
import { join } from 'node:path';
import { ProjectConfiguration } from 'nx/src/config/workspace-json-project-json';
import { DEFAULT_TARGET_NAME } from '../../internal/constants';
import { ConfigurationGeneratorOptions } from './schema';

export async function configurationGenerator(
  tree: Tree,
  options: ConfigurationGeneratorOptions,
) {
  const projectConfiguration = readProjectConfiguration(tree, options.project);

  generateCodePushupConfig(tree, projectConfiguration, options);

  addTargetToProject(tree, projectConfiguration, options);

  await formatFiles(tree);
}

export function addTargetToProject(
  tree: Tree,
  projectConfiguration: ProjectConfiguration,
  options: ConfigurationGeneratorOptions,
) {
  const { targets } = projectConfiguration;
  const { targetName, project, skipTarget } = options;

  if (skipTarget) {
<<<<<<< HEAD
    return void 0;
=======
    return;
>>>>>>> fc411fad
  }

  const codePushupTargetConfig = {
    executor: '@code-pushup/nx-plugin:autorun',
  };

  updateProjectConfiguration(tree, project, {
    ...projectConfiguration,
    targets: {
      ...targets,
      [targetName ?? DEFAULT_TARGET_NAME]: codePushupTargetConfig,
    },
  });
}

export function generateCodePushupConfig(
  tree: Tree,
  projectConfiguration: ProjectConfiguration,
  options: ConfigurationGeneratorOptions,
) {
  const { root } = projectConfiguration;
  const supportedFormats = ['ts', 'mjs', 'js'];
  const firstExistingFormat = supportedFormats.find(ext =>
    tree.exists(join(root, `code-pushup.config.${ext}`)),
  );
  if (firstExistingFormat) {
    console.warn(
      `NOTE: No config file created as code-pushup.config.${firstExistingFormat} file already exists.`,
    );
  } else {
    generateFiles(tree, join(__dirname, 'files'), root, options);
  }
}

export default configurationGenerator;<|MERGE_RESOLUTION|>--- conflicted
+++ resolved
@@ -32,11 +32,7 @@
   const { targetName, project, skipTarget } = options;
 
   if (skipTarget) {
-<<<<<<< HEAD
-    return void 0;
-=======
     return;
->>>>>>> fc411fad
   }
 
   const codePushupTargetConfig = {
