--- conflicted
+++ resolved
@@ -43,14 +43,10 @@
   options: ConfigurationGeneratorOptions,
 ) {
   const { targets } = projectConfiguration;
-  const { targetName, project, bin = PACKAGE_NAME } = options;
+  const { targetName, project } = options;
 
   const codePushupTargetConfig = {
-<<<<<<< HEAD
-    executor: `${bin}:autorun`,
-=======
     executor: `${PACKAGE_NAME}:autorun`,
->>>>>>> c0c78f8f
   };
 
   updateProjectConfiguration(tree, project, {
