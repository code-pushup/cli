import {
  Tree,
  addProjectConfiguration,
  readProjectConfiguration,
} from '@nx/devkit';
import { createTreeWithEmptyWorkspace } from '@nx/devkit/testing';
import { afterEach, describe, expect, it } from 'vitest';
<<<<<<< HEAD
import { DEFAULT_TARGET_NAME, PACKAGE_NAME } from '../../internal/constants';
=======
import { DEFAULT_TARGET_NAME } from '../../internal/constants';
>>>>>>> 1041524d
import { addTargetToProject, configurationGenerator } from './generator';

describe('addTargetToProject', () => {
  let tree: Tree;
  const testProjectName = 'test-app';
  beforeEach(() => {
    tree = createTreeWithEmptyWorkspace();
    addProjectConfiguration(tree, 'test-app', {
      root: 'test-app',
    });
  });
  afterEach(() => {
    //reset tree
    tree.delete(testProjectName);
  });

  it('should generate a project target', () => {
    addTargetToProject(
      tree,
      {
        root: testProjectName,
        projectType: 'library',
        sourceRoot: `${testProjectName}/src`,
        targets: {},
      },
      {
        project: testProjectName,
      },
    );

    const projectConfiguration = readProjectConfiguration(
      tree,
      testProjectName,
    );

    expect(projectConfiguration.targets?.[DEFAULT_TARGET_NAME]).toEqual({
<<<<<<< HEAD
      executor: `${PACKAGE_NAME}:autorun`,
=======
      executor: '@code-pushup/nx-plugin:autorun',
>>>>>>> 1041524d
    });
  });

  it('should use targetName to generate a project target', () => {
    addTargetToProject(
      tree,
      {
        root: testProjectName,
        projectType: 'library',
        sourceRoot: `${testProjectName}/src`,
        targets: {},
      },
      {
        project: testProjectName,
        targetName: 'cp',
      },
    );

    const projectConfiguration = readProjectConfiguration(
      tree,
      testProjectName,
    );

    expect(projectConfiguration.targets?.['cp']).toEqual({
      executor: `${PACKAGE_NAME}:autorun`,
    });
  });
<<<<<<< HEAD

  it('should use bin to generate a project target', () => {
    addTargetToProject(
      tree,
      {
        root: testProjectName,
        projectType: 'library',
        sourceRoot: `${testProjectName}/src`,
        targets: {},
      },
      {
        project: testProjectName,
        bin: '../my-plugin',
      },
    );

    const projectConfiguration = readProjectConfiguration(
      tree,
      testProjectName,
    );

    expect(projectConfiguration.targets?.[DEFAULT_TARGET_NAME]).toEqual({
      executor: '../my-plugin:autorun',
    });
  });
=======
>>>>>>> 1041524d
});

describe('configurationGenerator', () => {
  let tree: Tree;
  const testProjectName = 'test-app';
  beforeEach(() => {
    tree = createTreeWithEmptyWorkspace();
    addProjectConfiguration(tree, 'test-app', {
      root: 'test-app',
    });
  });

  afterEach(() => {
    tree.delete(testProjectName);
  });

  it('should generate a project target and config file', async () => {
    await configurationGenerator(tree, {
      project: testProjectName,
    });

    const projectConfiguration = readProjectConfiguration(
      tree,
      testProjectName,
    );

    expect(projectConfiguration.targets?.[DEFAULT_TARGET_NAME]).toEqual({
      executor: '@code-pushup/nx-plugin:autorun',
    });
    expect(projectConfiguration.targets?.[DEFAULT_TARGET_NAME]).toEqual({
      executor: `${PACKAGE_NAME}:autorun`,
    });
  });

  it('should skip target creation if skipTarget is used', async () => {
    await configurationGenerator(tree, {
      project: testProjectName,
      skipTarget: true,
    });

    const projectConfiguration = readProjectConfiguration(
      tree,
      testProjectName,
    );
    expect(projectConfiguration.targets).toBeUndefined();
  });

  it('should skip target creation if skipTarget is used', async () => {
    await configurationGenerator(tree, {
      project: testProjectName,
      skipTarget: true,
    });

    const projectConfiguration = readProjectConfiguration(
      tree,
      testProjectName,
    );
    expect(projectConfiguration.targets).toBeUndefined();
  });

  it('should skip target creation if skipTarget is used', async () => {
    await configurationGenerator(tree, {
      project: testProjectName,
      skipTarget: true,
    });

    const projectConfiguration = readProjectConfiguration(
      tree,
      testProjectName,
    );
    expect(projectConfiguration.targets).toBeUndefined();
  });
});<|MERGE_RESOLUTION|>--- conflicted
+++ resolved
@@ -5,11 +5,7 @@
 } from '@nx/devkit';
 import { createTreeWithEmptyWorkspace } from '@nx/devkit/testing';
 import { afterEach, describe, expect, it } from 'vitest';
-<<<<<<< HEAD
 import { DEFAULT_TARGET_NAME, PACKAGE_NAME } from '../../internal/constants';
-=======
-import { DEFAULT_TARGET_NAME } from '../../internal/constants';
->>>>>>> 1041524d
 import { addTargetToProject, configurationGenerator } from './generator';
 
 describe('addTargetToProject', () => {
@@ -46,11 +42,7 @@
     );
 
     expect(projectConfiguration.targets?.[DEFAULT_TARGET_NAME]).toEqual({
-<<<<<<< HEAD
       executor: `${PACKAGE_NAME}:autorun`,
-=======
-      executor: '@code-pushup/nx-plugin:autorun',
->>>>>>> 1041524d
     });
   });
 
@@ -78,34 +70,6 @@
       executor: `${PACKAGE_NAME}:autorun`,
     });
   });
-<<<<<<< HEAD
-
-  it('should use bin to generate a project target', () => {
-    addTargetToProject(
-      tree,
-      {
-        root: testProjectName,
-        projectType: 'library',
-        sourceRoot: `${testProjectName}/src`,
-        targets: {},
-      },
-      {
-        project: testProjectName,
-        bin: '../my-plugin',
-      },
-    );
-
-    const projectConfiguration = readProjectConfiguration(
-      tree,
-      testProjectName,
-    );
-
-    expect(projectConfiguration.targets?.[DEFAULT_TARGET_NAME]).toEqual({
-      executor: '../my-plugin:autorun',
-    });
-  });
-=======
->>>>>>> 1041524d
 });
 
 describe('configurationGenerator', () => {
@@ -152,30 +116,4 @@
     );
     expect(projectConfiguration.targets).toBeUndefined();
   });
-
-  it('should skip target creation if skipTarget is used', async () => {
-    await configurationGenerator(tree, {
-      project: testProjectName,
-      skipTarget: true,
-    });
-
-    const projectConfiguration = readProjectConfiguration(
-      tree,
-      testProjectName,
-    );
-    expect(projectConfiguration.targets).toBeUndefined();
-  });
-
-  it('should skip target creation if skipTarget is used', async () => {
-    await configurationGenerator(tree, {
-      project: testProjectName,
-      skipTarget: true,
-    });
-
-    const projectConfiguration = readProjectConfiguration(
-      tree,
-      testProjectName,
-    );
-    expect(projectConfiguration.targets).toBeUndefined();
-  });
 });