import {
  Tree,
  addProjectConfiguration,
  logger,
  readProjectConfiguration,
} from '@nx/devkit';
import { createTreeWithEmptyWorkspace } from '@nx/devkit/testing';
<<<<<<< HEAD
import { afterEach, describe, expect, it } from 'vitest';
=======
import { join } from 'node:path';
import { afterEach, describe, expect, it, vi } from 'vitest';
>>>>>>> c0c78f8f
import { DEFAULT_TARGET_NAME, PACKAGE_NAME } from '../../internal/constants';
import { addTargetToProject, configurationGenerator } from './generator';

describe('addTargetToProject', () => {
  let tree: Tree;
  const testProjectName = 'test-app';

  beforeEach(() => {
    tree = createTreeWithEmptyWorkspace();
    addProjectConfiguration(tree, 'test-app', {
      root: 'test-app',
    });
  });
  afterEach(() => {
    //reset tree
    tree.delete(testProjectName);
  });

  it('should generate a project target', () => {
    addTargetToProject(
      tree,
      {
        root: testProjectName,
        projectType: 'library',
        sourceRoot: `${testProjectName}/src`,
        targets: {},
      },
      {
        project: testProjectName,
      },
    );

    const projectConfiguration = readProjectConfiguration(
      tree,
      testProjectName,
    );

    expect(projectConfiguration.targets?.[DEFAULT_TARGET_NAME]).toEqual({
      executor: `${PACKAGE_NAME}:autorun`,
    });
  });

  it('should use targetName to generate a project target', () => {
    addTargetToProject(
      tree,
      {
        root: testProjectName,
        projectType: 'library',
        sourceRoot: `${testProjectName}/src`,
        targets: {},
      },
      {
        project: testProjectName,
        targetName: 'cp',
      },
    );

    const projectConfiguration = readProjectConfiguration(
      tree,
      testProjectName,
    );

    expect(projectConfiguration.targets?.['cp']).toEqual({
      executor: `${PACKAGE_NAME}:autorun`,
    });
  });
});

describe('configurationGenerator', () => {
  let tree: Tree;
  const testProjectName = 'test-app';
  const loggerInfoSpy = vi.spyOn(logger, 'info');

  beforeEach(() => {
    tree = createTreeWithEmptyWorkspace();
    addProjectConfiguration(tree, 'test-app', {
      root: 'test-app',
    });
  });

  afterEach(() => {
    tree.delete(testProjectName);
  });

  it('should generate a project target and config file', async () => {
    await configurationGenerator(tree, {
      project: testProjectName,
    });

    const projectConfiguration = readProjectConfiguration(
      tree,
      testProjectName,
    );

    expect(projectConfiguration.targets?.[DEFAULT_TARGET_NAME]).toEqual({
      executor: `${PACKAGE_NAME}:autorun`,
    });
  });

  it('should skip config creation if skipConfig is used', async () => {
    await configurationGenerator(tree, {
      project: testProjectName,
      skipConfig: true,
    });
<<<<<<< HEAD
    expect(projectConfiguration.targets?.[DEFAULT_TARGET_NAME]).toEqual({
      executor: `${PACKAGE_NAME}:autorun`,
    });
=======

    readProjectConfiguration(tree, testProjectName);

    expect(
      tree.read(join('libs', testProjectName, 'code-pushup.config.ts')),
    ).toBeNull();
    expect(loggerInfoSpy).toHaveBeenCalledWith('Skip config file creation');
>>>>>>> c0c78f8f
  });

  it('should skip target creation if skipTarget is used', async () => {
    await configurationGenerator(tree, {
      project: testProjectName,
      skipTarget: true,
    });

    const projectConfiguration = readProjectConfiguration(
      tree,
      testProjectName,
    );
    expect(projectConfiguration.targets).toBeUndefined();
    expect(loggerInfoSpy).toHaveBeenCalledWith('Skip adding target to project');
  });

  it('should skip formatting', async () => {
    await configurationGenerator(tree, {
      project: testProjectName,
      skipFormat: true,
    });
    expect(loggerInfoSpy).toHaveBeenCalledWith('Skip formatting files');
  });
});<|MERGE_RESOLUTION|>--- conflicted
+++ resolved
@@ -5,12 +5,8 @@
   readProjectConfiguration,
 } from '@nx/devkit';
 import { createTreeWithEmptyWorkspace } from '@nx/devkit/testing';
-<<<<<<< HEAD
-import { afterEach, describe, expect, it } from 'vitest';
-=======
 import { join } from 'node:path';
 import { afterEach, describe, expect, it, vi } from 'vitest';
->>>>>>> c0c78f8f
 import { DEFAULT_TARGET_NAME, PACKAGE_NAME } from '../../internal/constants';
 import { addTargetToProject, configurationGenerator } from './generator';
 
@@ -115,11 +111,6 @@
       project: testProjectName,
       skipConfig: true,
     });
-<<<<<<< HEAD
-    expect(projectConfiguration.targets?.[DEFAULT_TARGET_NAME]).toEqual({
-      executor: `${PACKAGE_NAME}:autorun`,
-    });
-=======
 
     readProjectConfiguration(tree, testProjectName);
 
@@ -127,7 +118,6 @@
       tree.read(join('libs', testProjectName, 'code-pushup.config.ts')),
     ).toBeNull();
     expect(loggerInfoSpy).toHaveBeenCalledWith('Skip config file creation');
->>>>>>> c0c78f8f
   });
 
   it('should skip target creation if skipTarget is used', async () => {
