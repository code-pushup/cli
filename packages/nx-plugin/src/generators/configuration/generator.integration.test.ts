--- conflicted
+++ resolved
@@ -5,11 +5,7 @@
 } from '@nx/devkit';
 import { createTreeWithEmptyWorkspace } from '@nx/devkit/testing';
 import { afterEach, describe, expect, it } from 'vitest';
-<<<<<<< HEAD
 import { DEFAULT_TARGET_NAME, PACKAGE_NAME } from '../../internal/constants';
-=======
-import { DEFAULT_TARGET_NAME } from '../../internal/constants';
->>>>>>> 5efc3cee
 import { addTargetToProject, configurationGenerator } from './generator';
 
 describe('addTargetToProject', () => {
@@ -46,11 +42,7 @@
     );
 
     expect(projectConfiguration.targets?.[DEFAULT_TARGET_NAME]).toEqual({
-<<<<<<< HEAD
       executor: `${PACKAGE_NAME}:autorun`,
-=======
-      executor: '@code-pushup/nx-plugin:autorun',
->>>>>>> 5efc3cee
     });
   });
 
@@ -78,7 +70,6 @@
       executor: `${PACKAGE_NAME}:autorun`,
     });
   });
-<<<<<<< HEAD
 
   it('should use bin to generate a project target', () => {
     addTargetToProject(
@@ -104,8 +95,6 @@
       executor: '../my-plugin:autorun',
     });
   });
-=======
->>>>>>> 5efc3cee
 });
 
 describe('configurationGenerator', () => {
@@ -133,7 +122,9 @@
     );
 
     expect(projectConfiguration.targets?.[DEFAULT_TARGET_NAME]).toEqual({
-<<<<<<< HEAD
+      executor: '@code-pushup/nx-plugin:autorun',
+    });
+    expect(projectConfiguration.targets?.[DEFAULT_TARGET_NAME]).toEqual({
       executor: `${PACKAGE_NAME}:autorun`,
     });
   });
@@ -142,9 +133,6 @@
     await configurationGenerator(tree, {
       project: testProjectName,
       skipTarget: true,
-=======
-      executor: '@code-pushup/nx-plugin:autorun',
->>>>>>> 5efc3cee
     });
 
     const projectConfiguration = readProjectConfiguration(
