import {
  Tree,
  addProjectConfiguration,
  readProjectConfiguration,
} from '@nx/devkit';
import { createTreeWithEmptyWorkspace } from '@nx/devkit/testing';
import { join } from 'node:path';
import { describe, expect, it } from 'vitest';
import { addToProjectGenerator } from './generator';

describe('init generator', () => {
  let tree: Tree;
  const testProjectName = 'test-app';

  beforeEach(() => {
    tree = createTreeWithEmptyWorkspace();

    addProjectConfiguration(tree, testProjectName, {
      root: testProjectName,
      projectType: 'library',
      sourceRoot: `${testProjectName}/src`,
      targets: {},
    });
  });

  it('should add code-pushup.config.js to the project root', async () => {
    await addToProjectGenerator(tree, { project: testProjectName });

    const projectConfiguration = readProjectConfiguration(
      tree,
      testProjectName,
    );

    expect(tree.exists('test-app/code-pushup.config.ts')).toBe(true);
    expect(projectConfiguration.targets?.['code-pushup']).toEqual({
      executor: 'nx:run-commands',
      options: {
        command: `code-pushup autorun --no-progress --config=${join(
          './',
          projectConfiguration.root,
          'code-pushup.config.ts',
        )}`,
      },
    });
<<<<<<< HEAD
=======
    expect(
      tree.read('test-app/code-pushup.config.ts')?.toString(),
    ).toMatchSnapshot();
  });

  it('should skip code-pushup.config.ts generation if config fin in ts, mjs or js format already exists', async () => {
    tree.write(join('code-pushup.config.js'), 'export default {}');
    await configurationGenerator(tree, { project: testProjectName });

    const projectConfiguration = readProjectConfiguration(
      tree,
      testProjectName,
    );

    expect(tree.exists('code-pushup.config.ts')).toBe(false);

    expect(projectConfiguration.targets?.['code-pushup']).toEqual({
      executor: 'nx:run-commands',
      options: {
        command: `code-pushup autorun --no-progress --config=${join(
          './',
          projectConfiguration.root,
          'code-pushup.config.ts',
        )}`,
      },
    });
>>>>>>> 922f2bc3
  });
});<|MERGE_RESOLUTION|>--- conflicted
+++ resolved
@@ -42,8 +42,6 @@
         )}`,
       },
     });
-<<<<<<< HEAD
-=======
     expect(
       tree.read('test-app/code-pushup.config.ts')?.toString(),
     ).toMatchSnapshot();
@@ -70,6 +68,5 @@
         )}`,
       },
     });
->>>>>>> 922f2bc3
   });
 });