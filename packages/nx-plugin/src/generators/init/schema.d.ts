export type InitGeneratorSchema = {
<<<<<<< HEAD
  skipPackageJson: boolean;
  skipNxJson: boolean;
=======
  skipPackageJson?: boolean;
  skipInstall?: boolean;
>>>>>>> 06b177f4
};<|MERGE_RESOLUTION|>--- conflicted
+++ resolved
@@ -1,9 +1,5 @@
 export type InitGeneratorSchema = {
-<<<<<<< HEAD
-  skipPackageJson: boolean;
-  skipNxJson: boolean;
-=======
   skipPackageJson?: boolean;
   skipInstall?: boolean;
->>>>>>> 06b177f4
+  skipNxJson?: boolean;
 };