import { Tree, logger, readJson, readNxJson } from '@nx/devkit';
import { createTreeWithEmptyWorkspace } from '@nx/devkit/testing';
import { describe, expect, it, vi } from 'vitest';
import { initGenerator } from './generator';

type PackageJson = {
  devDependencies: Record<string, string>;
};

const cpTargetName = 'code-pushup';

const devDependencyNames = [
  '@code-pushup/cli',
  '@code-pushup/models',
  '@code-pushup/nx-plugin',
  '@code-pushup/utils',
];

describe('init generator', () => {
  let tree: Tree;
  const loggerInfoSpy = vi.spyOn(logger, 'info');

  beforeEach(() => {
    tree = createTreeWithEmptyWorkspace();
  });

  it('should run successfully', () => {
    initGenerator(tree, {});
    // nx.json
    const targetDefaults = readNxJson(tree)!.targetDefaults!;
    expect(targetDefaults).toHaveProperty(cpTargetName);
    expect(targetDefaults[cpTargetName]).toEqual({
      inputs: ['default', '^production'],
      cache: true,
    });
    // package.json
    const pkgJson = readJson<PackageJson>(tree, 'package.json');
    expect(
      Object.keys(pkgJson.devDependencies).filter(dep =>
        devDependencyNames.includes(dep),
      ),
    ).toHaveLength(devDependencyNames.length);
  });

<<<<<<< HEAD
  it('should skip package.json', () => {
    initGenerator(tree, { ...options, skipPackageJson: true });
=======
  it('should skip packageJson', () => {
    initGenerator(tree, { skipPackageJson: true });
>>>>>>> 06b177f4
    // nx.json
    const targetDefaults = readNxJson(tree)!.targetDefaults!;
    expect(targetDefaults).toHaveProperty(cpTargetName);
    expect(targetDefaults[cpTargetName]).toEqual({
      inputs: ['default', '^production'],
      cache: true,
    });
    // package.json
    const pkgJson = readJson<PackageJson>(tree, 'package.json');
    expect(
      Object.keys(pkgJson.devDependencies).filter(dep =>
        devDependencyNames.includes(dep),
      ),
    ).toHaveLength(0);
    expect(loggerInfoSpy).toHaveBeenCalledWith('Skip updating package.json');
  });

  it('should skip package installation', () => {
    initGenerator(tree, { skipInstall: true });
    // nx.json
    const targetDefaults = readNxJson(tree)!.targetDefaults!;
    expect(targetDefaults).toHaveProperty(cpTargetName);
    expect(targetDefaults[cpTargetName]).toEqual({
      inputs: ['default', '^production'],
      cache: true,
    });
    // package.json
    const pkgJson = readJson<PackageJson>(tree, 'package.json');
    expect(
      Object.keys(pkgJson.devDependencies).filter(dep =>
        devDependencyNames.includes(dep),
      ),
    ).toHaveLength(4);
    expect(loggerInfoSpy).toHaveBeenCalledWith('Skip installing packages');
  });

  it('should skip nx.json', () => {
    initGenerator(tree, { ...options, skipNxJson: true });
    // nx.json
    const targetDefaults = readNxJson(tree)!.targetDefaults!;
    expect(targetDefaults).not.toHaveProperty(cpTargetName);
  });
});<|MERGE_RESOLUTION|>--- conflicted
+++ resolved
@@ -2,6 +2,7 @@
 import { createTreeWithEmptyWorkspace } from '@nx/devkit/testing';
 import { describe, expect, it, vi } from 'vitest';
 import { initGenerator } from './generator';
+import { InitGeneratorSchema } from './schema';
 
 type PackageJson = {
   devDependencies: Record<string, string>;
@@ -19,6 +20,7 @@
 describe('init generator', () => {
   let tree: Tree;
   const loggerInfoSpy = vi.spyOn(logger, 'info');
+  const options: InitGeneratorSchema = { skipPackageJson: false };
 
   beforeEach(() => {
     tree = createTreeWithEmptyWorkspace();
@@ -42,13 +44,8 @@
     ).toHaveLength(devDependencyNames.length);
   });
 
-<<<<<<< HEAD
   it('should skip package.json', () => {
     initGenerator(tree, { ...options, skipPackageJson: true });
-=======
-  it('should skip packageJson', () => {
-    initGenerator(tree, { skipPackageJson: true });
->>>>>>> 06b177f4
     // nx.json
     const targetDefaults = readNxJson(tree)!.targetDefaults!;
     expect(targetDefaults).toHaveProperty(cpTargetName);
