import { type ExecutorContext } from '@nx/devkit';
import { executeProcess } from '../../internal/execute-process.js';
import { normalizeContext } from '../internal/context.js';
import type { AutorunCommandExecutorOptions } from './schema.js';
import { parseAutorunExecutorOptions } from './utils.js';

export type ExecutorOutput = {
  success: boolean;
  command?: string;
  error?: Error;
};

/* eslint-disable-next-line max-lines-per-function */
export default async function runAutorunExecutor(
  terminalAndExecutorOptions: AutorunCommandExecutorOptions,
  context: ExecutorContext,
): Promise<ExecutorOutput> {
<<<<<<< HEAD
  const { logger, stringifyError } = await import('@code-pushup/utils');
=======
  const { objectToCliArgs, formatCommandStatus } = await import(
    '@code-pushup/utils'
  );
>>>>>>> 068984ba
  const normalizedContext = normalizeContext(context);
  const cliArgumentObject = parseAutorunExecutorOptions(
    terminalAndExecutorOptions,
    normalizedContext,
  );
<<<<<<< HEAD
  const { dryRun, verbose, command, bin, ...args } = cliArgumentObject;
  const executorEnvVariables = {
    ...process.env,
    ...(verbose && { CP_VERBOSE: 'true' }),
  };
  const commandString = createCliCommandString({
    command,
    args,
=======
  const {
    dryRun,
    verbose,
    command: cliCommand,
>>>>>>> 068984ba
    bin,
  } = terminalAndExecutorOptions;
  const command = bin ? `node` : 'npx';
  const positionals = [
    bin ?? '@code-pushup/cli',
    ...(cliCommand ? [cliCommand] : []),
  ];
  const args = [...positionals, ...objectToCliArgs(cliArgumentObject)];
  const commandString = formatCommandStatus([command, ...args].join(' '), {
    cwd: context.cwd,
  });

  if (dryRun) {
    logger.warn(`DryRun execution of: ${commandString}`);
  } else {
    try {
      await executeProcess({
<<<<<<< HEAD
        ...createCliCommandObject({ command, args, bin }),
=======
        command,
        args,
>>>>>>> 068984ba
        ...(context.cwd ? { cwd: context.cwd } : {}),
        ...(verbose ? { env: executorEnvVariables } : {}),
      });
    } catch (error) {
      logger.error(stringifyError(error));
      return {
        success: false,
        command: commandString,
        error: error instanceof Error ? error : new Error(`${error}`),
      };
    }
  }
  return {
    success: true,
    command: commandString,
  };
}<|MERGE_RESOLUTION|>--- conflicted
+++ resolved
@@ -15,41 +15,30 @@
   terminalAndExecutorOptions: AutorunCommandExecutorOptions,
   context: ExecutorContext,
 ): Promise<ExecutorOutput> {
-<<<<<<< HEAD
-  const { logger, stringifyError } = await import('@code-pushup/utils');
-=======
-  const { objectToCliArgs, formatCommandStatus } = await import(
-    '@code-pushup/utils'
-  );
->>>>>>> 068984ba
+  const { objectToCliArgs, formatCommandStatus, logger, stringifyError } =
+    await import('@code-pushup/utils');
   const normalizedContext = normalizeContext(context);
   const cliArgumentObject = parseAutorunExecutorOptions(
     terminalAndExecutorOptions,
     normalizedContext,
   );
-<<<<<<< HEAD
-  const { dryRun, verbose, command, bin, ...args } = cliArgumentObject;
-  const executorEnvVariables = {
-    ...process.env,
-    ...(verbose && { CP_VERBOSE: 'true' }),
-  };
-  const commandString = createCliCommandString({
-    command,
-    args,
-=======
   const {
     dryRun,
     verbose,
     command: cliCommand,
->>>>>>> 068984ba
     bin,
-  } = terminalAndExecutorOptions;
+    ...restArgs
+  } = cliArgumentObject;
   const command = bin ? `node` : 'npx';
   const positionals = [
     bin ?? '@code-pushup/cli',
     ...(cliCommand ? [cliCommand] : []),
   ];
-  const args = [...positionals, ...objectToCliArgs(cliArgumentObject)];
+  const args = [...positionals, ...objectToCliArgs(restArgs)];
+  const executorEnvVariables = {
+    ...process.env,
+    ...(verbose && { CP_VERBOSE: 'true' }),
+  };
   const commandString = formatCommandStatus([command, ...args].join(' '), {
     cwd: context.cwd,
   });
@@ -59,12 +48,8 @@
   } else {
     try {
       await executeProcess({
-<<<<<<< HEAD
-        ...createCliCommandObject({ command, args, bin }),
-=======
         command,
         args,
->>>>>>> 068984ba
         ...(context.cwd ? { cwd: context.cwd } : {}),
         ...(verbose ? { env: executorEnvVariables } : {}),
       });
