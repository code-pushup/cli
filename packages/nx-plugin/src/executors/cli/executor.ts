import { type ExecutorContext, logger } from '@nx/devkit';
import { executeProcess } from '../../internal/execute-process.js';
import { normalizeContext } from '../internal/context.js';
import type { AutorunCommandExecutorOptions } from './schema.js';
import { parseAutorunExecutorOptions } from './utils.js';

export type ExecutorOutput = {
  success: boolean;
  command?: string;
  error?: Error;
};

/* eslint-disable-next-line max-lines-per-function */
export default async function runAutorunExecutor(
  terminalAndExecutorOptions: AutorunCommandExecutorOptions,
  context: ExecutorContext,
): Promise<ExecutorOutput> {
  const { objectToCliArgs, formatCommandStatus } = await import(
    '@code-pushup/utils'
  );
  const normalizedContext = normalizeContext(context);
  const cliArgumentObject = parseAutorunExecutorOptions(
    terminalAndExecutorOptions,
    normalizedContext,
  );
  const {
    dryRun,
    verbose,
<<<<<<< HEAD
    command,
    bin,
    env: targetEnv,
  } = terminalAndExecutorOptions;
  const commandString = createCliCommandString({
    command,
    args: cliArgumentObject,
=======
    command: cliCommand,
>>>>>>> 068984ba
    bin,
  } = terminalAndExecutorOptions;
  const command = bin ? `node` : 'npx';
  const positionals = [
    bin ?? '@code-pushup/cli',
    ...(cliCommand ? [cliCommand] : []),
  ];
  const args = [...positionals, ...objectToCliArgs(cliArgumentObject)];
  const commandString = formatCommandStatus([command, ...args].join(' '), {
    cwd: context.cwd,
  });
  if (verbose) {
    logger.info(`Run CLI executor ${command ?? ''}`);
    logger.info(`Command: ${commandString}`);
  }
  if (dryRun) {
    logger.warn(`DryRun execution of: ${commandString}`);
  } else {
    try {
      await executeProcess({
        command,
        args,
        ...(context.cwd ? { cwd: context.cwd } : {}),
        ...(targetEnv ? { env: targetEnv } : {}),
      });
    } catch (error) {
      logger.error(error);
      return {
        success: false,
        command: commandString,
        error: error instanceof Error ? error : new Error(`${error}`),
      };
    }
  }
  return {
    success: true,
    command: commandString,
  };
}<|MERGE_RESOLUTION|>--- conflicted
+++ resolved
@@ -26,17 +26,7 @@
   const {
     dryRun,
     verbose,
-<<<<<<< HEAD
-    command,
-    bin,
-    env: targetEnv,
-  } = terminalAndExecutorOptions;
-  const commandString = createCliCommandString({
-    command,
-    args: cliArgumentObject,
-=======
     command: cliCommand,
->>>>>>> 068984ba
     bin,
   } = terminalAndExecutorOptions;
   const command = bin ? `node` : 'npx';
@@ -60,7 +50,6 @@
         command,
         args,
         ...(context.cwd ? { cwd: context.cwd } : {}),
-        ...(targetEnv ? { env: targetEnv } : {}),
       });
     } catch (error) {
       logger.error(error);
