--- conflicted
+++ resolved
@@ -1,10 +1,12 @@
-import type { ExecutorContext } from '@nx/devkit';
+import { type ExecutorContext, logger } from '@nx/devkit';
 import { executeProcess } from '../../internal/execute-process.js';
+import {
+  createCliCommandObject,
+  createCliCommandString,
+} from '../internal/cli.js';
+import { normalizeContext } from '../internal/context.js';
 import type { AutorunCommandExecutorOptions } from './schema.js';
-<<<<<<< HEAD
-=======
 import { parseAutorunExecutorOptions } from './utils.js';
->>>>>>> b95e56cb
 
 export type ExecutorOutput = {
   success: boolean;
@@ -12,20 +14,10 @@
   error?: Error;
 };
 
-/* eslint-disable max-lines-per-function */
 export default async function runAutorunExecutor(
   terminalAndExecutorOptions: AutorunCommandExecutorOptions,
-  { cwd }: ExecutorContext,
+  context: ExecutorContext,
 ): Promise<ExecutorOutput> {
-<<<<<<< HEAD
-  const { logger, stringifyError, objectToCliArgs, formatCommand } =
-    await import('@code-pushup/utils');
-  const {
-    dryRun,
-    verbose,
-    command: cliCommand,
-    env: targetEnv,
-=======
   const normalizedContext = normalizeContext(context);
   const cliArgumentObject = parseAutorunExecutorOptions(
     terminalAndExecutorOptions,
@@ -35,52 +27,31 @@
   const commandString = createCliCommandString({
     command,
     args: cliArgumentObject,
->>>>>>> b95e56cb
     bin,
-    ...argsObj
-  } = terminalAndExecutorOptions;
-  const command = bin ? `node` : 'npx';
-  const positionals = [
-    bin ?? '@code-pushup/cli',
-    ...(cliCommand ? [cliCommand] : []),
-  ];
-  const args = objectToCliArgs(argsObj);
-  const executorEnvVariables = {
-    ...targetEnv,
-    ...(verbose && { CP_VERBOSE: 'true' }),
-  };
-  const binString = `${command} ${positionals.join(' ')} ${args.join(' ')}`;
-  const formattedBinString = formatCommand(binString, {
-    env: executorEnvVariables,
-    cwd,
   });
-
+  if (verbose) {
+    logger.info(`Run CLI executor ${command ?? ''}`);
+    logger.info(`Command: ${commandString}`);
+  }
   if (dryRun) {
-    logger.warn(`DryRun execution of: \n ${formattedBinString}`);
+    logger.warn(`DryRun execution of: ${commandString}`);
   } else {
     try {
       await executeProcess({
-        command,
-        args: [...positionals, ...args],
-        env: {
-          ...process.env,
-          ...executorEnvVariables,
-        },
-        ...(cwd ? { cwd } : {}),
+        ...createCliCommandObject({ command, args: cliArgumentObject, bin }),
+        ...(context.cwd ? { cwd: context.cwd } : {}),
       });
     } catch (error) {
-      logger.error(stringifyError(error));
+      logger.error(error);
       return {
         success: false,
-        command: formattedBinString,
+        command: commandString,
         error: error instanceof Error ? error : new Error(`${error}`),
       };
     }
   }
-
   return {
     success: true,
-    command: formattedBinString,
+    command: commandString,
   };
-}
-/* eslint-enable max-lines-per-function */+}