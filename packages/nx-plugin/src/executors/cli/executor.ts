--- conflicted
+++ resolved
@@ -23,60 +23,43 @@
     normalizedContext,
   );
   const { command: cliCommand } = terminalAndExecutorOptions;
-<<<<<<< HEAD
   const {
+    verbose = false,
     dryRun,
-    verbose,
     env: executorEnv,
     bin,
     ...restArgs
   } = cliArgumentObject;
-=======
-  const { verbose = false, dryRun, bin, ...restArgs } = cliArgumentObject;
   logger.setVerbose(verbose);
 
->>>>>>> 3bafc897
   const command = bin ? `node` : 'npx';
   const positionals = [
     bin ?? '@code-pushup/cli',
     ...(cliCommand ? [cliCommand] : []),
   ];
   const args = [...positionals, ...objectToCliArgs(restArgs)];
-<<<<<<< HEAD
-  const env = {
-    ...executorEnv,
-=======
-  const executorEnvVariables = {
->>>>>>> 3bafc897
-    ...(verbose && { CP_VERBOSE: 'true' }),
-  };
   const commandString = formatCommandStatus([command, ...args].join(' '), {
     cwd: context.cwd,
-<<<<<<< HEAD
-    env,
-=======
-    env: executorEnvVariables,
->>>>>>> 3bafc897
+    env: {
+      ...executorEnv,
+      ...(verbose && { CP_VERBOSE: 'true' }),
+    },
   });
 
   if (dryRun) {
     logger.warn(`DryRun execution of: ${commandString}`);
   } else {
     try {
-<<<<<<< HEAD
-      logger.debug(`With env vars: ${env}`);
-=======
-      logger.debug(`With env vars: ${executorEnvVariables}`);
->>>>>>> 3bafc897
+      logger.debug(`With env vars: ${executorEnv}`);
       await executeProcess({
         command,
         args,
         ...(context.cwd ? { cwd: context.cwd } : {}),
-        ...(Object.keys(env).length > 0
+        ...(executorEnv && Object.keys(executorEnv).length > 0
           ? {
               env: {
                 ...process.env,
-                ...env,
+                ...executorEnv,
               },
             }
           : {}),
