import { type ExecutorContext, logger } from '@nx/devkit';
import { executeProcess } from '../../internal/execute-process.js';
import { normalizeContext } from '../internal/context.js';
import type { AutorunCommandExecutorOptions } from './schema.js';
import { parseAutorunExecutorOptions } from './utils.js';

export type ExecutorOutput = {
  success: boolean;
  command?: string;
  error?: Error;
};

export default async function runAutorunExecutor(
  terminalAndExecutorOptions: AutorunCommandExecutorOptions,
  context: ExecutorContext,
): Promise<ExecutorOutput> {
  const { objectToCliArgs, formatCommand } = await import('@code-pushup/utils');
  const normalizedContext = normalizeContext(context);
  const cliArgumentObject = parseAutorunExecutorOptions(
    terminalAndExecutorOptions,
    normalizedContext,
  );
<<<<<<< HEAD
  const { dryRun, verbose, command: cliCommand, bin } = mergedOptions;
  const command = bin ? `node` : 'npx';
  const positionals = [
    bin ?? '@code-pushup/cli',
    ...(cliCommand ? [cliCommand] : []),
  ];
  const args = [...positionals, ...objectToCliArgs(cliArgumentObject)];
  const commandString = formatCommand([command, ...args].join(' '), {
    cwd: context.cwd,
=======
  const { dryRun, verbose, command, bin } = terminalAndExecutorOptions;
  const commandString = createCliCommandString({
    command,
    args: cliArgumentObject,
    bin,
>>>>>>> 513f1876
  });
  if (verbose) {
    logger.info(`Run CLI executor ${command ?? ''}`);
    logger.info(`Command: ${commandString}`);
  }
  if (dryRun) {
    logger.warn(`DryRun execution of: ${commandString}`);
  } else {
    try {
      await executeProcess({
        command,
        args,
        ...(context.cwd ? { cwd: context.cwd } : {}),
      });
    } catch (error) {
      logger.error(error);
      return {
        success: false,
        command: commandString,
        error: error instanceof Error ? error : new Error(`${error}`),
      };
    }
  }
  return {
    success: true,
    command: commandString,
  };
}<|MERGE_RESOLUTION|>--- conflicted
+++ resolved
@@ -20,8 +20,12 @@
     terminalAndExecutorOptions,
     normalizedContext,
   );
-<<<<<<< HEAD
-  const { dryRun, verbose, command: cliCommand, bin } = mergedOptions;
+  const {
+    dryRun,
+    verbose,
+    command: cliCommand,
+    bin,
+  } = terminalAndExecutorOptions;
   const command = bin ? `node` : 'npx';
   const positionals = [
     bin ?? '@code-pushup/cli',
@@ -30,13 +34,6 @@
   const args = [...positionals, ...objectToCliArgs(cliArgumentObject)];
   const commandString = formatCommand([command, ...args].join(' '), {
     cwd: context.cwd,
-=======
-  const { dryRun, verbose, command, bin } = terminalAndExecutorOptions;
-  const commandString = createCliCommandString({
-    command,
-    args: cliArgumentObject,
-    bin,
->>>>>>> 513f1876
   });
   if (verbose) {
     logger.info(`Run CLI executor ${command ?? ''}`);
