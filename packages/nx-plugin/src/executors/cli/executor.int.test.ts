--- conflicted
+++ resolved
@@ -47,14 +47,10 @@
       command: 'npx',
       args: expect.arrayContaining(['@code-pushup/cli']),
       cwd: process.cwd(),
-<<<<<<< HEAD
       observer: {
         onError: expect.any(Function),
         onStdout: expect.any(Function),
       },
-      verbose: true,
-=======
->>>>>>> 9876d945
     });
   });
 });