import { afterAll, afterEach, beforeEach, expect, vi } from 'vitest';
import { executorContext } from '@code-pushup/test-nx-utils';
import { MEMFS_VOLUME } from '@code-pushup/test-utils';
import * as executeProcessModule from '../../internal/execute-process.js';
import runAutorunExecutor from './executor.js';

describe('runAutorunExecutor', () => {
  const processEnvCP = Object.fromEntries(
    Object.entries(process.env).filter(([k]) => k.startsWith('CP_')),
  );
  const executeProcessSpy = vi.spyOn(executeProcessModule, 'executeProcess');
<<<<<<< HEAD
  let loggerSpy: Awaited<typeof import('@code-pushup/utils')>['logger'];
=======
  let logger: import('@code-pushup/utils').Logger;
>>>>>>> 3bafc897

  beforeAll(() => {
    Object.entries(process.env)
      .filter(([k]) => k.startsWith('CP_'))
      .forEach(([k]) => Reflect.deleteProperty(process.env, k));
  });

  afterAll(() => {
    Object.entries(processEnvCP).forEach(([k, v]) =>
      Reflect.set(process.env, k, v),
    );
  });

  beforeEach(async () => {
<<<<<<< HEAD
    const { logger } = await import('@code-pushup/utils');
    loggerSpy = logger;
=======
    const utils = await import('@code-pushup/utils');
    logger = utils.logger;
>>>>>>> 3bafc897
    vi.unstubAllEnvs();
    executeProcessSpy.mockResolvedValue({
      bin: 'npx ...',
      code: 0,
      signal: null,
      stdout: '',
      stderr: '',
    });
  });

  afterEach(() => {
    executeProcessSpy.mockReset();
  });

  it('should call executeProcess with return result', async () => {
    const output = await runAutorunExecutor({}, executorContext('utils'));
    expect(output.success).toBe(true);
    expect(output.command).toMatch('npx @code-pushup/cli');
    expect(executeProcessSpy).toHaveBeenCalledWith(
      expect.objectContaining({
        command: 'npx',
        args: expect.arrayContaining(['@code-pushup/cli']),
        cwd: MEMFS_VOLUME,
      }),
    );
  });

  it('should normalize context', async () => {
    const output = await runAutorunExecutor(
      {},
      {
        ...executorContext('utils'),
        cwd: 'cwd-form-context',
      },
    );
    expect(output.success).toBe(true);
    expect(output.command).toMatch('npx @code-pushup/cli');
    expect(output.command).toContain('cwd-form-context');
    expect(executeProcessSpy).toHaveBeenCalledWith(
      expect.objectContaining({
        command: 'npx',
        args: expect.arrayContaining(['@code-pushup/cli']),
        cwd: 'cwd-form-context',
      }),
    );
  });

  it('should process executorOptions', async () => {
    const output = await runAutorunExecutor(
      { output: 'code-pushup.config.json', persist: { filename: 'REPORT' } },
      executorContext('testing-utils'),
    );
    expect(output.success).toBe(true);
    expect(output.command).toContain('--output="code-pushup.config.json"');
    expect(output.command).toContain('--persist.filename="REPORT"');
  });

  it('should create command from context and options if no api key is set', async () => {
    const output = await runAutorunExecutor(
      { persist: { filename: 'REPORT', format: ['md', 'json'] } },
      executorContext('core'),
    );
    expect(output.command).toMatch('--persist.filename="REPORT"');
    expect(output.command).toMatch(
      '--persist.format="md" --persist.format="json"',
    );
  });

  it('should create command from context, options and arguments if api key is set', async () => {
    vi.stubEnv('CP_API_KEY', 'cp_1234567');
    const output = await runAutorunExecutor(
      {
        persist: { filename: 'REPORT', format: ['md', 'json'] },
        upload: { project: 'CLI' },
      },
      executorContext('core'),
    );
    expect(output.command).toMatch('--persist.filename="REPORT"');
    expect(output.command).toMatch(
      '--persist.format="md" --persist.format="json"',
    );
    expect(output.command).toMatch('--upload.apiKey="cp_1234567"');
    expect(output.command).toMatch('--upload.project="CLI"');
  });

  it('should set env var information if verbose is set', async () => {
    const output = await runAutorunExecutor(
      {
<<<<<<< HEAD
        dryRun: true, // here to produce log
=======
>>>>>>> 3bafc897
        verbose: true,
      },
      { ...executorContext('github-action'), cwd: '<CWD>' },
    );
<<<<<<< HEAD

    expect(executeProcessSpy).toHaveBeenCalledTimes(0);

    expect(output.command).not.toContain('--verbose');
    expect(loggerSpy.warn).toHaveBeenCalledTimes(1);
    expect(loggerSpy.warn).toHaveBeenCalledWith(
=======

    expect(executeProcessSpy).toHaveBeenCalledTimes(1);
    expect(executeProcessSpy).toHaveBeenCalledWith({
      command: 'npx',
      args: expect.arrayContaining(['@code-pushup/cli']),
      cwd: '<CWD>',
    });

    expect(process.env).toStrictEqual(
      expect.objectContaining({
        CP_VERBOSE: 'true',
      }),
    );

    expect(output.command).not.toContain('--verbose');
    expect(logger.warn).toHaveBeenCalledTimes(0);
  });

  it('should log env var in dryRun information if verbose is set', async () => {
    const output = await runAutorunExecutor(
      {
        dryRun: true,
        verbose: true,
      },
      { ...executorContext('github-action'), cwd: '<CWD>' },
    );

    expect(executeProcessSpy).toHaveBeenCalledTimes(0);

    expect(output.command).not.toContain('--verbose');
    expect(logger.warn).toHaveBeenCalledTimes(1);
    expect(logger.warn).toHaveBeenCalledWith(
>>>>>>> 3bafc897
      expect.stringContaining('CP_VERBOSE="true"'),
    );
  });

  it('should log command if dryRun is set', async () => {
    await runAutorunExecutor({ dryRun: true }, executorContext('utils'));

<<<<<<< HEAD
    expect(loggerSpy.command).toHaveBeenCalledTimes(0);
    expect(loggerSpy.warn).toHaveBeenCalledTimes(1);
    expect(loggerSpy.warn).toHaveBeenCalledWith(
=======
    expect(logger.command).toHaveBeenCalledTimes(0);
    expect(logger.warn).toHaveBeenCalledTimes(1);
    expect(logger.warn).toHaveBeenCalledWith(
>>>>>>> 3bafc897
      expect.stringContaining('DryRun execution of'),
    );
  });
});<|MERGE_RESOLUTION|>--- conflicted
+++ resolved
@@ -9,11 +9,7 @@
     Object.entries(process.env).filter(([k]) => k.startsWith('CP_')),
   );
   const executeProcessSpy = vi.spyOn(executeProcessModule, 'executeProcess');
-<<<<<<< HEAD
-  let loggerSpy: Awaited<typeof import('@code-pushup/utils')>['logger'];
-=======
   let logger: import('@code-pushup/utils').Logger;
->>>>>>> 3bafc897
 
   beforeAll(() => {
     Object.entries(process.env)
@@ -28,13 +24,8 @@
   });
 
   beforeEach(async () => {
-<<<<<<< HEAD
-    const { logger } = await import('@code-pushup/utils');
-    loggerSpy = logger;
-=======
     const utils = await import('@code-pushup/utils');
     logger = utils.logger;
->>>>>>> 3bafc897
     vi.unstubAllEnvs();
     executeProcessSpy.mockResolvedValue({
       bin: 'npx ...',
@@ -53,13 +44,11 @@
     const output = await runAutorunExecutor({}, executorContext('utils'));
     expect(output.success).toBe(true);
     expect(output.command).toMatch('npx @code-pushup/cli');
-    expect(executeProcessSpy).toHaveBeenCalledWith(
-      expect.objectContaining({
-        command: 'npx',
-        args: expect.arrayContaining(['@code-pushup/cli']),
-        cwd: MEMFS_VOLUME,
-      }),
-    );
+    expect(executeProcessSpy).toHaveBeenCalledWith({
+      command: 'npx',
+      args: expect.arrayContaining(['@code-pushup/cli']),
+      cwd: MEMFS_VOLUME,
+    });
   });
 
   it('should normalize context', async () => {
@@ -73,13 +62,11 @@
     expect(output.success).toBe(true);
     expect(output.command).toMatch('npx @code-pushup/cli');
     expect(output.command).toContain('cwd-form-context');
-    expect(executeProcessSpy).toHaveBeenCalledWith(
-      expect.objectContaining({
-        command: 'npx',
-        args: expect.arrayContaining(['@code-pushup/cli']),
-        cwd: 'cwd-form-context',
-      }),
-    );
+    expect(executeProcessSpy).toHaveBeenCalledWith({
+      command: 'npx',
+      args: expect.arrayContaining(['@code-pushup/cli']),
+      cwd: 'cwd-form-context',
+    });
   });
 
   it('should process executorOptions', async () => {
@@ -123,22 +110,11 @@
   it('should set env var information if verbose is set', async () => {
     const output = await runAutorunExecutor(
       {
-<<<<<<< HEAD
         dryRun: true, // here to produce log
-=======
->>>>>>> 3bafc897
         verbose: true,
       },
       { ...executorContext('github-action'), cwd: '<CWD>' },
     );
-<<<<<<< HEAD
-
-    expect(executeProcessSpy).toHaveBeenCalledTimes(0);
-
-    expect(output.command).not.toContain('--verbose');
-    expect(loggerSpy.warn).toHaveBeenCalledTimes(1);
-    expect(loggerSpy.warn).toHaveBeenCalledWith(
-=======
 
     expect(executeProcessSpy).toHaveBeenCalledTimes(1);
     expect(executeProcessSpy).toHaveBeenCalledWith({
@@ -171,7 +147,6 @@
     expect(output.command).not.toContain('--verbose');
     expect(logger.warn).toHaveBeenCalledTimes(1);
     expect(logger.warn).toHaveBeenCalledWith(
->>>>>>> 3bafc897
       expect.stringContaining('CP_VERBOSE="true"'),
     );
   });
@@ -179,15 +154,9 @@
   it('should log command if dryRun is set', async () => {
     await runAutorunExecutor({ dryRun: true }, executorContext('utils'));
 
-<<<<<<< HEAD
-    expect(loggerSpy.command).toHaveBeenCalledTimes(0);
-    expect(loggerSpy.warn).toHaveBeenCalledTimes(1);
-    expect(loggerSpy.warn).toHaveBeenCalledWith(
-=======
     expect(logger.command).toHaveBeenCalledTimes(0);
     expect(logger.warn).toHaveBeenCalledTimes(1);
     expect(logger.warn).toHaveBeenCalledWith(
->>>>>>> 3bafc897
       expect.stringContaining('DryRun execution of'),
     );
   });
