import { afterAll, afterEach, beforeEach, expect, vi } from 'vitest';
import { executorContext } from '@code-pushup/test-nx-utils';
import { MEMFS_VOLUME, removeColorCodes } from '@code-pushup/test-utils';
import * as executeProcessModule from '../../internal/execute-process.js';
import runAutorunExecutor from './executor.js';

describe('runAutorunExecutor', () => {
  const processEnvCP = Object.fromEntries(
    Object.entries(process.env).filter(([k]) => k.startsWith('CP_')),
  );
  let loggerCommandSpy: any;
  let loggerWarnSpy: any;
  const executeProcessSpy = vi.spyOn(executeProcessModule, 'executeProcess');

  beforeAll(async () => {
    Object.entries(process.env)
      .filter(([k]) => k.startsWith('CP_'))
<<<<<<< HEAD
      .forEach(([k]) => delete process.env[k]);

    const { logger } = await import('@code-pushup/utils');
    loggerCommandSpy = vi
      .spyOn(logger, 'command')
      .mockImplementation(async (bin, worker, options) => {
        // Execute worker immediately since executor doesn't await logger.command
        // We await it here to ensure executeProcess is called in tests
        await worker();
        return undefined;
      });
    loggerWarnSpy = vi.spyOn(logger, 'warn');
=======
      .forEach(([k]) => Reflect.deleteProperty(process.env, k));
>>>>>>> d21a99c1
  });

  afterAll(() => {
    Object.entries(processEnvCP).forEach(([k, v]) =>
      Reflect.set(process.env, k, v),
    );
  });

  beforeEach(() => {
    vi.unstubAllEnvs();
    executeProcessSpy.mockResolvedValue({
      bin: 'npx ...',
      code: 0,
      signal: null,
      stdout: '',
      stderr: '',
    });
  });

  afterEach(() => {
    loggerWarnSpy.mockReset();
    loggerCommandSpy.mockReset();
    executeProcessSpy.mockReset();
  });

  it('should call executeProcess with return result', async () => {
    const { success, command } = await runAutorunExecutor(
      {},
      executorContext('utils'),
    );

    expect(success).toBe(true);
    expect(removeColorCodes(command || '')).toMatch('npx @code-pushup/cli');
    // The executor now calls executeProcess directly
    expect(executeProcessSpy).toHaveBeenCalledTimes(1);
    expect(executeProcessSpy).toHaveBeenCalledWith(
      expect.objectContaining({
        command: 'npx',
        args: expect.arrayContaining(['@code-pushup/cli']),
        cwd: MEMFS_VOLUME,
        env: expect.any(Object),
      }),
    );
  });

  it('should get CWD from context', async () => {
    const output = await runAutorunExecutor(
      {},
      {
        ...executorContext('utils'),
        cwd: 'cwd-form-context',
      },
    );

    expect(output.success).toBe(true);
    const commandWithoutAnsi = removeColorCodes(output.command || '');
    expect(commandWithoutAnsi).toMatch('cwd-form-context');
    expect(executeProcessSpy).toHaveBeenCalledTimes(1);
    expect(executeProcessSpy).toHaveBeenCalledWith(
      expect.objectContaining({
        cwd: 'cwd-form-context',
      }),
    );
  });

  it('should get env variables from options', async () => {
    const { command } = await runAutorunExecutor(
      {
        env: {
          CP_API_KEY: '123456789',
          CP_PROJECT: 'cli',
        },
      },
      executorContext('utils'),
    );
    const commandWithoutAnsi = removeColorCodes(command || '');
    expect(commandWithoutAnsi).toMatch('CP_API_KEY="123456789"');
    expect(commandWithoutAnsi).toMatch('CP_PROJECT="cli"');
    expect(executeProcessSpy).toHaveBeenCalledWith(
      expect.objectContaining({
        env: expect.objectContaining({
          CP_API_KEY: '123456789',
          CP_PROJECT: 'cli',
        }),
      }),
    );
  });

  it('should process executorOptions', async () => {
    const output = await runAutorunExecutor(
      { output: 'code-pushup.config.json', persist: { filename: 'REPORT' } },
      executorContext('testing-utils'),
    );
    expect(output.success).toBe(true);
    const commandWithoutAnsi = removeColorCodes(output.command || '');
    expect(commandWithoutAnsi).toContain('--output="code-pushup.config.json"');
    expect(commandWithoutAnsi).toContain('--persist.filename="REPORT"');
  });

  it('should create command from context and options if no api key is set', async () => {
    const output = await runAutorunExecutor(
      { persist: { filename: 'REPORT', format: ['md', 'json'] } },
      executorContext('core'),
    );
    const commandWithoutAnsi = removeColorCodes(output.command || '');
    expect(commandWithoutAnsi).toMatch('--persist.filename="REPORT"');
    expect(commandWithoutAnsi).toMatch(
      '--persist.format="md" --persist.format="json"',
    );
  });

  it('should create command from context, options and arguments if api key is set', async () => {
    const output = await runAutorunExecutor(
      {
        persist: { filename: 'REPORT', format: ['md', 'json'] },
        upload: { apiKey: 'cp_1234567', project: 'CLI' },
      },
      executorContext('core'),
    );
    const commandWithoutAnsi = removeColorCodes(output.command || '');
    expect(commandWithoutAnsi).toMatch('--persist.filename="REPORT"');
    expect(commandWithoutAnsi).toMatch(
      '--persist.format="md" --persist.format="json"',
    );
    expect(commandWithoutAnsi).toMatch('--upload.apiKey="cp_1234567"');
    expect(commandWithoutAnsi).toMatch('--upload.project="CLI"');
  });

  it('should log information and set CP_VERBOSE if verbose is set ', async () => {
    const { command } = await runAutorunExecutor(
      { verbose: true },
      { ...executorContext('github-action'), cwd: '<CWD>' },
    );

    expect(removeColorCodes(command || '')).toMatch('CP_VERBOSE="true"');
    expect(executeProcessSpy).toHaveBeenCalledTimes(1);
    expect(executeProcessSpy).toHaveBeenCalledWith(
      expect.objectContaining({
        env: expect.objectContaining({ CP_VERBOSE: 'true' }),
      }),
    );
  });

  it('should log command if dryRun is set', async () => {
    await runAutorunExecutor({ dryRun: true }, executorContext('utils'));

    expect(loggerCommandSpy).toHaveBeenCalledTimes(0);
    expect(loggerWarnSpy).toHaveBeenCalledTimes(1);
    const warnCall = loggerWarnSpy.mock.calls[0]?.[0] as string | undefined;
    const warnMessage = removeColorCodes(warnCall || '');
    expect(warnMessage).toContain('DryRun execution of:');
    expect(warnMessage).toContain('npx @code-pushup/cli');
  });
});<|MERGE_RESOLUTION|>--- conflicted
+++ resolved
@@ -1,6 +1,7 @@
+import { logger } from '@nx/devkit';
 import { afterAll, afterEach, beforeEach, expect, vi } from 'vitest';
 import { executorContext } from '@code-pushup/test-nx-utils';
-import { MEMFS_VOLUME, removeColorCodes } from '@code-pushup/test-utils';
+import { MEMFS_VOLUME } from '@code-pushup/test-utils';
 import * as executeProcessModule from '../../internal/execute-process.js';
 import runAutorunExecutor from './executor.js';
 
@@ -8,29 +9,14 @@
   const processEnvCP = Object.fromEntries(
     Object.entries(process.env).filter(([k]) => k.startsWith('CP_')),
   );
-  let loggerCommandSpy: any;
-  let loggerWarnSpy: any;
+  const loggerInfoSpy = vi.spyOn(logger, 'info');
+  const loggerWarnSpy = vi.spyOn(logger, 'warn');
   const executeProcessSpy = vi.spyOn(executeProcessModule, 'executeProcess');
 
-  beforeAll(async () => {
+  beforeAll(() => {
     Object.entries(process.env)
       .filter(([k]) => k.startsWith('CP_'))
-<<<<<<< HEAD
-      .forEach(([k]) => delete process.env[k]);
-
-    const { logger } = await import('@code-pushup/utils');
-    loggerCommandSpy = vi
-      .spyOn(logger, 'command')
-      .mockImplementation(async (bin, worker, options) => {
-        // Execute worker immediately since executor doesn't await logger.command
-        // We await it here to ensure executeProcess is called in tests
-        await worker();
-        return undefined;
-      });
-    loggerWarnSpy = vi.spyOn(logger, 'warn');
-=======
       .forEach(([k]) => Reflect.deleteProperty(process.env, k));
->>>>>>> d21a99c1
   });
 
   afterAll(() => {
@@ -52,31 +38,22 @@
 
   afterEach(() => {
     loggerWarnSpy.mockReset();
-    loggerCommandSpy.mockReset();
+    loggerInfoSpy.mockReset();
     executeProcessSpy.mockReset();
   });
 
   it('should call executeProcess with return result', async () => {
-    const { success, command } = await runAutorunExecutor(
-      {},
-      executorContext('utils'),
-    );
-
-    expect(success).toBe(true);
-    expect(removeColorCodes(command || '')).toMatch('npx @code-pushup/cli');
-    // The executor now calls executeProcess directly
-    expect(executeProcessSpy).toHaveBeenCalledTimes(1);
-    expect(executeProcessSpy).toHaveBeenCalledWith(
-      expect.objectContaining({
-        command: 'npx',
-        args: expect.arrayContaining(['@code-pushup/cli']),
-        cwd: MEMFS_VOLUME,
-        env: expect.any(Object),
-      }),
-    );
+    const output = await runAutorunExecutor({}, executorContext('utils'));
+    expect(output.success).toBe(true);
+    expect(output.command).toMatch('npx @code-pushup/cli');
+    expect(executeProcessSpy).toHaveBeenCalledWith({
+      command: 'npx',
+      args: expect.arrayContaining(['@code-pushup/cli']),
+      cwd: MEMFS_VOLUME,
+    });
   });
 
-  it('should get CWD from context', async () => {
+  it('should normalize context', async () => {
     const output = await runAutorunExecutor(
       {},
       {
@@ -84,39 +61,13 @@
         cwd: 'cwd-form-context',
       },
     );
-
     expect(output.success).toBe(true);
-    const commandWithoutAnsi = removeColorCodes(output.command || '');
-    expect(commandWithoutAnsi).toMatch('cwd-form-context');
-    expect(executeProcessSpy).toHaveBeenCalledTimes(1);
-    expect(executeProcessSpy).toHaveBeenCalledWith(
-      expect.objectContaining({
-        cwd: 'cwd-form-context',
-      }),
-    );
-  });
-
-  it('should get env variables from options', async () => {
-    const { command } = await runAutorunExecutor(
-      {
-        env: {
-          CP_API_KEY: '123456789',
-          CP_PROJECT: 'cli',
-        },
-      },
-      executorContext('utils'),
-    );
-    const commandWithoutAnsi = removeColorCodes(command || '');
-    expect(commandWithoutAnsi).toMatch('CP_API_KEY="123456789"');
-    expect(commandWithoutAnsi).toMatch('CP_PROJECT="cli"');
-    expect(executeProcessSpy).toHaveBeenCalledWith(
-      expect.objectContaining({
-        env: expect.objectContaining({
-          CP_API_KEY: '123456789',
-          CP_PROJECT: 'cli',
-        }),
-      }),
-    );
+    expect(output.command).toMatch('utils');
+    expect(executeProcessSpy).toHaveBeenCalledWith({
+      command: 'npx',
+      args: expect.arrayContaining(['@code-pushup/cli']),
+      cwd: 'cwd-form-context',
+    });
   });
 
   it('should process executorOptions', async () => {
@@ -125,9 +76,8 @@
       executorContext('testing-utils'),
     );
     expect(output.success).toBe(true);
-    const commandWithoutAnsi = removeColorCodes(output.command || '');
-    expect(commandWithoutAnsi).toContain('--output="code-pushup.config.json"');
-    expect(commandWithoutAnsi).toContain('--persist.filename="REPORT"');
+    expect(output.command).toContain('--output="code-pushup.config.json"');
+    expect(output.command).toContain('--persist.filename="REPORT"');
   });
 
   it('should create command from context and options if no api key is set', async () => {
@@ -135,53 +85,56 @@
       { persist: { filename: 'REPORT', format: ['md', 'json'] } },
       executorContext('core'),
     );
-    const commandWithoutAnsi = removeColorCodes(output.command || '');
-    expect(commandWithoutAnsi).toMatch('--persist.filename="REPORT"');
-    expect(commandWithoutAnsi).toMatch(
+    expect(output.command).toMatch('--persist.filename="REPORT"');
+    expect(output.command).toMatch(
       '--persist.format="md" --persist.format="json"',
     );
   });
 
   it('should create command from context, options and arguments if api key is set', async () => {
+    vi.stubEnv('CP_API_KEY', 'cp_1234567');
     const output = await runAutorunExecutor(
       {
         persist: { filename: 'REPORT', format: ['md', 'json'] },
-        upload: { apiKey: 'cp_1234567', project: 'CLI' },
+        upload: { project: 'CLI' },
       },
       executorContext('core'),
     );
-    const commandWithoutAnsi = removeColorCodes(output.command || '');
-    expect(commandWithoutAnsi).toMatch('--persist.filename="REPORT"');
-    expect(commandWithoutAnsi).toMatch(
+    expect(output.command).toMatch('--persist.filename="REPORT"');
+    expect(output.command).toMatch(
       '--persist.format="md" --persist.format="json"',
     );
-    expect(commandWithoutAnsi).toMatch('--upload.apiKey="cp_1234567"');
-    expect(commandWithoutAnsi).toMatch('--upload.project="CLI"');
+    expect(output.command).toMatch('--upload.apiKey="cp_1234567"');
+    expect(output.command).toMatch('--upload.project="CLI"');
   });
 
-  it('should log information and set CP_VERBOSE if verbose is set ', async () => {
-    const { command } = await runAutorunExecutor(
+  it('should log information if verbose is set', async () => {
+    const output = await runAutorunExecutor(
       { verbose: true },
       { ...executorContext('github-action'), cwd: '<CWD>' },
     );
+    expect(executeProcessSpy).toHaveBeenCalledTimes(1);
 
-    expect(removeColorCodes(command || '')).toMatch('CP_VERBOSE="true"');
-    expect(executeProcessSpy).toHaveBeenCalledTimes(1);
-    expect(executeProcessSpy).toHaveBeenCalledWith(
-      expect.objectContaining({
-        env: expect.objectContaining({ CP_VERBOSE: 'true' }),
-      }),
+    expect(output.command).toMatch('--verbose');
+    expect(loggerWarnSpy).toHaveBeenCalledTimes(0);
+    expect(loggerInfoSpy).toHaveBeenCalledTimes(2);
+    expect(loggerInfoSpy).toHaveBeenCalledWith(
+      expect.stringContaining(`Run CLI executor`),
+    );
+    expect(loggerInfoSpy).toHaveBeenCalledWith(
+      expect.stringContaining('Command: npx @code-pushup/cli'),
     );
   });
 
   it('should log command if dryRun is set', async () => {
     await runAutorunExecutor({ dryRun: true }, executorContext('utils'));
 
-    expect(loggerCommandSpy).toHaveBeenCalledTimes(0);
+    expect(loggerInfoSpy).toHaveBeenCalledTimes(0);
     expect(loggerWarnSpy).toHaveBeenCalledTimes(1);
-    const warnCall = loggerWarnSpy.mock.calls[0]?.[0] as string | undefined;
-    const warnMessage = removeColorCodes(warnCall || '');
-    expect(warnMessage).toContain('DryRun execution of:');
-    expect(warnMessage).toContain('npx @code-pushup/cli');
+    expect(loggerWarnSpy).toHaveBeenCalledWith(
+      expect.stringContaining(
+        'DryRun execution of: npx @code-pushup/cli --dryRun',
+      ),
+    );
   });
 });