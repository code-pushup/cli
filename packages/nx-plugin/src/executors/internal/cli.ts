export function createCliCommand(
  command: string,
  args: Record<string, unknown>,
): string {
  return `npx @code-pushup/cli ${command} ${objectToCliArgs(args).join(' ')}`;
}

type ArgumentValue = number | string | boolean | string[];
export type CliArgsObject<T extends object = Record<string, ArgumentValue>> =
  T extends never
    ? // eslint-disable-next-line @typescript-eslint/naming-convention
      Record<string, ArgumentValue | undefined> | { _: string }
    : T;
// @TODO import from @code-pushup/utils => get rid of poppins for cjs support
// eslint-disable-next-line sonarjs/cognitive-complexity
export function objectToCliArgs<
  T extends object = Record<string, ArgumentValue>,
>(params?: CliArgsObject<T>): string[] {
  if (!params) {
    return [];
  }

  // eslint-disable-next-line @typescript-eslint/no-unsafe-return
  return Object.entries(params).flatMap(([key, value]) => {
    // process/file/script
    if (key === '_') {
      // eslint-disable-next-line @typescript-eslint/no-unsafe-return
      return Array.isArray(value) ? value : [`${value}`];
    }

    const prefix = key.length === 1 ? '-' : '--';
    // "-*" arguments (shorthands)
    if (Array.isArray(value)) {
      return value.map(v => `${prefix}${key}="${v}"`);
    }

    if (typeof value === 'object') {
      return Object.entries(value as Record<string, unknown>).flatMap(
<<<<<<< HEAD
=======
        // transform nested objects to the dot notation `key.subkey`
>>>>>>> ae5b2cd4
        ([k, v]) => objectToCliArgs({ [`${key}.${k}`]: v }),
      );
    }

    if (typeof value === 'string') {
      return [`${prefix}${key}="${value}"`];
    }

    if (typeof value === 'number') {
      return [`${prefix}${key}=${value}`];
    }

    if (typeof value === 'boolean') {
      return [`${prefix}${value ? '' : 'no-'}${key}`];
    }

    if (value === undefined) {
      return [];
    }

    throw new Error(`Unsupported type ${typeof value} for key ${key}`);
  });
}<|MERGE_RESOLUTION|>--- conflicted
+++ resolved
@@ -36,10 +36,7 @@
 
     if (typeof value === 'object') {
       return Object.entries(value as Record<string, unknown>).flatMap(
-<<<<<<< HEAD
-=======
         // transform nested objects to the dot notation `key.subkey`
->>>>>>> ae5b2cd4
         ([k, v]) => objectToCliArgs({ [`${key}.${k}`]: v }),
       );
     }
