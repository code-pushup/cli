import { TargetConfiguration } from '@nx/devkit';
import { PACKAGE_NAME } from '../../internal/constants';
import { ProjectPrefixOptions } from '../types';

export function createExecutorTarget(options?: {
  bin?: string;
  projectPrefix?: string;
}): TargetConfiguration<ProjectPrefixOptions> {
  const { bin = PACKAGE_NAME, projectPrefix } = options ?? {};
  return {
<<<<<<< HEAD
    executor: `${bin}:command`,
=======
    executor: `${bin}:autorun`,
    ...(projectPrefix
      ? {
          options: {
            projectPrefix,
          },
        }
      : {}),
>>>>>>> f8f6b740
  };
}<|MERGE_RESOLUTION|>--- conflicted
+++ resolved
@@ -8,10 +8,7 @@
 }): TargetConfiguration<ProjectPrefixOptions> {
   const { bin = PACKAGE_NAME, projectPrefix } = options ?? {};
   return {
-<<<<<<< HEAD
     executor: `${bin}:command`,
-=======
-    executor: `${bin}:autorun`,
     ...(projectPrefix
       ? {
           options: {
@@ -19,6 +16,5 @@
           },
         }
       : {}),
->>>>>>> f8f6b740
   };
 }