--- conflicted
+++ resolved
@@ -4,13 +4,7 @@
 
 describe('createConfigurationTarget', () => {
   it('should return code-pushup--configuration target for given project', () => {
-<<<<<<< HEAD
-    expect(
-      createConfigurationTarget({ projectName: 'my-project' }),
-    ).toStrictEqual({
-=======
     expect(createConfigurationTarget('my-project')).toStrictEqual({
->>>>>>> c0c78f8f
       command: `nx g ${PACKAGE_NAME}:configuration --project=my-project`,
     });
   });
@@ -18,15 +12,6 @@
   it('should return code-pushup--configuration target without project name', () => {
     expect(createConfigurationTarget()).toStrictEqual({
       command: `nx g ${PACKAGE_NAME}:configuration`,
-<<<<<<< HEAD
-    });
-  });
-
-  it('should return code-pushup--configuration target for given bin', () => {
-    expect(createConfigurationTarget({ bin: '../my-plugin' })).toStrictEqual({
-      command: 'nx g ../my-plugin:configuration',
-=======
->>>>>>> c0c78f8f
     });
   });
 });