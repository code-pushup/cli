--- conflicted
+++ resolved
@@ -4,11 +4,7 @@
 
 describe('createConfigurationTarget', () => {
   it('should return code-pushup--configuration target for given project', () => {
-<<<<<<< HEAD
-    expect(createConfigurationTarget({projectName: 'my-project'})).toStrictEqual({
-=======
     expect(createConfigurationTarget('my-project')).toStrictEqual({
->>>>>>> 323dc4e9
       command: `nx g ${PACKAGE_NAME}:configuration --project=my-project`,
     });
   });
@@ -18,11 +14,4 @@
       command: `nx g ${PACKAGE_NAME}:configuration`,
     });
   });
-
-  it('should use bin if provides', () => {
-    expect(createConfigurationTarget({bin: 'xyz'})).toStrictEqual({
-      command: `nx g xyz:configuration`,
-    });
-  });
-
 });