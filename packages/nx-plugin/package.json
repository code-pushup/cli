{
  "name": "@code-pushup/nx-plugin",
  "version": "0.29.0",
  "license": "MIT",
  "dependencies": {
    "@nx/devkit": "^17.1.3",
    "tslib": "2.6.2",
    "nx": "^17.1.3",
    "@code-pushup/models": "*",
<<<<<<< HEAD
    "@code-pushup/utils": "*",
=======
>>>>>>> fc411fad
    "zod": "^3.22.4"
  },
  "type": "commonjs",
  "main": "./src/index.js",
  "typings": "./src/index.d.ts",
  "generators": "./generators.json",
  "executors": "./executors.json"
}<|MERGE_RESOLUTION|>--- conflicted
+++ resolved
@@ -7,15 +7,10 @@
     "tslib": "2.6.2",
     "nx": "^17.1.3",
     "@code-pushup/models": "*",
-<<<<<<< HEAD
-    "@code-pushup/utils": "*",
-=======
->>>>>>> fc411fad
     "zod": "^3.22.4"
   },
   "type": "commonjs",
   "main": "./src/index.js",
   "typings": "./src/index.d.ts",
-  "generators": "./generators.json",
-  "executors": "./executors.json"
+  "generators": "./generators.json"
 }