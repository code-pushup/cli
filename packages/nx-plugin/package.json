--- conflicted
+++ resolved
@@ -5,12 +5,7 @@
   "dependencies": {
     "@nx/devkit": "^17.0.0 || ^18.0.0",
     "tslib": "2.6.2",
-<<<<<<< HEAD
-    "@code-pushup/utils": "*",
     "nx": "^17.0.0 || ^18.0.0"
-=======
-    "nx": "^17.1.3"
->>>>>>> d0b03661
   },
   "type": "commonjs",
   "main": "./src/index.js",
