--- conflicted
+++ resolved
@@ -1,10 +1,6 @@
 {
   "name": "@code-pushup/nx-plugin",
-<<<<<<< HEAD
-  "version": "0.4.1",
-=======
   "version": "0.4.2",
->>>>>>> 848408f9
   "dependencies": {
     "@nx/devkit": "^17.1.3",
     "tslib": "2.6.2"
