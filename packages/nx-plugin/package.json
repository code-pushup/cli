--- conflicted
+++ resolved
@@ -32,15 +32,9 @@
   "generators": "./generators.json",
   "executors": "./executors.json",
   "dependencies": {
-<<<<<<< HEAD
-    "@code-pushup/models": "0.75.0",
-    "@code-pushup/utils": "0.75.0",
-    "@nx/devkit": ">=17.0.0",
-=======
     "@code-pushup/models": "0.76.0",
     "@code-pushup/utils": "0.76.0",
-    "@nx/devkit": "^17.0.0 || ^18.0.0 || ^19.0.0",
->>>>>>> 49614a2e
+    "@nx/devkit": ">=17.0.0",
     "ansis": "^3.3.0",
     "nx": ">=17.0.0",
     "zod": "^4.0.5"
