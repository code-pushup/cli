{
  "name": "nx-plugin",
  "$schema": "../../node_modules/nx/schemas/project-schema.json",
  "sourceRoot": "packages/nx-plugin/src",
  "projectType": "library",
  "targets": {
<<<<<<< HEAD
    "build": {},
    "lint": {},
=======
    "build": {
      "options": {
        "assets": [
          "{projectRoot}/*.md",
          {
            "input": "./packages/nx-plugin/src",
            "glob": "**/!(*.ts)",
            "output": "./src"
          },
          {
            "input": "./packages/nx-plugin/src",
            "glob": "**/*.d.ts",
            "output": "./src"
          },
          {
            "input": "./packages/nx-plugin",
            "glob": "generators.json",
            "output": "."
          },
          {
            "input": "./packages/nx-plugin",
            "glob": "executors.json",
            "output": "."
          }
        ]
      }
    },
    "lint": {
      "options": {
        "lintFilePatterns": [
          "packages/nx-plugin/**/*.ts",
          "packages/nx-plugin/package.json",
          "packages/nx-plugin/generators.json"
        ]
      }
    },
>>>>>>> 3541c80e
    "unit-test": {},
    "int-test": {
      "cache": true,
      "outputs": ["{workspaceRoot}/coverage/{projectName}/int-tests/lcov.info"],
      "executor": "@nx/vite:test",
      "options": {
<<<<<<< HEAD
        "configFile": "{projectRoot}/vitest.int.config.ts"
=======
        "configFile": "{projectRoot}/vitest.int.config.ts",
        "coverage": {
          "enabled": true
        }
>>>>>>> 3541c80e
      }
    },
    "code-pushup": {
      "dependsOn": [
        "code-pushup-coverage",
        "code-pushup-jsdocs",
        "code-pushup-js-packages",
        "code-pushup-typescript"
      ]
    },
    "code-pushup-coverage": {},
    "code-pushup-jsdocs": {},
    "code-pushup-js-packages": {},
    "code-pushup-typescript": {}
  },
  "tags": ["scope:tooling", "type:feature", "publishable"]
}<|MERGE_RESOLUTION|>--- conflicted
+++ resolved
@@ -4,10 +4,6 @@
   "sourceRoot": "packages/nx-plugin/src",
   "projectType": "library",
   "targets": {
-<<<<<<< HEAD
-    "build": {},
-    "lint": {},
-=======
     "build": {
       "options": {
         "assets": [
@@ -44,21 +40,16 @@
         ]
       }
     },
->>>>>>> 3541c80e
     "unit-test": {},
     "int-test": {
       "cache": true,
       "outputs": ["{workspaceRoot}/coverage/{projectName}/int-tests/lcov.info"],
       "executor": "@nx/vite:test",
       "options": {
-<<<<<<< HEAD
-        "configFile": "{projectRoot}/vitest.int.config.ts"
-=======
         "configFile": "{projectRoot}/vitest.int.config.ts",
         "coverage": {
           "enabled": true
         }
->>>>>>> 3541c80e
       }
     },
     "code-pushup": {
