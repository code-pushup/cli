# @code-pushup/nx-plugin

### Generators

#### Init

Install JS packages and register plugin.
<<<<<<< HEAD
See [init docs](./src/generators/init/Readme.md) for details
=======
See [init docs](./src/generators/init/README.md) for details
>>>>>>> fc411fad

Examples:

- `nx g @code-pushup/nx-plugin:init` - setup code-pushup in the workspace
- `nx g @code-pushup/nx-plugin:init  --skipPackageJson` - skip `package.json` update

#### Configuration

Adds a `code-pushup` target to your `project.json`.
<<<<<<< HEAD
See [configuration docs](./src/generators/configuration/Readme.md) for details
=======
See [configuration docs](./src/generators/configuration/README.md) for details
>>>>>>> fc411fad

Examples:

- `nx g @code-pushup/nx-plugin:configuration --project=<project-name>`
- `nx g @code-pushup/nx-plugin:configuration --project=<project-name> --targetName=cp`

### Executors

#### Autorun

Executes code-pushup autorun and provides Nx specific defaults.  
See [autorun docs](./src/executors/autorun/Readme.md) for details.

Examples:

```json
{
  "name": "my-project",
  "targets": {
    "autorun": {
      "executor": "@code-pushup/nx-plugin:autorun"
    }
  }
}
```

`npx nx run my-project:autorun --dryRun`<|MERGE_RESOLUTION|>--- conflicted
+++ resolved
@@ -5,11 +5,7 @@
 #### Init
 
 Install JS packages and register plugin.
-<<<<<<< HEAD
-See [init docs](./src/generators/init/Readme.md) for details
-=======
 See [init docs](./src/generators/init/README.md) for details
->>>>>>> fc411fad
 
 Examples:
 
@@ -19,35 +15,9 @@
 #### Configuration
 
 Adds a `code-pushup` target to your `project.json`.
-<<<<<<< HEAD
-See [configuration docs](./src/generators/configuration/Readme.md) for details
-=======
 See [configuration docs](./src/generators/configuration/README.md) for details
->>>>>>> fc411fad
 
 Examples:
 
 - `nx g @code-pushup/nx-plugin:configuration --project=<project-name>`
-- `nx g @code-pushup/nx-plugin:configuration --project=<project-name> --targetName=cp`
-
-### Executors
-
-#### Autorun
-
-Executes code-pushup autorun and provides Nx specific defaults.  
-See [autorun docs](./src/executors/autorun/Readme.md) for details.
-
-Examples:
-
-```json
-{
-  "name": "my-project",
-  "targets": {
-    "autorun": {
-      "executor": "@code-pushup/nx-plugin:autorun"
-    }
-  }
-}
-```
-
-`npx nx run my-project:autorun --dryRun`+- `nx g @code-pushup/nx-plugin:configuration --project=<project-name> --targetName=cp`