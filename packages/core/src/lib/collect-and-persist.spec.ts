--- conflicted
+++ resolved
@@ -34,14 +34,10 @@
     unmockConsole();
   });
 
-<<<<<<< HEAD
-  test('should work', async () => {
+  it('should work', async () => {
     const cfg = minimalConfig(outputDir);
     const filename = getFilename();
     cfg.persist.filename = filename;
-=======
-  it('should work', async () => {
->>>>>>> 317167e9
     await collectAndPersistReports({
       ...DEFAULT_TESTING_CLI_OPTIONS,
       ...cfg,
