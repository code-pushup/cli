--- conflicted
+++ resolved
@@ -1,24 +1,20 @@
-<<<<<<< HEAD
-import { CoreConfig, pluginReportSchema } from '@code-pushup/models';
+import {
+  CoreConfig,
+  GlobalOptions,
+  pluginReportSchema,
+} from '@code-pushup/models';
+import { verboseUtils } from '@code-pushup/utils';
 import { collect } from './commands/collect';
-=======
-import { pluginReportSchema } from '@code-pushup/models';
-import { verboseUtils } from '@code-pushup/utils';
-import { CollectOptions, collect } from './commands/collect';
->>>>>>> 112ebe7d
 import { logPersistedResults, persistReport } from './implementation/persist';
 
 export type CollectAndPersistReportsOptions = Pick<
   CoreConfig,
   'persist' | 'plugins' | 'categories'
->;
+> &
+  GlobalOptions;
 
 export async function collectAndPersistReports(
-<<<<<<< HEAD
-  config: CollectAndPersistReportsOptions,
-=======
-  options: CollectOptions,
->>>>>>> 112ebe7d
+  options: CollectAndPersistReportsOptions,
 ): Promise<void> {
   const { exec } = verboseUtils(options.verbose);
   const report = await collect(options);
