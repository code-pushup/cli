--- conflicted
+++ resolved
@@ -1,13 +1,9 @@
-import { type AuditOutputs, Issue } from '@code-pushup/models';
+import { type AuditOutputs } from '@code-pushup/models';
 import { formatGitPath, getGitRoot } from '@code-pushup/utils';
 
 export function normalizeIssue(issue: Issue, gitRoot: string): Issue {
   const { source, ...issueWithoutSource } = issue;
-<<<<<<< HEAD
-  // early exit to avoid issue object cloning
-=======
   // early exit to avoid issue object cloning.
->>>>>>> 7b2834c5
   return source == null
     ? issue
     : {
@@ -25,33 +21,19 @@
   const gitRoot = await getGitRoot();
 
   return audits.map(audit => {
-    // early exit to avoid details object cloning
-    if (audit.details == null) {
+    if (
+      audit.details?.issues == null ||
+      audit.details.issues.every(issue => issue.source == null)
+    ) {
       return audit;
     }
-    const { issues, table, ...details } = audit.details;
-    const noPathsInIssues =
-      Array.isArray(issues) && issues.every(issue => issue.source == null);
     return {
       ...audit,
       details: {
-<<<<<<< HEAD
-        ...details,
-        ...(table ? { table } : {}),
-        ...(issues == null
-          ? {}
-          : {
-              // early exit to avoid issues object cloning.
-              issues: noPathsInIssues
-                ? issues
-                : issues.map(issue => normalizeIssue(issue, gitRoot)),
-            }),
-=======
         ...audit.details,
         issues: audit.details.issues.map(issue =>
           normalizeIssue(issue, gitRoot),
         ),
->>>>>>> 7b2834c5
       },
     };
   });
