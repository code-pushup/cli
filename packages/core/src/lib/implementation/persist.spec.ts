import { readFileSync } from 'fs';
import { vol } from 'memfs';
import { join } from 'path';
import { afterEach, beforeEach, describe, expect, it, vi } from 'vitest';
import { Report, reportFileName } from '@code-pushup/models';
import {
  MEMFS_VOLUME,
  minimalConfig,
  minimalReport,
  persistConfig,
} from '@code-pushup/models/testing';
import {
  CODE_PUSHUP_DOMAIN,
  FOOTER_PREFIX,
  README_LINK,
} from '@code-pushup/utils';
import { mockConsole, unmockConsole } from '../../../test/console.mock';
import { persistReport } from './persist';

// Mock file system API's
vi.mock('fs', async () => {
  const memfs: typeof import('memfs') = await vi.importActual('memfs');
  return memfs.fs;
});
vi.mock('fs/promises', async () => {
  const memfs: typeof import('memfs') = await vi.importActual('memfs');
  return memfs.fs.promises;
});

const outputDir = MEMFS_VOLUME;
const getFilename = () => reportFileName({ date: new Date().toISOString() });
const readReport = (name: string, format: 'json' | 'md' = 'json') => {
  const reportContent = readFileSync(join(outputDir, name)).toString();
  if (format === 'json') {
    return JSON.parse(reportContent);
  } else {
    return reportContent;
  }
};

const dummyReport = minimalReport();
const dummyConfig = minimalConfig(outputDir);
let logs: string[];

const resetFiles = async () => {
  vol.reset();
  vol.fromJSON({}, MEMFS_VOLUME);
};
const setupConsole = async () => {
  logs = [];
  mockConsole(msg => logs.push(msg));
};
const teardownConsole = async () => {
  unmockConsole();
};

// @TODO refactor away from snapshots in favour of disc space and readability
describe('persistReport', () => {
  beforeEach(async () => {
    resetFiles();
    setupConsole();
  });

  afterEach(() => {
    teardownConsole();
  });

  it('should stdout as format by default`', async () => {
    const filename = getFilename();
    dummyConfig.persist.filename = filename;
    await persistReport(dummyReport, dummyConfig);
    expect(logs).toContain(`${FOOTER_PREFIX} ${CODE_PUSHUP_DOMAIN}`);

    expect(() => readReport(`${filename}.json`, 'json')).not.toThrow();
    expect(() => readReport(`${filename}.md`, 'md')).toThrow(
      'no such file or directory',
    );
  });

  it('should log to console when format is stdout`', async () => {
    const filename = getFilename();
    dummyConfig.persist.filename = filename;
    const persist = persistConfig({ outputDir, format: ['stdout'], filename });

    await persistReport(dummyReport, {
      ...dummyConfig,
      persist,
    });
    expect(logs).toContain(`${FOOTER_PREFIX} ${CODE_PUSHUP_DOMAIN}`);

    expect(() => readReport(`${filename}.json`, 'json')).not.toThrow(
      'no such file or directory',
    );
    expect(() => readReport(`${filename}.md`, 'md')).toThrow(
      'no such file or directory',
    );
  });

  it('should persist json format`', async () => {
    const filename = getFilename();
    dummyConfig.persist.filename = filename;
    const persist = persistConfig({ outputDir, format: ['json'], filename });
    await persistReport(dummyReport, {
      ...dummyConfig,
      persist,
    });
    const jsonReport: Report = readReport(`${filename}.json`, 'json');
    expect(jsonReport.packageName).toBe('@code-pushup/core');

    expect(console.log).toHaveBeenCalledTimes(0);
    expect(() => readReport('md')).toThrow('no such file or directory');
  });

  it('should persist md format`', async () => {
    const filename = getFilename();
    dummyConfig.persist.filename = filename;
    const persist = persistConfig({ outputDir, format: ['md'], filename });
    await persistReport(dummyReport, {
      ...dummyConfig,
      persist,
    });
    const mdReport = readReport(`${filename}.md`, 'md').toString();
    expect(mdReport).toContain(
      `${FOOTER_PREFIX} [Code PushUp](${README_LINK})`,
    );

    expect(console.log).toHaveBeenCalledTimes(0);
    expect(() => readReport(`${filename}.json`, 'json')).not.toThrow(
      'no such file or directory',
    );
  });

  it('should persist all formats`', async () => {
    const filename = getFilename();
    dummyConfig.persist.filename = filename;
    const persist = persistConfig({
      outputDir,
      format: ['json', 'md', 'stdout'],
      filename,
    });
    await persistReport(dummyReport, {
      ...dummyConfig,
      persist,
    });

    const jsonReport: Report = readReport(`${filename}.json`, 'json');
    expect(jsonReport.packageName).toBe('@code-pushup/core');

    const mdReport = readReport(`${filename}.md`, 'md').toString();
    expect(mdReport).toContain(
      `${FOOTER_PREFIX} [Code PushUp](${README_LINK})`,
    );

    expect(logs).toContain(`${FOOTER_PREFIX} ${CODE_PUSHUP_DOMAIN}`);
  });

  it('should persist some formats`', async () => {
    const filename = getFilename();
    dummyConfig.persist.filename = filename;
    const persist = persistConfig({
      outputDir,
      format: ['md', 'stdout'],
      filename,
    });
    await persistReport(dummyReport, {
      ...dummyConfig,
      persist,
    });

    expect(() => readReport(`${filename}.json`, 'json')).not.toThrow(
      'no such file or directory',
    );

    const mdReport = readReport(`${filename}.md`, 'md').toString();
    expect(mdReport).toContain(
      `${FOOTER_PREFIX} [Code PushUp](${README_LINK})`,
    );

    expect(logs).toContain(`${FOOTER_PREFIX} ${CODE_PUSHUP_DOMAIN}`);
  });

  // @TODO: should throw PersistDirError
  // @TODO: should throw PersistError
<<<<<<< HEAD
=======
});

describe('logPersistedResults', () => {
  beforeEach(async () => {
    setupConsole();
  });

  afterEach(() => {
    teardownConsole();
  });

  it('should log report sizes correctly`', async () => {
    logPersistedResults([{ status: 'fulfilled', value: ['out.json', 10000] }]);
    expect(logs).toHaveLength(2);
    expect(logs).toContain('Generated reports successfully: ');
    expect(logs).toContain('- [1mout.json[22m ([90m9.77 kB[39m)');
  });

  it('should log fails correctly`', async () => {
    logPersistedResults([{ status: 'rejected', reason: 'fail' }]);
    expect(logs).toHaveLength(2);

    expect(logs).toContain('Generated reports failed: ');
    expect(logs).toContain('- [1mfail[22m');
  });

  it('should log report sizes and fails correctly`', async () => {
    logPersistedResults([
      { status: 'fulfilled', value: ['out.json', 10000] },
      { status: 'rejected', reason: 'fail' },
    ]);
    expect(logs).toHaveLength(4);
    expect(logs).toContain('Generated reports successfully: ');
    expect(logs).toContain('- [1mout.json[22m ([90m9.77 kB[39m)');

    expect(logs).toContain('Generated reports failed: ');
    expect(logs).toContain('- [1mfail[22m');
  });
>>>>>>> 317167e9
});<|MERGE_RESOLUTION|>--- conflicted
+++ resolved
@@ -181,45 +181,4 @@
 
   // @TODO: should throw PersistDirError
   // @TODO: should throw PersistError
-<<<<<<< HEAD
-=======
-});
-
-describe('logPersistedResults', () => {
-  beforeEach(async () => {
-    setupConsole();
-  });
-
-  afterEach(() => {
-    teardownConsole();
-  });
-
-  it('should log report sizes correctly`', async () => {
-    logPersistedResults([{ status: 'fulfilled', value: ['out.json', 10000] }]);
-    expect(logs).toHaveLength(2);
-    expect(logs).toContain('Generated reports successfully: ');
-    expect(logs).toContain('- [1mout.json[22m ([90m9.77 kB[39m)');
-  });
-
-  it('should log fails correctly`', async () => {
-    logPersistedResults([{ status: 'rejected', reason: 'fail' }]);
-    expect(logs).toHaveLength(2);
-
-    expect(logs).toContain('Generated reports failed: ');
-    expect(logs).toContain('- [1mfail[22m');
-  });
-
-  it('should log report sizes and fails correctly`', async () => {
-    logPersistedResults([
-      { status: 'fulfilled', value: ['out.json', 10000] },
-      { status: 'rejected', reason: 'fail' },
-    ]);
-    expect(logs).toHaveLength(4);
-    expect(logs).toContain('Generated reports successfully: ');
-    expect(logs).toContain('- [1mout.json[22m ([90m9.77 kB[39m)');
-
-    expect(logs).toContain('Generated reports failed: ');
-    expect(logs).toContain('- [1mfail[22m');
-  });
->>>>>>> 317167e9
 });