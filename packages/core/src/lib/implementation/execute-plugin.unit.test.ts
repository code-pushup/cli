--- conflicted
+++ resolved
@@ -4,12 +4,8 @@
 import {
   MEMFS_VOLUME,
   MINIMAL_PLUGIN_CONFIG_MOCK,
-<<<<<<< HEAD
-} from '@code-pushup/testing-utils';
+} from '@code-pushup/test-utils';
 import { ui } from '@code-pushup/utils';
-=======
-} from '@code-pushup/test-utils';
->>>>>>> 474625c3
 import {
   PluginOutputMissingAuditError,
   executePlugin,
