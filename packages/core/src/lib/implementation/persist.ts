import { mkdir, stat, writeFile } from 'node:fs/promises';
import { join } from 'node:path';
import { PersistConfig, Report } from '@code-pushup/models';
import {
  MultipleFileResults,
  directoryExists,
  generateMdReport,
  generateStdoutSummary,
  getLatestCommit,
  logMultipleFileResults,
<<<<<<< HEAD
  reportToMd,
//  reportToStdout,
=======
>>>>>>> 4cb188bb
  scoreReport,
  sortReport,
} from '@code-pushup/utils';

export class PersistDirError extends Error {
  constructor(outputDir: string) {
    super(`outPath: ${outputDir} is no directory.`);
  }
}

export class PersistError extends Error {
  constructor(reportPath: string) {
    super(`fileName: ${reportPath} could not be saved.`);
  }
}

export async function persistReport(
  report: Report,
  options: Required<PersistConfig>,
): Promise<MultipleFileResults> {
  const { outputDir, filename, format } = options;

<<<<<<< HEAD
  let scoredReport = scoreReport(report);
  //console.info(reportToStdout(scoredReport));
=======
  const sortedScoredReport = sortReport(scoreReport(report));
  console.info(generateStdoutSummary(sortedScoredReport));
>>>>>>> 4cb188bb

  // collect physical format outputs
  const results = await Promise.all(
    format.map(async reportType => {
      switch (reportType) {
        case 'json':
          return {
            format: 'json',
            content: JSON.stringify(report, null, 2),
          };
        case 'md':
          const commitData = await getLatestCommit();
          validateCommitData(commitData);
          return {
            format: 'md',
            content: generateMdReport(sortedScoredReport, commitData),
          };
      }
    }),
  );

  if (!(await directoryExists(outputDir))) {
    try {
      await mkdir(outputDir, { recursive: true });
    } catch (error) {
      console.warn(error);
      throw new PersistDirError(outputDir);
    }
  }

  // write relevant format outputs to file system
  return Promise.allSettled(
    results.map(result =>
      persistResult(
        join(outputDir, `${filename}.${result.format}`),
        result.content,
      ),
    ),
  );
}

function validateCommitData(commitData?: unknown) {
  if (!commitData) {
    console.warn('no commit data available');
  }
}

async function persistResult(reportPath: string, content: string) {
  return (
    writeFile(reportPath, content)
      // return reportPath instead of void
      .then(() => stat(reportPath))
      .then(stats => [reportPath, stats.size] as const)
      .catch(error => {
        console.warn(error);
        throw new PersistError(reportPath);
      })
  );
}

export function logPersistedResults(persistResults: MultipleFileResults) {
  logMultipleFileResults(persistResults, 'Generated reports');
}<|MERGE_RESOLUTION|>--- conflicted
+++ resolved
@@ -8,11 +8,6 @@
   generateStdoutSummary,
   getLatestCommit,
   logMultipleFileResults,
-<<<<<<< HEAD
-  reportToMd,
-//  reportToStdout,
-=======
->>>>>>> 4cb188bb
   scoreReport,
   sortReport,
 } from '@code-pushup/utils';
@@ -35,13 +30,8 @@
 ): Promise<MultipleFileResults> {
   const { outputDir, filename, format } = options;
 
-<<<<<<< HEAD
-  let scoredReport = scoreReport(report);
-  //console.info(reportToStdout(scoredReport));
-=======
   const sortedScoredReport = sortReport(scoreReport(report));
   console.info(generateStdoutSummary(sortedScoredReport));
->>>>>>> 4cb188bb
 
   // collect physical format outputs
   const results = await Promise.all(
