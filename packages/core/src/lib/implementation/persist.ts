import { existsSync, mkdirSync } from 'fs';
import { stat, writeFile } from 'fs/promises';
import { join } from 'path';
import { CoreConfig, Report } from '@code-pushup/models';
import {
  MultipleFileResults,
  getLatestCommit,
  logMultipleFileResults,
  reportToMd,
  reportToStdout,
  scoreReport,
} from '@code-pushup/utils';

export class PersistDirError extends Error {
  constructor(outputDir: string) {
    super(`outPath: ${outputDir} is no directory.`);
  }
}

export class PersistError extends Error {
  constructor(reportPath: string) {
    super(`fileName: ${reportPath} could not be saved.`);
  }
}

export async function persistReport(
  report: Report,
  config: CoreConfig,
): Promise<MultipleFileResults> {
  const { persist } = config;
  const outputDir = persist.outputDir;
<<<<<<< HEAD
  const filename = persist?.filename || reportName(report);
  const format =
    persist.format && persist.format.length !== 0 ? persist.format : ['stdout'];

  // Score the report once at the start
  const scoredReport = scoreReport(report);

=======
  const filename = persist.filename;
  let { format } = persist;
  format = format && format.length !== 0 ? format : ['stdout'];
  let scoredReport;
>>>>>>> 4b242084
  if (format.includes('stdout')) {
    reportToStdout(scoredReport);
  }

  // collect physical format outputs
  const results: { format: string; content: string }[] = [
    // JSON is always persisted
    { format: 'json', content: JSON.stringify(report, null, 2) },
  ];

  if (format.includes('md')) {
    try {
      const commitData = await getLatestCommit();
      if (!commitData) {
        console.warn('no commit data available');
      }
      results.push({
        format: 'md',
        content: reportToMd(scoredReport, commitData),
      });
    } catch (e) {
      console.warn(e);
    }
  }

  if (!existsSync(outputDir)) {
    try {
      mkdirSync(outputDir, { recursive: true });
    } catch (e) {
      console.warn(e);
      throw new PersistDirError(outputDir);
    }
  }

  // write relevant format outputs to file system
  return Promise.allSettled(
    results.map(({ format, content }) => {
      const reportPath = join(outputDir, `${filename}.${format}`);

      return (
        writeFile(reportPath, content)
          // return reportPath instead of void
          .then(() => stat(reportPath))
          .then(stats => [reportPath, stats.size] as const)
          .catch(e => {
            console.warn(e);
            throw new PersistError(reportPath);
          })
      );
    }),
  );
}

export function logPersistedResults(persistResults: MultipleFileResults) {
  logMultipleFileResults(persistResults, 'Generated reports');
}<|MERGE_RESOLUTION|>--- conflicted
+++ resolved
@@ -29,20 +29,11 @@
 ): Promise<MultipleFileResults> {
   const { persist } = config;
   const outputDir = persist.outputDir;
-<<<<<<< HEAD
-  const filename = persist?.filename || reportName(report);
+  const filename = persist.filename;
   const format =
     persist.format && persist.format.length !== 0 ? persist.format : ['stdout'];
+  let scoredReport;
 
-  // Score the report once at the start
-  const scoredReport = scoreReport(report);
-
-=======
-  const filename = persist.filename;
-  let { format } = persist;
-  format = format && format.length !== 0 ? format : ['stdout'];
-  let scoredReport;
->>>>>>> 4b242084
   if (format.includes('stdout')) {
     reportToStdout(scoredReport);
   }
