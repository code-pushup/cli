--- conflicted
+++ resolved
@@ -3,12 +3,8 @@
 import { join } from 'path';
 import { CoreConfig, Report, reportFileName } from '@code-pushup/models';
 import {
-<<<<<<< HEAD
   MultipleFileResults,
-=======
-  formatBytes,
   getLatestCommit,
->>>>>>> 317167e9
   reportToMd,
   reportToStdout,
   scoreReport,
