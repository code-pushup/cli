--- conflicted
+++ resolved
@@ -7,12 +7,8 @@
   MEMFS_VOLUME,
   MINIMAL_REPORT_MOCK,
   REPORT_MOCK,
-<<<<<<< HEAD
-} from '@code-pushup/testing-utils';
+} from '@code-pushup/test-utils';
 import { ui } from '@code-pushup/utils';
-=======
-} from '@code-pushup/test-utils';
->>>>>>> 474625c3
 import { logPersistedResults, persistReport } from './persist';
 
 describe('persistReport', () => {
