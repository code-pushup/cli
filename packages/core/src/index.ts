--- conflicted
+++ resolved
@@ -1,13 +1,7 @@
-<<<<<<< HEAD
 export {
   logPersistedResults,
   persistReport,
 } from './lib/implementation/persist';
 export { executePlugins } from './lib/implementation/execute-plugin';
 export { collect, CollectOptions } from './lib/commands/collect';
-=======
-export { logPersistedResults, persistReport } from './lib/persist';
-export { executePlugins } from './lib/execute-plugin';
-export { collect, CollectOptions } from './lib/collect';
-export { collectAndPersistReports } from './lib/collect-and-persist';
->>>>>>> aa39d098
+export { collectAndPersistReports } from './lib/collect-and-persist';