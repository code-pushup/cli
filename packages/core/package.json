--- conflicted
+++ resolved
@@ -1,18 +1,10 @@
 {
   "name": "@code-pushup/core",
-<<<<<<< HEAD
-  "version": "0.38.1",
-  "license": "MIT",
-  "dependencies": {
-    "@code-pushup/models": "0.38.1",
-    "@code-pushup/utils": "0.38.1",
-=======
   "version": "0.39.0",
   "license": "MIT",
   "dependencies": {
     "@code-pushup/models": "0.39.0",
     "@code-pushup/utils": "0.39.0",
->>>>>>> 6bc746b4
     "@code-pushup/portal-client": "^0.6.1",
     "chalk": "^5.3.0"
   },
