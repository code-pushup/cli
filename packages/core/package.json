{
<<<<<<< HEAD
  "name": "@quality-metrics/core",
  "version": "0.0.1",
  "dependencies": {
    "@quality-metrics/models": "*",
    "@quality-metrics/utils": "*",
    "chalk": "^5.3.0",
    "@code-pushup/portal-client": "^0.1.2"
=======
  "name": "@code-pushup/core",
  "version": "0.0.1",
  "dependencies": {
    "chalk": "^5.3.0",
    "@code-pushup/models": "*",
    "@code-pushup/utils": "*"
>>>>>>> aa39d098
  },
  "type": "commonjs",
  "main": "./index.cjs"
}<|MERGE_RESOLUTION|>--- conflicted
+++ resolved
@@ -1,20 +1,11 @@
 {
-<<<<<<< HEAD
-  "name": "@quality-metrics/core",
+  "name": "@code-pushup/core",
   "version": "0.0.1",
   "dependencies": {
     "@quality-metrics/models": "*",
     "@quality-metrics/utils": "*",
     "chalk": "^5.3.0",
     "@code-pushup/portal-client": "^0.1.2"
-=======
-  "name": "@code-pushup/core",
-  "version": "0.0.1",
-  "dependencies": {
-    "chalk": "^5.3.0",
-    "@code-pushup/models": "*",
-    "@code-pushup/utils": "*"
->>>>>>> aa39d098
   },
   "type": "commonjs",
   "main": "./index.cjs"
