{
  "name": "@code-pushup/core",
<<<<<<< HEAD
  "version": "0.4.1",
=======
  "version": "0.4.2",
>>>>>>> 848408f9
  "dependencies": {
    "@code-pushup/models": "*",
    "@code-pushup/utils": "*",
    "@code-pushup/portal-client": "^0.1.2",
    "chalk": "^5.3.0"
  },
  "type": "commonjs",
  "main": "./index.cjs"
}<|MERGE_RESOLUTION|>--- conflicted
+++ resolved
@@ -1,10 +1,6 @@
 {
   "name": "@code-pushup/core",
-<<<<<<< HEAD
-  "version": "0.4.1",
-=======
   "version": "0.4.2",
->>>>>>> 848408f9
   "dependencies": {
     "@code-pushup/models": "*",
     "@code-pushup/utils": "*",
