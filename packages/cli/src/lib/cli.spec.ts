import { join } from 'path';
import { describe, expect, it } from 'vitest';
import { yargsCli } from './cli';
import { middlewares } from './middlewares';
import { options as defaultOptions } from './options';
<<<<<<< HEAD
import { getDirname } from './implementation/helper.mock';
import { CollectOptions } from '@quality-metrics/core';
import { GlobalOptions as CliGlobalOptions } from './model';
=======
import { CollectOptions } from '@quality-metrics/utils';
import { GlobalOptions } from './model';
import { getDirname } from './implementation/helper.mock';
>>>>>>> 0c915f0d

const __dirname = getDirname(import.meta.url);
const withDirName = (path: string) => join(__dirname, path);
const validConfigPath = withDirName('implementation/mock/cli-config.mock.js');

const options = defaultOptions;
const demandCommand: [number, string] = [0, 'no command required'];

describe('CLI arguments parsing', () => {
  it('options should provide correct defaults', async () => {
    const args: string[] = [];
    const parsedArgv = yargsCli(args, {
      options,
      demandCommand,
<<<<<<< HEAD
    }).argv as unknown as CliGlobalOptions & CollectOptions;
=======
    }).argv as unknown as GlobalOptions;
>>>>>>> 0c915f0d
    expect(parsedArgv.configPath).toContain('code-pushup.config.js');
    expect(parsedArgv.verbose).toBe(false);
    expect(parsedArgv.interactive).toBe(true);
  });

  it('options should parse correctly', async () => {
    const args: string[] = [
      '--verbose',
      '--no-interactive',
      '--configPath',
      validConfigPath,
    ];

    const parsedArgv = yargsCli(args, {
      options,
      demandCommand,
<<<<<<< HEAD
    }).argv as unknown as CliGlobalOptions;
=======
    }).argv as unknown as GlobalOptions & CollectOptions;
>>>>>>> 0c915f0d
    expect(parsedArgv.configPath).toContain(validConfigPath);
    expect(parsedArgv.verbose).toBe(true);
    expect(parsedArgv.interactive).toBe(false);
  });

  it('middleware should use config correctly', async () => {
    const args: string[] = ['--configPath', validConfigPath];
    const parsedArgv = (await yargsCli(args, {
      demandCommand,
      middlewares,
<<<<<<< HEAD
    }).argv) as unknown as CliGlobalOptions & CollectOptions;
=======
    }).argv) as unknown as GlobalOptions & CollectOptions;
>>>>>>> 0c915f0d
    expect(parsedArgv.configPath).toContain(validConfigPath);
    expect(parsedArgv.persist.outputPath).toContain('cli-config-out.json');
  });
});<|MERGE_RESOLUTION|>--- conflicted
+++ resolved
@@ -3,15 +3,9 @@
 import { yargsCli } from './cli';
 import { middlewares } from './middlewares';
 import { options as defaultOptions } from './options';
-<<<<<<< HEAD
+import { CollectOptions } from '@quality-metrics/core';
 import { getDirname } from './implementation/helper.mock';
-import { CollectOptions } from '@quality-metrics/core';
-import { GlobalOptions as CliGlobalOptions } from './model';
-=======
-import { CollectOptions } from '@quality-metrics/utils';
 import { GlobalOptions } from './model';
-import { getDirname } from './implementation/helper.mock';
->>>>>>> 0c915f0d
 
 const __dirname = getDirname(import.meta.url);
 const withDirName = (path: string) => join(__dirname, path);
@@ -26,11 +20,7 @@
     const parsedArgv = yargsCli(args, {
       options,
       demandCommand,
-<<<<<<< HEAD
-    }).argv as unknown as CliGlobalOptions & CollectOptions;
-=======
     }).argv as unknown as GlobalOptions;
->>>>>>> 0c915f0d
     expect(parsedArgv.configPath).toContain('code-pushup.config.js');
     expect(parsedArgv.verbose).toBe(false);
     expect(parsedArgv.interactive).toBe(true);
@@ -47,11 +37,7 @@
     const parsedArgv = yargsCli(args, {
       options,
       demandCommand,
-<<<<<<< HEAD
-    }).argv as unknown as CliGlobalOptions;
-=======
     }).argv as unknown as GlobalOptions & CollectOptions;
->>>>>>> 0c915f0d
     expect(parsedArgv.configPath).toContain(validConfigPath);
     expect(parsedArgv.verbose).toBe(true);
     expect(parsedArgv.interactive).toBe(false);
@@ -62,11 +48,7 @@
     const parsedArgv = (await yargsCli(args, {
       demandCommand,
       middlewares,
-<<<<<<< HEAD
-    }).argv) as unknown as CliGlobalOptions & CollectOptions;
-=======
     }).argv) as unknown as GlobalOptions & CollectOptions;
->>>>>>> 0c915f0d
     expect(parsedArgv.configPath).toContain(validConfigPath);
     expect(parsedArgv.persist.outputPath).toContain('cli-config-out.json');
   });
