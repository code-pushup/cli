import { MiddlewareFunction } from 'yargs';
import { coreConfigMiddleware } from './implementation/core-config.middleware';
import { onlyPluginsMiddleware } from './implementation/only-plugins.middleware';

export const middlewares = [
  {
    middlewareFunction: coreConfigMiddleware as unknown as MiddlewareFunction,
<<<<<<< HEAD
    applyBeforeValidation: true,
=======
    applyBeforeValidation: false,
>>>>>>> 67781368
  },
  {
    middlewareFunction: onlyPluginsMiddleware as unknown as MiddlewareFunction,
    applyBeforeValidation: false,
  },
];<|MERGE_RESOLUTION|>--- conflicted
+++ resolved
@@ -5,11 +5,7 @@
 export const middlewares = [
   {
     middlewareFunction: coreConfigMiddleware as unknown as MiddlewareFunction,
-<<<<<<< HEAD
-    applyBeforeValidation: true,
-=======
     applyBeforeValidation: false,
->>>>>>> 67781368
   },
   {
     middlewareFunction: onlyPluginsMiddleware as unknown as MiddlewareFunction,
