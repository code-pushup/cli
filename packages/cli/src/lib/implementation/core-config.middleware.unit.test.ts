import { describe, expect, vi } from 'vitest';
import { autoloadRc, readRcByPath } from '@code-pushup/core';
import {
  coreConfigMiddleware,
  normalizeFormats,
} from './core-config.middleware';
import { CoreConfigCliOptions } from './core-config.model';
import { GeneralCliOptions } from './global.model';
import { OnlyPluginsOptions } from './only-plugins.model';
import { SkipPluginsOptions } from './skip-plugins.model';

vi.mock('@code-pushup/core', async () => {
  const { CORE_CONFIG_MOCK }: typeof import('@code-pushup/test-utils') =
    await vi.importActual('@code-pushup/test-utils');
  const core: object = await vi.importActual('@code-pushup/core');
  return {
    ...core,
    readRcByPath: vi.fn().mockResolvedValue(CORE_CONFIG_MOCK),
    autoloadRc: vi.fn().mockResolvedValue(CORE_CONFIG_MOCK),
  };
});

describe('normalizeFormats', () => {
  it('should forward valid formats', () => {
    expect(normalizeFormats(['json', 'md'])).toEqual(['json', 'md']);
  });

  it('should split comma separated strings', () => {
    expect(normalizeFormats(['json,md'])).toEqual(['json', 'md']);
  });
<<<<<<< HEAD
=======

  it('should accept empty formats', () => {
    expect(normalizeFormats([])).toEqual([]);
  });

  it('should accept missing formats', () => {
    expect(normalizeFormats()).toEqual([]);
  });
>>>>>>> 98269451
});

describe('coreConfigMiddleware', () => {
  it('should attempt to load code-pushup.config.(ts|mjs|js) by default', async () => {
    await coreConfigMiddleware(
      {} as GeneralCliOptions &
        CoreConfigCliOptions &
        OnlyPluginsOptions &
        SkipPluginsOptions,
    );
    expect(autoloadRc).toHaveBeenCalled();
  });

  it('should directly attempt to load passed config', async () => {
    await coreConfigMiddleware({
      config: 'cli/custom-config.mjs',
    } as GeneralCliOptions & CoreConfigCliOptions & OnlyPluginsOptions & SkipPluginsOptions);
    expect(autoloadRc).not.toHaveBeenCalled();
    expect(readRcByPath).toHaveBeenCalledWith(
      'cli/custom-config.mjs',
      undefined,
    );
  });

  it('should forward --tsconfig option to config autoload', async () => {
    await coreConfigMiddleware({
      tsconfig: 'tsconfig.base.json',
    } as GeneralCliOptions & CoreConfigCliOptions & OnlyPluginsOptions & SkipPluginsOptions);
    expect(autoloadRc).toHaveBeenCalledWith('tsconfig.base.json');
  });

  it('should forward --tsconfig option to custom config load', async () => {
    await coreConfigMiddleware({
      config: 'apps/website/code-pushup.config.ts',
      tsconfig: 'apps/website/tsconfig.json',
    } as GeneralCliOptions & CoreConfigCliOptions & OnlyPluginsOptions & SkipPluginsOptions);
    expect(readRcByPath).toHaveBeenCalledWith(
      'apps/website/code-pushup.config.ts',
      'apps/website/tsconfig.json',
    );
  });
});<|MERGE_RESOLUTION|>--- conflicted
+++ resolved
@@ -28,8 +28,6 @@
   it('should split comma separated strings', () => {
     expect(normalizeFormats(['json,md'])).toEqual(['json', 'md']);
   });
-<<<<<<< HEAD
-=======
 
   it('should accept empty formats', () => {
     expect(normalizeFormats([])).toEqual([]);
@@ -38,7 +36,6 @@
   it('should accept missing formats', () => {
     expect(normalizeFormats()).toEqual([]);
   });
->>>>>>> 98269451
 });
 
 describe('coreConfigMiddleware', () => {
