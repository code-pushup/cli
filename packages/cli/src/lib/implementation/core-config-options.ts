--- conflicted
+++ resolved
@@ -1,17 +1,8 @@
 import { Options } from 'yargs';
-<<<<<<< HEAD
-import { TerminalArgsObj } from './model';
-
-export function yargsCoreConfigOptionsDefinition(): Record<
-  keyof TerminalArgsObj,
-  Options
-> {
-=======
 import { CoreConfigCliOptions } from './model';
 
 type ArgNames = keyof CoreConfigCliOptions;
 export function yargsCoreConfigOptionsDefinition(): Record<ArgNames, Options> {
->>>>>>> 09ee5aca
   return {
     // persist
     'persist.outputDir': {
@@ -31,9 +22,6 @@
       describe: 'Project slug from portal',
       type: 'string',
     },
-<<<<<<< HEAD
-  } as unknown as Record<keyof TerminalArgsObj, Options>;
-=======
     'upload.server': {
       describe: 'URL to your portal server',
       type: 'string',
@@ -43,5 +31,4 @@
       type: 'string',
     } /**/,
   }; //as unknown as Record<keyof ArgsCliObj, Options>;
->>>>>>> 09ee5aca
 }