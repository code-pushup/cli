import { Options } from 'yargs';
<<<<<<< HEAD
import { GlobalOptions } from './model';
=======
import { GeneralCliOptions } from './model';
>>>>>>> 09ee5aca

export function yargsGlobalOptionsDefinition(): Record<
  keyof GeneralCliOptions,
  Options
> {
  return {
    interactive: {
      describe: 'When false disables interactive input prompts for options.',
      type: 'boolean',
      default: true,
    },
    verbose: {
      describe:
        'When true creates more verbose output. This is helpful when debugging.',
      type: 'boolean',
      default: false,
    },
    config: {
      describe: 'Path the the config file, e.g. code-pushup.config.js',
      type: 'string',
      default: 'code-pushup.config.js',
    },
  };
}<|MERGE_RESOLUTION|>--- conflicted
+++ resolved
@@ -1,9 +1,5 @@
 import { Options } from 'yargs';
-<<<<<<< HEAD
-import { GlobalOptions } from './model';
-=======
 import { GeneralCliOptions } from './model';
->>>>>>> 09ee5aca
 
 export function yargsGlobalOptionsDefinition(): Record<
   keyof GeneralCliOptions,
