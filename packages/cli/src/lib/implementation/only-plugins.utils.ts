import chalk from 'chalk';
<<<<<<< HEAD
import { PluginConfig } from '@code-pushup/models';
=======
import type { CategoryConfig, CoreConfig } from '@code-pushup/models';
import { ui } from '@code-pushup/utils';

export function filterPluginsBySlug(
  plugins: CoreConfig['plugins'],
  { onlyPlugins }: { onlyPlugins?: string[] },
): CoreConfig['plugins'] {
  if (!onlyPlugins?.length) {
    return plugins;
  }
  return plugins.filter(plugin => onlyPlugins.includes(plugin.slug));
}

// skip the whole category if it has at least one skipped plugin ref
// see https://github.com/code-pushup/cli/pull/246#discussion_r1392274281
export function filterCategoryByPluginSlug(
  categories: CategoryConfig[],
  {
    onlyPlugins,
    verbose = false,
  }: { onlyPlugins?: string[]; verbose?: boolean },
): CategoryConfig[] {
  if (categories.length === 0) {
    return categories;
  }
  if (!onlyPlugins?.length) {
    return categories;
  }

  return categories.filter(category =>
    category.refs.every(ref => {
      const isNotSkipped = onlyPlugins.includes(ref.plugin);

      if (!isNotSkipped && verbose) {
        ui().logger.info(
          `${chalk.yellow('⚠')} Category "${
            category.title
          }" is ignored because it references audits from skipped plugin "${
            ref.plugin
          }"`,
        );
      }

      return isNotSkipped;
    }),
  );
}
>>>>>>> 0f9db8ac

export function validateOnlyPluginsOption(
  plugins: PluginConfig[] = [],
  {
    onlyPlugins = [],
    verbose = false,
  }: { onlyPlugins?: string[]; verbose?: boolean } = {},
): void {
  const missingPlugins = onlyPlugins.filter(
    plugin => !plugins.some(({ slug }) => slug === plugin),
  );

  if (missingPlugins.length > 0 && verbose) {
    ui().logger.warning(
      `${chalk.yellow(
        '⚠',
      )} The --onlyPlugin argument references plugins with "${missingPlugins.join(
        '", "',
      )}" slugs, but no such plugins are present in the configuration. Expected one of the following plugin slugs: "${plugins
        .map(({ slug }) => slug)
        .join('", "')}".`,
    );
  }
}<|MERGE_RESOLUTION|>--- conflicted
+++ resolved
@@ -1,8 +1,6 @@
 import chalk from 'chalk';
-<<<<<<< HEAD
-import { PluginConfig } from '@code-pushup/models';
-=======
 import type { CategoryConfig, CoreConfig } from '@code-pushup/models';
+import type { PluginConfig } from '@code-pushup/models';
 import { ui } from '@code-pushup/utils';
 
 export function filterPluginsBySlug(
@@ -49,7 +47,6 @@
     }),
   );
 }
->>>>>>> 0f9db8ac
 
 export function validateOnlyPluginsOption(
   plugins: PluginConfig[] = [],
