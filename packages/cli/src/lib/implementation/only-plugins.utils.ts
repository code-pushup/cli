import chalk from 'chalk';
import { CoreConfig } from '@code-pushup/models';

export function filterPluginsBySlug(
  plugins: CoreConfig['plugins'],
  { onlyPlugins }: { onlyPlugins?: string[] },
): CoreConfig['plugins'] {
  if (!onlyPlugins?.length) {
    return plugins;
  }
  return plugins.filter(plugin => onlyPlugins.includes(plugin.slug));
}

// skip the whole category if it has at least one skipped plugin ref
// see https://github.com/code-pushup/cli/pull/246#discussion_r1392274281
<<<<<<< HEAD
export function filterCategoryByPlugins(
=======
export function filterCategoryByPluginSlug(
>>>>>>> 310f50d5
  categories: CoreConfig['categories'],
  {
    onlyPlugins,
    verbose = false,
  }: { onlyPlugins?: string[]; verbose?: boolean },
): CoreConfig['categories'] {
  if (!onlyPlugins?.length) {
    return categories;
  }

  return categories.filter(category =>
    category.refs.every(ref => {
      const isNotSkipped = onlyPlugins.includes(ref.slug);

      if (!isNotSkipped && verbose) {
        console.info(
          `${chalk.yellow('⚠')} Category "${
            category.title
          }" is ignored because it references audits from skipped plugin "${
            ref.slug
          }"`,
        );
      }

      return isNotSkipped;
    }),
  );
}

export function validateOnlyPluginsOption(
  plugins: CoreConfig['plugins'],
  {
    onlyPlugins,
    verbose = false,
  }: { onlyPlugins?: string[]; verbose?: boolean },
): void {
  const missingPlugins = onlyPlugins?.length
    ? onlyPlugins.filter(plugin => !plugins.some(({ slug }) => slug === plugin))
    : [];

  if (missingPlugins.length > 0 && verbose) {
    console.warn(
      `${chalk.yellow(
        '⚠',
      )} The --onlyPlugin argument references plugins with "${missingPlugins.join(
        '", "',
      )}" slugs, but no such plugins are present in the configuration. Expected one of the following plugin slugs: "${plugins
        .map(({ slug }) => slug)
        .join('", "')}".`,
    );
  }
}<|MERGE_RESOLUTION|>--- conflicted
+++ resolved
@@ -13,11 +13,7 @@
 
 // skip the whole category if it has at least one skipped plugin ref
 // see https://github.com/code-pushup/cli/pull/246#discussion_r1392274281
-<<<<<<< HEAD
-export function filterCategoryByPlugins(
-=======
 export function filterCategoryByPluginSlug(
->>>>>>> 310f50d5
   categories: CoreConfig['categories'],
   {
     onlyPlugins,
