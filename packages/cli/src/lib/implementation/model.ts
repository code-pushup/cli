--- conflicted
+++ resolved
@@ -1,6 +1,5 @@
 import { z } from 'zod';
 import {
-  GlobalOptions as CoreGlobalOptions,
   Format,
   globalOptionsSchema as coreGlobalOptionsSchema,
   refineCoreConfig,
@@ -17,27 +16,13 @@
       .default(true),
   }),
 );
-<<<<<<< HEAD
-export type GlobalOptions = z.infer<typeof globalOptionsSchema>;
-=======
 export type GeneralCliOptions = z.infer<typeof generalCliOptionsSchema>;
->>>>>>> 09ee5aca
 
 // @TODO this has any type
 export const commandBaseSchema = refineCoreConfig(
   generalCliOptionsSchema.merge(unrefinedCoreConfigSchema),
 );
 export type CommandBase = z.infer<typeof commandBaseSchema>;
-<<<<<<< HEAD
-export type TerminalArgsObj = Partial<
-  GlobalOptions &
-    CoreGlobalOptions &
-    UploadConfig &
-    Omit<PersistConfig, 'format'> & {
-      format: Format[];
-    }
->;
-=======
 export type CoreConfigCliOptions = {
   'persist.outputDir': string;
   'persist.format': Format | string;
@@ -46,5 +31,4 @@
   'upload.apiKey': string;
   'upload.server': string;
 };
-export type ArgsCliObj = Partial<GeneralCliOptions & CoreConfigCliOptions>;
->>>>>>> 09ee5aca
+export type ArgsCliObj = Partial<GeneralCliOptions & CoreConfigCliOptions>;