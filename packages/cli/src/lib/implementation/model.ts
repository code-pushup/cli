--- conflicted
+++ resolved
@@ -7,12 +7,9 @@
   'persist.outputDir': string;
   'persist.filename': string;
   'persist.format': Format;
-<<<<<<< HEAD
-=======
 };
 
 export type UploadConfigCliOptions = {
->>>>>>> 7662cc50
   'upload.organization': string;
   'upload.project': string;
   'upload.apiKey': string;
