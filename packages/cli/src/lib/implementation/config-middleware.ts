--- conflicted
+++ resolved
@@ -1,12 +1,4 @@
 import { readCodePushupConfig } from '@code-pushup/core';
-<<<<<<< HEAD
-import { GlobalOptions, globalOptionsSchema } from '@code-pushup/models';
-import { CommandBase, TerminalArgsObj } from './model';
-
-export async function configMiddleware<T extends TerminalArgsObj>(
-  processArgs: T,
-) {
-=======
 import {
   CoreConfig,
   GlobalOptions,
@@ -17,7 +9,6 @@
 export async function configMiddleware<
   T extends GeneralCliOptions & CoreConfig,
 >(processArgs: T) {
->>>>>>> 09ee5aca
   const args = processArgs as T;
   const { config, ...cliOptions }: GlobalOptions =
     globalOptionsSchema.parse(args);
@@ -38,30 +29,4 @@
   };
 
   return parsedProcessArgs;
-<<<<<<< HEAD
-}
-
-function readCoreConfigFromCliArgs(args: TerminalArgsObj): CommandBase {
-  const parsedProcessArgs = { upload: {}, persist: {} } as CommandBase;
-  for (const key in args) {
-    const k = key as keyof TerminalArgsObj;
-    switch (key) {
-      case 'organization':
-      case 'project':
-      case 'server':
-      case 'apiKey':
-        parsedProcessArgs.upload[k] = args[k];
-        break;
-      case 'outputDir':
-      case 'format':
-        parsedProcessArgs.persist[k] = args[k];
-        break;
-      default:
-        break;
-    }
-  }
-
-  return parsedProcessArgs;
-=======
->>>>>>> 09ee5aca
 }