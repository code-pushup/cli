--- conflicted
+++ resolved
@@ -1,14 +1,11 @@
 import { readCodePushupConfig } from '@code-pushup/core';
-<<<<<<< HEAD
-import { CoreConfig, Format } from '@code-pushup/models';
-=======
 import {
   CoreConfig,
+  Format,
   PERSIST_FILENAME,
   PERSIST_FORMAT,
   PERSIST_OUTPUT_DIR,
 } from '@code-pushup/models';
->>>>>>> 9f4cd18f
 import { GeneralCliOptions, OnlyPluginsOptions } from './model';
 import {
   filterCategoryByOnlyPluginsOption,
@@ -41,11 +38,6 @@
       // therefore this can't live in option defaults as the order would be `config`->`provided options`->default
       // so we have to manually implement the order
       persist: {
-<<<<<<< HEAD
-        ...importedRc?.persist,
-        ...cliOptions.persist,
-        format: coerceArray<Format>(cliOptions?.persist?.format),
-=======
         outputDir:
           cliOptions?.persist?.outputDir ||
           importedRc?.persist?.outputDir ||
@@ -54,11 +46,11 @@
           cliOptions?.persist?.filename ||
           importedRc?.persist?.filename ||
           PERSIST_FILENAME,
-        format:
+        format: coerceArray<Format>(
           cliOptions?.persist?.format ||
-          importedRc?.persist?.format ||
-          PERSIST_FORMAT,
->>>>>>> 9f4cd18f
+            importedRc?.persist?.format ||
+            PERSIST_FORMAT,
+        ),
       },
       plugins: filterPluginsByOnlyPluginsOption(importedRc.plugins, cliOptions),
       categories: filterCategoryByOnlyPluginsOption(
