--- conflicted
+++ resolved
@@ -1,15 +1,10 @@
-<<<<<<< HEAD
 import { autoloadRc, readRcByPath } from '@code-pushup/core';
-import { CoreConfig } from '@code-pushup/models';
-=======
-import { readCodePushupConfig } from '@code-pushup/core';
 import {
   CoreConfig,
   PERSIST_FILENAME,
   PERSIST_FORMAT,
   PERSIST_OUTPUT_DIR,
 } from '@code-pushup/models';
->>>>>>> 9f4cd18f
 import { GeneralCliOptions, OnlyPluginsOptions } from './model';
 import {
   filterCategoryByOnlyPluginsOption,
