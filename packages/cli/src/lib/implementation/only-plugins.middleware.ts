--- conflicted
+++ resolved
@@ -2,13 +2,8 @@
 import { GeneralCliOptions } from './global.model';
 import { OnlyPluginsOptions } from './only-plugins.model';
 import {
-<<<<<<< HEAD
-  filterCategoryByPlugins,
-  filterPluginsByOnlyPluginsOption,
-=======
   filterCategoryByPluginSlug,
   filterPluginsBySlug,
->>>>>>> 310f50d5
   validateOnlyPluginsOption,
 } from './only-plugins.utils';
 
@@ -25,13 +20,8 @@
   const parsedProcessArgs: CoreConfig & GeneralCliOptions & OnlyPluginsOptions =
     {
       ...cliOptions,
-<<<<<<< HEAD
-      plugins: filterPluginsByOnlyPluginsOption(cliOptions.plugins, cliOptions),
-      categories: filterCategoryByPlugins(cliOptions.categories, cliOptions),
-=======
       plugins: filterPluginsBySlug(cliOptions.plugins, cliOptions),
       categories: filterCategoryByPluginSlug(cliOptions.categories, cliOptions),
->>>>>>> 310f50d5
     };
 
   return parsedProcessArgs;
