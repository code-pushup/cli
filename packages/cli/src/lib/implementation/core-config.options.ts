--- conflicted
+++ resolved
@@ -1,14 +1,5 @@
 import { Options } from 'yargs';
 import {
-<<<<<<< HEAD
-  PERSIST_FILENAME,
-  PERSIST_FORMAT,
-  PERSIST_OUTPUT_DIR,
-} from '@code-pushup/models';
-import {
-  CoreConfigCliOptions,
-=======
->>>>>>> b9b2913a
   PersistConfigCliOptions,
   UploadConfigCliOptions,
 } from './core-config.model';
@@ -31,17 +22,14 @@
     'persist.outputDir': {
       describe: 'Directory for the produced reports',
       type: 'string',
-      default: PERSIST_OUTPUT_DIR,
     },
     'persist.filename': {
       describe: 'Filename for the produced reports.',
       type: 'string',
-      default: PERSIST_FILENAME,
     },
     'persist.format': {
       describe: 'Format of the report output. e.g. `md`, `json`',
       type: 'array',
-      default: PERSIST_FORMAT,
     },
   };
 }
