--- conflicted
+++ resolved
@@ -65,39 +65,14 @@
 
   return {
     ...(config != null && { config }),
-<<<<<<< HEAD
     cache: normalizeCache(cliCache),
-    persist: {
-      outputDir:
-        cliPersist?.outputDir ??
-        rcPersist?.outputDir ??
-        DEFAULT_PERSIST_OUTPUT_DIR,
-      filename:
-        cliPersist?.filename ?? rcPersist?.filename ?? DEFAULT_PERSIST_FILENAME,
-      format: normalizeFormats(
-        cliPersist?.format ?? rcPersist?.format ?? DEFAULT_PERSIST_FORMAT,
-      ),
-    },
-=======
     persist: buildPersistConfig(cliPersist, rcPersist),
->>>>>>> 49adbf31
     ...(upload != null && { upload }),
     ...remainingRcConfig,
     ...remainingCliOptions,
   };
 }
 
-<<<<<<< HEAD
-export const normalizeCache = (cache?: CacheConfig): CacheConfigObject => {
-  if (cache == null) {
-    return { write: false, read: false };
-  }
-  if (typeof cache === 'boolean') {
-    return { write: cache, read: cache };
-  }
-  return { write: cache.write ?? false, read: cache.read ?? false };
-};
-=======
 export const normalizeBooleanWithNegation = <T extends string>(
   propertyName: T,
   cliOptions?: Record<T, unknown>,
@@ -108,7 +83,16 @@
     : `no-${propertyName}` in (cliOptions ?? {})
       ? false
       : ((rcOptions?.[propertyName] as boolean) ?? true);
->>>>>>> 49adbf31
+
+export const normalizeCache = (cache?: CacheConfig): CacheConfigObject => {
+  if (cache == null) {
+    return { write: false, read: false };
+  }
+  if (typeof cache === 'boolean') {
+    return { write: cache, read: cache };
+  }
+  return { write: cache.write ?? false, read: cache.read ?? false };
+};
 
 export const normalizeFormats = (formats?: string[]): Format[] =>
   (formats ?? []).flatMap(format => format.split(',') as Format[]);