--- conflicted
+++ resolved
@@ -39,11 +39,6 @@
   }) as T;
 }
 
-<<<<<<< HEAD
-export function coerceArray<T extends string>(param: T | T[] = []): T[] {
-  return [...new Set(toArray(param).flatMap((f: T) => f.split(',') as T[]))];
-=======
 export function coerceArray(param: string): string[] {
   return [...new Set(toArray(param).flatMap(f => f.split(',')))];
->>>>>>> 16021976
 }