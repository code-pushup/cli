import { describe, expect } from 'vitest';
import { CoreConfig } from '@code-pushup/models';
import {
<<<<<<< HEAD
  filterCategoryByPlugins,
  filterPluginsByOnlyPluginsOption,
=======
  filterCategoryByPluginSlug,
  filterPluginsBySlug,
>>>>>>> 310f50d5
  validateOnlyPluginsOption,
} from './only-plugins.utils';

describe('filterPluginsBySlug', () => {
  it('should return all plugins if no onlyPlugins option is provided', () => {
    expect(
      filterPluginsBySlug(
        [
          { slug: 'plugin1' },
          { slug: 'plugin2' },
          { slug: 'plugin3' },
        ] as CoreConfig['plugins'],
        {},
      ),
    ).toEqual([{ slug: 'plugin1' }, { slug: 'plugin2' }, { slug: 'plugin3' }]);
  });

  it('should return only plugins with matching slugs', () => {
    expect(
      filterPluginsBySlug(
        [
          { slug: 'plugin1' },
          { slug: 'plugin2' },
          { slug: 'plugin3' },
        ] as CoreConfig['plugins'],
        { onlyPlugins: ['plugin1', 'plugin3'] },
      ),
    ).toEqual([{ slug: 'plugin1' }, { slug: 'plugin3' }]);
  });
});

<<<<<<< HEAD
describe('filterCategoryByPlugins', () => {
  it('should return all categories if no onlyPlugins option', () => {
    expect(
      filterCategoryByPlugins(
=======
describe('filterCategoryByPluginSlug', () => {
  it('should return all categories if no onlyPlugins option', () => {
    expect(
      filterCategoryByPluginSlug(
>>>>>>> 310f50d5
        [
          { refs: [{ slug: 'plugin1' }, { slug: 'plugin2' }] },
          { refs: [{ slug: 'plugin3' }] },
        ] as CoreConfig['categories'],
        {},
      ),
    ).toEqual([
      { refs: [{ slug: 'plugin1' }, { slug: 'plugin2' }] },
      { refs: [{ slug: 'plugin3' }] },
    ]);
  });

  it('should return categories containing only defined plugins', () => {
    expect(
<<<<<<< HEAD
      filterCategoryByPlugins(
=======
      filterCategoryByPluginSlug(
>>>>>>> 310f50d5
        [
          { refs: [{ slug: 'plugin1' }, { slug: 'plugin2' }] },
          { refs: [{ slug: 'plugin3' }] },
        ] as CoreConfig['categories'],
        { onlyPlugins: ['plugin1', 'plugin3'] },
      ),
    ).toEqual([{ refs: [{ slug: 'plugin3' }] }]);
  });

  it('should print ignored category and its first violating plugin', () => {
<<<<<<< HEAD
    filterCategoryByPlugins(
=======
    filterCategoryByPluginSlug(
>>>>>>> 310f50d5
      [
        {
          title: 'category1',
          refs: [{ slug: 'plugin1' }, { slug: 'plugin2' }, { slug: 'plugin4' }],
        },
        { title: 'category2', refs: [{ slug: 'plugin3' }] },
      ] as CoreConfig['categories'],
      {
        onlyPlugins: ['plugin1', 'plugin3'],
        verbose: true,
      },
    );
    expect(console.info).toHaveBeenCalledWith(
      expect.stringContaining('"category1" is ignored'),
    );
    expect(console.info).toHaveBeenCalledWith(
      expect.stringContaining('skipped plugin "plugin2"'),
    );
  });
});

describe('validateOnlyPluginsOption', () => {
  it('should warn if onlyPlugins option contains non-existing plugin', () => {
    validateOnlyPluginsOption(
      [{ slug: 'plugin1' }, { slug: 'plugin2' }] as CoreConfig['plugins'],
      {
        onlyPlugins: ['plugin1', 'plugin3', 'plugin4'],
        verbose: true,
      },
    );
    expect(console.warn).toHaveBeenCalledWith(
      expect.stringContaining(
        'plugins with "plugin3", "plugin4" slugs, but no such plugins are present',
      ),
    );
  });

  it('should not log if onlyPlugins option contains only existing plugins', () => {
    validateOnlyPluginsOption(
      [{ slug: 'plugin1' }, { slug: 'plugin2' }] as CoreConfig['plugins'],
      {
        onlyPlugins: ['plugin1'],
        verbose: true,
      },
    );
    expect(console.warn).not.toHaveBeenCalled();
  });
});<|MERGE_RESOLUTION|>--- conflicted
+++ resolved
@@ -1,13 +1,8 @@
 import { describe, expect } from 'vitest';
 import { CoreConfig } from '@code-pushup/models';
 import {
-<<<<<<< HEAD
-  filterCategoryByPlugins,
-  filterPluginsByOnlyPluginsOption,
-=======
   filterCategoryByPluginSlug,
   filterPluginsBySlug,
->>>>>>> 310f50d5
   validateOnlyPluginsOption,
 } from './only-plugins.utils';
 
@@ -39,17 +34,10 @@
   });
 });
 
-<<<<<<< HEAD
-describe('filterCategoryByPlugins', () => {
-  it('should return all categories if no onlyPlugins option', () => {
-    expect(
-      filterCategoryByPlugins(
-=======
 describe('filterCategoryByPluginSlug', () => {
   it('should return all categories if no onlyPlugins option', () => {
     expect(
       filterCategoryByPluginSlug(
->>>>>>> 310f50d5
         [
           { refs: [{ slug: 'plugin1' }, { slug: 'plugin2' }] },
           { refs: [{ slug: 'plugin3' }] },
@@ -64,11 +52,7 @@
 
   it('should return categories containing only defined plugins', () => {
     expect(
-<<<<<<< HEAD
-      filterCategoryByPlugins(
-=======
       filterCategoryByPluginSlug(
->>>>>>> 310f50d5
         [
           { refs: [{ slug: 'plugin1' }, { slug: 'plugin2' }] },
           { refs: [{ slug: 'plugin3' }] },
@@ -79,11 +63,7 @@
   });
 
   it('should print ignored category and its first violating plugin', () => {
-<<<<<<< HEAD
-    filterCategoryByPlugins(
-=======
     filterCategoryByPluginSlug(
->>>>>>> 310f50d5
       [
         {
           title: 'category1',
