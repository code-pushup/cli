--- conflicted
+++ resolved
@@ -1,9 +1,5 @@
 import { describe, expect } from 'vitest';
-<<<<<<< HEAD
-import { PluginConfig } from '@code-pushup/models';
-import { validateOnlyPluginsOption } from './only-plugins.utils';
-=======
-import { CategoryConfig, CoreConfig } from '@code-pushup/models';
+import { CategoryConfig, CoreConfig, PluginConfig } from '@code-pushup/models';
 import { getLogMessages } from '@code-pushup/test-utils';
 import { ui } from '@code-pushup/utils';
 import {
@@ -11,27 +7,80 @@
   filterPluginsBySlug,
   validateOnlyPluginsOption,
 } from './only-plugins.utils';
->>>>>>> 0f9db8ac
 
-describe('validateOnlyPluginsOption', () => {
-  it('should warn if onlyPlugins option contains non-existing plugin', () => {
-    validateOnlyPluginsOption(
+describe('filterPluginsBySlug', () => {
+  it('should return all plugins if no onlyPlugins option is provided', () => {
+    expect(
+      filterPluginsBySlug(
+        [
+          { slug: 'plugin1' },
+          { slug: 'plugin2' },
+          { slug: 'plugin3' },
+        ] as CoreConfig['plugins'],
+        {},
+      ),
+    ).toEqual([{ slug: 'plugin1' }, { slug: 'plugin2' }, { slug: 'plugin3' }]);
+  });
+
+  it('should return only plugins with matching slugs', () => {
+    expect(
+      filterPluginsBySlug(
+        [
+          { slug: 'plugin1' },
+          { slug: 'plugin2' },
+          { slug: 'plugin3' },
+        ] as CoreConfig['plugins'],
+        { onlyPlugins: ['plugin1', 'plugin3'] },
+      ),
+    ).toEqual([{ slug: 'plugin1' }, { slug: 'plugin3' }]);
+  });
+});
+
+describe('filterCategoryByPluginSlug', () => {
+  it('should return all categories if no onlyPlugins option', () => {
+    expect(
+      filterCategoryByPluginSlug(
+        [
+          {
+            refs: [{ plugin: 'plugin1' }, { plugin: 'plugin2' }],
+          },
+          { refs: [{ plugin: 'plugin3' }] },
+        ] as CategoryConfig[],
+        {},
+      ),
+    ).toEqual([
+      {
+        refs: [{ plugin: 'plugin1' }, { plugin: 'plugin2' }],
+      },
+      { refs: [{ plugin: 'plugin3' }] },
+    ]);
+  });
+
+  it('should return categories containing only defined plugins', () => {
+    expect(
+      filterCategoryByPluginSlug(
+        [
+          {
+            refs: [{ plugin: 'plugin1' }, { plugin: 'plugin2' }],
+          },
+          { refs: [{ plugin: 'plugin3' }] },
+        ] as CategoryConfig[],
+        { onlyPlugins: ['plugin1', 'plugin3'] },
+      ),
+    ).toEqual([{ refs: [{ plugin: 'plugin3' }] }]);
+  });
+
+  it('should print ignored category and its first violating plugin', () => {
+    filterCategoryByPluginSlug(
       [
         {
-          slug: 'plugin1',
-          title: 'Plugin1',
-          icon: 'git',
-          audits: [
-            {
-              slug: 'a1',
-              title: 'A 1',
-            },
+          title: 'category1',
+          refs: [
+            { plugin: 'plugin1' },
+            { plugin: 'plugin2' },
+            { plugin: 'plugin4' },
           ],
-          runner: () => [{ value: 1, score: 1, slug: 'a1' }],
         },
-<<<<<<< HEAD
-      ] satisfies PluginConfig[],
-=======
         { title: 'category2', refs: [{ plugin: 'plugin3' }] },
       ] as CategoryConfig[],
       {
@@ -55,8 +104,20 @@
 describe('validateOnlyPluginsOption', () => {
   it('should warn if onlyPlugins option contains non-existing plugin', () => {
     validateOnlyPluginsOption(
-      [{ slug: 'plugin1' }, { slug: 'plugin2' }] as CoreConfig['plugins'],
->>>>>>> 0f9db8ac
+      [
+        {
+          slug: 'plugin1',
+          title: 'Plugin1',
+          icon: 'git',
+          audits: [
+            {
+              slug: 'a1',
+              title: 'A 1',
+            },
+          ],
+          runner: () => [{ value: 1, score: 1, slug: 'a1' }],
+        },
+      ] satisfies PluginConfig[],
       {
         onlyPlugins: ['plugin1', 'plugin3', 'plugin4'],
         verbose: true,
