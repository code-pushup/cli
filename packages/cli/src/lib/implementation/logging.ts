import chalk from 'chalk';
<<<<<<< HEAD
import { UploadConfig } from '@code-pushup/models';
import { link, portalCommitDashboardLink, ui } from '@code-pushup/utils';
=======
import { link } from '@code-pushup/utils';

export type CliUi = ReturnType<typeof cliui>;

// eslint-disable-next-line import/no-mutable-exports,functional/no-let
export let singletonUiInstance: CliUi | undefined;
export function ui(): CliUi {
  if (singletonUiInstance === undefined) {
    singletonUiInstance = cliui();
  }
  return singletonUiInstance;
}
>>>>>>> 474625c3

export function renderConfigureCategoriesHint(): void {
  ui().logger.info(
    chalk.gray(
      `💡 Configure categories to see the scores in an overview table. See: ${link(
        'https://github.com/code-pushup/cli/blob/main/packages/cli/README.md',
      )}`,
    ),
  );
}
<<<<<<< HEAD

export function uploadSuccessfulLog(
  options: UploadConfig,
  commit: string,
): void {
=======
export function uploadSuccessfulLog(url: string): void {
>>>>>>> 474625c3
  ui().logger.success('Upload successful!');
  ui().logger.success(link(url));
}

export function collectSuccessfulLog(): void {
  ui().logger.success('Collecting report successful!');
}

export function renderIntegratePortalHint(): void {
  ui()
    .sticker()
    .add(chalk.bold(chalk.gray('💡 Integrate the portal')))
    .add('')
    .add(
      `${chalk.gray('❯')} Upload a report to the server - ${chalk.gray(
        'npx code-pushup upload',
      )}`,
    )
    .add(
      `  ${link(
        'https://github.com/code-pushup/cli/tree/main/packages/cli#upload-command',
      )}`,
    )
    .add(
      `${chalk.gray('❯')} ${chalk.gray('Portal Integration')} - ${link(
        'https://github.com/code-pushup/cli/blob/main/packages/cli/README.md#portal-integration',
      )}`,
    )
    .add(
      `${chalk.gray('❯')} ${chalk.gray('Upload Command')} - ${link(
        'https://github.com/code-pushup/cli/blob/main/packages/cli/README.md#portal-integration',
      )}`,
    )
    .render();
}<|MERGE_RESOLUTION|>--- conflicted
+++ resolved
@@ -1,9 +1,5 @@
 import chalk from 'chalk';
-<<<<<<< HEAD
-import { UploadConfig } from '@code-pushup/models';
 import { link, portalCommitDashboardLink, ui } from '@code-pushup/utils';
-=======
-import { link } from '@code-pushup/utils';
 
 export type CliUi = ReturnType<typeof cliui>;
 
@@ -15,7 +11,6 @@
   }
   return singletonUiInstance;
 }
->>>>>>> 474625c3
 
 export function renderConfigureCategoriesHint(): void {
   ui().logger.info(
@@ -26,15 +21,7 @@
     ),
   );
 }
-<<<<<<< HEAD
-
-export function uploadSuccessfulLog(
-  options: UploadConfig,
-  commit: string,
-): void {
-=======
 export function uploadSuccessfulLog(url: string): void {
->>>>>>> 474625c3
   ui().logger.success('Upload successful!');
   ui().logger.success(link(url));
 }
