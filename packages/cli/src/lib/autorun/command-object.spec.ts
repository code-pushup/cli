--- conflicted
+++ resolved
@@ -1,12 +1,5 @@
 import { dirname, join } from 'path';
 import { fileURLToPath } from 'url';
-<<<<<<< HEAD
-import { beforeEach, describe, expect, it, vi } from 'vitest';
-import { ReportFragment } from '@code-pushup/portal-client';
-import { UploadOptions } from '@code-pushup/core';
-import { objectToCliArgs } from '@code-pushup/utils';
-import { DEFAULT_CLI_CONFIGURATION } from '../../../test/constants';
-=======
 import { afterEach, beforeEach, describe, expect, it, vi } from 'vitest';
 import {
   PortalUploadArgs,
@@ -16,9 +9,7 @@
 import { UploadOptions } from '@code-pushup/core';
 import { objectToCliArgs } from '@code-pushup/utils';
 import { cleanFolderPutGitKeep } from '../../../test';
->>>>>>> 3e9711a0
-import { middlewares } from '../middlewares';
-import { options } from '../options';
+import { DEFAULT_CLI_CONFIGURATION } from '../../../test/constants';
 import { yargsCli } from '../yargs-cli';
 import { yargsAutorunCommandObject } from './command-object';
 
@@ -45,15 +36,11 @@
       '..',
       '..',
       '..',
-      '..',
       'models',
       'test',
-<<<<<<< HEAD
       'code-pushup.config.ts',
-=======
       'fixtures',
       'code-pushup.config.mock.ts',
->>>>>>> 3e9711a0
     ),
   }),
 ];
@@ -92,7 +79,6 @@
     expect(parsedArgv.persist.format).toEqual(['md']);
   });
 
-  /*
   it('should call portal-client function with correct parameters', async () => {
     await cli(baseArgs).parseAsync();
     expect(uploadToPortal).toHaveBeenCalledWith({
@@ -111,5 +97,4 @@
       },
     } satisfies PortalUploadArgs);
   });
-  */
 });