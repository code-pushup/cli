--- conflicted
+++ resolved
@@ -6,13 +6,8 @@
   collectAndPersistReports,
   upload,
 } from '@code-pushup/core';
-<<<<<<< HEAD
-import { CLI_NAME } from '../cli';
-import { yargsOnlyPluginsOptionsDefinition } from '../implementation/only-plugins.options';
-=======
 import { CLI_NAME } from '../constants';
 import { yargsOnlyPluginsOptionsDefinition } from '../implementation/only-plugins-options';
->>>>>>> efc01da6
 
 type AutorunOptions = CollectOptions & UploadOptions;
 
