--- conflicted
+++ resolved
@@ -7,16 +7,8 @@
   ReportFragment,
   uploadToPortal,
 } from '@code-pushup/portal-client';
-<<<<<<< HEAD
-import { writeFile } from 'fs/promises';
-import { dirname, join } from 'path';
-import { fileURLToPath } from 'url';
-import { beforeEach, describe, expect, it, vi } from 'vitest';
-=======
 import { Report } from '@code-pushup/models';
 import { objectToCliArgs } from '@code-pushup/utils';
-import { yargsGlobalOptionsDefinition } from '../implementation/global-options';
->>>>>>> c660ca7a
 import { middlewares } from '../middlewares';
 import { yargsCli } from '../yargs-cli';
 import { yargsUploadCommandObject } from './command-object';
@@ -83,7 +75,9 @@
         server: 'https://other-example.com/api',
       }),
     ];
-    const parsedArgv = (await cli(args).parseAsync()) as UploadOptions;
+    const parsedArgv = (await cli(
+      args,
+    ).parseAsync()) as Required<UploadOptions>;
     expect(parsedArgv.upload.organization).toBe('code-pushup');
     expect(parsedArgv.upload.project).toBe('cli');
     expect(parsedArgv.upload.apiKey).toBe('some-other-api-key');
