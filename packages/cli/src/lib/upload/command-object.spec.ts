--- conflicted
+++ resolved
@@ -9,13 +9,8 @@
 import { UploadOptions } from '@code-pushup/core';
 import { report } from '@code-pushup/models/testing';
 import { CliArgsObject, objectToCliArgs } from '@code-pushup/utils';
-<<<<<<< HEAD
+import { cleanFolderPutGitKeep } from '../../../test';
 import { DEFAULT_CLI_CONFIGURATION } from '../../../test/constants';
-=======
-import { cleanFolderPutGitKeep } from '../../../test';
->>>>>>> 3e9711a0
-import { middlewares } from '../middlewares';
-import { options } from '../options';
 import { yargsCli } from '../yargs-cli';
 import { yargsUploadCommandObject } from './command-object';
 
@@ -41,15 +36,8 @@
       '..',
       '..',
       '..',
-      '..',
-      'models',
       'test',
-<<<<<<< HEAD
       'js-format.config.mock.ts',
-=======
-      'fixtures',
-      'code-pushup.config.mock.ts',
->>>>>>> 3e9711a0
     ),
   }),
 ];
