import { writeFile } from 'fs/promises';
import { dirname, join } from 'path';
import { fileURLToPath } from 'url';
import { beforeEach, describe, it, vi } from 'vitest';
import {
  PortalUploadArgs,
  ReportFragment,
  uploadToPortal,
} from '@code-pushup/portal-client';
import { Report } from '@code-pushup/models';
import { objectToCliArgs } from '@code-pushup/utils';
import { middlewares } from '../middlewares';
import { yargsCli } from '../yargs-cli';
import { yargsUploadCommandObject } from './command-object';
import { UploadOptions } from '@code-pushup/core';
import { options } from '../options';

// This in needed to mock the API client used inside the upload function
vi.mock('@code-pushup/portal-client', async () => {
  const module: typeof import('@code-pushup/portal-client') =
    await vi.importActual('@code-pushup/portal-client');

  return {
    ...module,
    uploadToPortal: vi.fn(
      async () => ({ packageName: '@code-pushup/cli' } as ReportFragment),
    ),
  };
});

const baseArgs = [
  'upload',
  ...objectToCliArgs({
<<<<<<< HEAD
    verbose: true,
    configPath: join(
=======
    config: join(
>>>>>>> ba61fb55
      fileURLToPath(dirname(import.meta.url)),
      '..',
      '..',
      '..',
      'test',
      'config.mock.ts',
    ),
  }),
];
const cli = (args: string[]) =>
  yargsCli(args, {
    options,
    middlewares,
    commands: [yargsUploadCommandObject()],
  });

const reportPath = (format: 'json' | 'md' = 'json') =>
  join('tmp', 'report.' + format);

describe('upload-command-object', () => {
  const dummyReport: Report = {
    date: 'dummy-date',
    duration: 1000,
    categories: [],
    plugins: [],
    packageName: '@code-pushup/cli',
    version: '0.0.1',
  };

  beforeEach(async () => {
    vi.clearAllMocks();
    await writeFile(reportPath(), JSON.stringify(dummyReport));
  });

  it('should override config with CLI arguments', async () => {
    const args = [
      ...baseArgs,
      ...objectToCliArgs({
        apiKey: 'some-other-api-key',
        server: 'https://other-example.com/api',
      }),
    ];
    const parsedArgv = (await cli(
      args,
    ).parseAsync()) as Required<UploadOptions>;
    expect(parsedArgv.upload.organization).toBe('code-pushup');
    expect(parsedArgv.upload.project).toBe('cli');
    expect(parsedArgv.upload.apiKey).toBe('some-other-api-key');
    expect(parsedArgv.upload.server).toBe('https://other-example.com/api');
  });

  it('should call portal-client function with correct parameters', async () => {
    await cli(baseArgs).parseAsync();
    expect(uploadToPortal).toHaveBeenCalledWith({
      apiKey: 'dummy-api-key',
      server: 'https://example.com/api',
      data: {
        commandStartDate: dummyReport.date,
        commandDuration: 1000,
        categories: [],
        plugins: expect.any(Array),
        packageName: '@code-pushup/cli',
        packageVersion: '0.0.1',
        organization: 'code-pushup',
        project: 'cli',
        commit: expect.any(String),
      },
    } satisfies PortalUploadArgs);
  });
});<|MERGE_RESOLUTION|>--- conflicted
+++ resolved
@@ -31,12 +31,8 @@
 const baseArgs = [
   'upload',
   ...objectToCliArgs({
-<<<<<<< HEAD
     verbose: true,
-    configPath: join(
-=======
     config: join(
->>>>>>> ba61fb55
       fileURLToPath(dirname(import.meta.url)),
       '..',
       '..',
