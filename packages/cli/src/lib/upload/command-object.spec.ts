import { writeFile } from 'fs/promises';
import { dirname, join } from 'path';
import { fileURLToPath } from 'url';
import { beforeEach, describe, it, vi } from 'vitest';
import {
  PortalUploadArgs,
  ReportFragment,
  uploadToPortal,
} from '@code-pushup/portal-client';
import { UploadOptions } from '@code-pushup/core';
import { Report } from '@code-pushup/models';
import { objectToCliArgs } from '@code-pushup/utils';
<<<<<<< HEAD
=======
import { yargsGlobalOptionsDefinition } from '../implementation/global-options';
import { ArgsCliObj } from '../implementation/model';
>>>>>>> 09ee5aca
import { middlewares } from '../middlewares';
import { options } from '../options';
import { yargsCli } from '../yargs-cli';
import { yargsUploadCommandObject } from './command-object';

// This in needed to mock the API client used inside the upload function
vi.mock('@code-pushup/portal-client', async () => {
  const module: typeof import('@code-pushup/portal-client') =
    await vi.importActual('@code-pushup/portal-client');

  return {
    ...module,
    uploadToPortal: vi.fn(
      async () => ({ packageName: '@code-pushup/cli' } as ReportFragment),
    ),
  };
});

const baseArgs = [
  'upload',
  ...objectToCliArgs({
    verbose: true,
    config: join(
      fileURLToPath(dirname(import.meta.url)),
      '..',
      '..',
      '..',
      'test',
      'config.mock.ts',
    ),
  }),
];
const cli = (args: string[]) =>
  yargsCli(args, {
    options,
    middlewares,
    commands: [yargsUploadCommandObject()],
  });

const reportPath = (format: 'json' | 'md' = 'json') =>
  join('tmp', 'report.' + format);

describe('upload-command-object', () => {
  const dummyReport: Report = {
    date: 'dummy-date',
    duration: 1000,
    categories: [],
    plugins: [],
    packageName: '@code-pushup/cli',
    version: '0.0.1',
  };

  beforeEach(async () => {
    vi.clearAllMocks();
    await writeFile(reportPath(), JSON.stringify(dummyReport));
  });

  it('should override config with CLI arguments', async () => {
    const args = [
      ...baseArgs,
      ...objectToCliArgs<ArgsCliObj>({
        //   'upload.organization': 'some-other-organization',
        //   'upload.project': 'some-other-project',
        'upload.apiKey': 'some-other-api-key',
        'upload.server': 'https://other-example.com/api',
      }),
    ];
    const parsedArgv = (await cli(
      args,
    ).parseAsync()) as Required<UploadOptions>;
    expect(parsedArgv.upload.organization).toBe('code-pushup');
    expect(parsedArgv.upload.project).toBe('cli');
    expect(parsedArgv.upload.apiKey).toBe('some-other-api-key');
    expect(parsedArgv.upload.server).toBe('https://other-example.com/api');
  });

  it('should call portal-client function with correct parameters', async () => {
    await cli(baseArgs).parseAsync();
    expect(uploadToPortal).toHaveBeenCalledWith({
      apiKey: 'dummy-api-key',
      server: 'https://example.com/api',
      data: {
        commandStartDate: dummyReport.date,
        commandDuration: 1000,
        categories: [],
        plugins: expect.any(Array),
        packageName: '@code-pushup/cli',
        packageVersion: '0.0.1',
        organization: 'code-pushup',
        project: 'cli',
        commit: expect.any(String),
      },
    } satisfies PortalUploadArgs);
  });
});<|MERGE_RESOLUTION|>--- conflicted
+++ resolved
@@ -10,11 +10,6 @@
 import { UploadOptions } from '@code-pushup/core';
 import { Report } from '@code-pushup/models';
 import { objectToCliArgs } from '@code-pushup/utils';
-<<<<<<< HEAD
-=======
-import { yargsGlobalOptionsDefinition } from '../implementation/global-options';
-import { ArgsCliObj } from '../implementation/model';
->>>>>>> 09ee5aca
 import { middlewares } from '../middlewares';
 import { options } from '../options';
 import { yargsCli } from '../yargs-cli';
@@ -59,12 +54,12 @@
 
 describe('upload-command-object', () => {
   const dummyReport: Report = {
-    date: 'dummy-date',
+    date: new Date().toISOString(),
     duration: 1000,
     categories: [],
     plugins: [],
     packageName: '@code-pushup/cli',
-    version: '0.0.1',
+    version: '0.1.0',
   };
 
   beforeEach(async () => {
@@ -75,7 +70,7 @@
   it('should override config with CLI arguments', async () => {
     const args = [
       ...baseArgs,
-      ...objectToCliArgs<ArgsCliObj>({
+      ...objectToCliArgs({
         //   'upload.organization': 'some-other-organization',
         //   'upload.project': 'some-other-project',
         'upload.apiKey': 'some-other-api-key',
