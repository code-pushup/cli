import { dirname, join } from 'path';
import { fileURLToPath } from 'url';
import { CollectAndPersistReportsOptions } from '@code-pushup/core';
import { objectToCliArgs } from '@code-pushup/utils';
<<<<<<< HEAD
import {
  cleanFolderPutGitKeep,
  mockConsole,
  unmockConsole,
} from '../../../test';
import { middlewares } from '../middlewares';
import { options } from '../options';
=======
import { DEFAULT_CLI_CONFIGURATION } from '../../../test/constants';
>>>>>>> 7d11d81b
import { yargsCli } from '../yargs-cli';
import { yargsCollectCommandObject } from './command-object';

const baseArgs = [
  ...objectToCliArgs({
    progress: false,
    verbose: true,
    config: join(
      fileURLToPath(dirname(import.meta.url)),
      '..',
      '..',
      '..',
      'test',
      'minimal.config.ts',
    ),
  }),
];
const cli = (args: string[]) =>
  yargsCli(['collect', ...args], {
    ...DEFAULT_CLI_CONFIGURATION,
    commands: [yargsCollectCommandObject()],
  });
let logs = [];

describe('collect-command-object', () => {
<<<<<<< HEAD
  beforeEach(() => {
    cleanFolderPutGitKeep();
    mockConsole((...args: unknown[]) => {
      logs.push(...args);
    });
  });
  afterEach(() => {
    cleanFolderPutGitKeep();
    logs = [];
    unmockConsole();
  });

=======
>>>>>>> 7d11d81b
  it('should override config with CLI arguments', async () => {
    const args = [
      ...baseArgs,
      ...objectToCliArgs({
        'persist.format': 'md',
      }),
    ];
    const parsedArgv = (await cli(
      args,
    ).parseAsync()) as CollectAndPersistReportsOptions;
    expect(parsedArgv.persist.outputDir).toBe('tmp');
    expect(parsedArgv.persist.format).toEqual(['md']);
  });
});<|MERGE_RESOLUTION|>--- conflicted
+++ resolved
@@ -2,17 +2,12 @@
 import { fileURLToPath } from 'url';
 import { CollectAndPersistReportsOptions } from '@code-pushup/core';
 import { objectToCliArgs } from '@code-pushup/utils';
-<<<<<<< HEAD
 import {
   cleanFolderPutGitKeep,
   mockConsole,
   unmockConsole,
 } from '../../../test';
-import { middlewares } from '../middlewares';
-import { options } from '../options';
-=======
 import { DEFAULT_CLI_CONFIGURATION } from '../../../test/constants';
->>>>>>> 7d11d81b
 import { yargsCli } from '../yargs-cli';
 import { yargsCollectCommandObject } from './command-object';
 
@@ -38,7 +33,6 @@
 let logs = [];
 
 describe('collect-command-object', () => {
-<<<<<<< HEAD
   beforeEach(() => {
     cleanFolderPutGitKeep();
     mockConsole((...args: unknown[]) => {
@@ -51,8 +45,6 @@
     unmockConsole();
   });
 
-=======
->>>>>>> 7d11d81b
   it('should override config with CLI arguments', async () => {
     const args = [
       ...baseArgs,
