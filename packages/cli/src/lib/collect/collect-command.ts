--- conflicted
+++ resolved
@@ -4,13 +4,8 @@
   CollectAndPersistReportsOptions,
   collectAndPersistReports,
 } from '@code-pushup/core';
-<<<<<<< HEAD
-import { CLI_NAME } from '../cli';
+import { CLI_NAME } from '../constants';
 import { yargsOnlyPluginsOptionsDefinition } from '../implementation/only-plugins.options';
-=======
-import { CLI_NAME } from '../constants';
-import { yargsOnlyPluginsOptionsDefinition } from '../implementation/only-plugins-options';
->>>>>>> efc01da6
 
 export function yargsCollectCommandObject(): CommandModule {
   const command = 'collect';
