--- conflicted
+++ resolved
@@ -18,13 +18,15 @@
       console.info(chalk.bold(CLI_NAME));
       console.info(chalk.gray(`Run ${command}...`));
       await collectAndPersistReports(options);
-<<<<<<< HEAD
+
       if (options.categories.length === 0) {
         console.info(
           chalk.gray(
             '💡 Configure categories to see the scores in an overview table. See: https://github.com/code-pushup/cli/blob/main/packages/cli/README.md',
           ),
-=======
+        );
+      }
+
       const { upload = {} } = args as unknown as Record<
         'upload',
         object | undefined
@@ -38,7 +40,6 @@
             '- npx code-pushup autorun - Run collect & upload',
             '  https://github.com/code-pushup/cli/tree/main/packages/cli#autorun-command',
           ].join('\n'),
->>>>>>> 1309588e
         );
       }
     },
