--- conflicted
+++ resolved
@@ -1,45 +1,7 @@
-<<<<<<< HEAD
-import { pluginOutputSchema, Report } from '@quality-metrics/models';
-import {
-  collect,
-  CollectOptions,
-  persistReport,
-  logPersistedResults,
-} from '@quality-metrics/core';
-=======
->>>>>>> f521fbe3
 import { CommandModule } from 'yargs';
 import { collectAndPersistReports } from '../implementation/collect-and-persist';
 
 export function yargsCollectCommandObject() {
-<<<<<<< HEAD
-  const handler = async (
-    config: CollectOptions & { format: string },
-  ): Promise<void> => {
-    const collectReport = await collect(config);
-    const report: Report = {
-      ...collectReport,
-      packageName: packageJson.name,
-      version: packageJson.version,
-    };
-
-    const persistResults = await persistReport(report, config);
-
-    logPersistedResults(persistResults);
-
-    // validate report
-    report.plugins.forEach(plugin => {
-      try {
-        // Running checks after persisting helps while debugging as you can check the invalid output after the error
-        pluginOutputSchema.parse(plugin);
-      } catch (e) {
-        throw new Error(plugin.slug + (e as Error).message);
-      }
-    });
-  };
-
-=======
->>>>>>> f521fbe3
   return {
     command: 'collect',
     describe: 'Run Plugins and collect results',
