--- conflicted
+++ resolved
@@ -3,8 +3,6 @@
 import { describe, expect } from 'vitest';
 import { objectToCliArgs } from '@code-pushup/utils';
 import { DEFAULT_CLI_CONFIGURATION } from '../../../test/constants';
-import { middlewares } from '../middlewares';
-import { options } from '../options';
 import { yargsCli } from '../yargs-cli';
 import { yargsConfigCommandObject } from './command-object';
 
@@ -19,12 +17,8 @@
       '..',
       'models',
       'test',
-<<<<<<< HEAD
-      'code-pushup.config.ts',
-=======
       'fixtures',
       'code-pushup.config.mock.ts',
->>>>>>> 3e9711a0
     ),
   }),
 ];
