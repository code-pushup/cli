--- conflicted
+++ resolved
@@ -1,16 +1,8 @@
 import { describe, expect, it } from 'vitest';
 import { CoreConfig } from '@code-pushup/models';
-<<<<<<< HEAD
-import {
-  CoreConfigCliOptions,
-  GeneralCliOptions,
-  OnlyPluginsOptions,
-} from './implementation/model';
-=======
 import { CoreConfigCliOptions } from './implementation/core-config.model';
 import { GeneralCliOptions } from './implementation/global.model';
 import { OnlyPluginsOptions } from './implementation/only-plugins.model';
->>>>>>> db61241b
 import { yargsOnlyPluginsOptionsDefinition } from './implementation/only-plugins.options';
 import { options } from './options';
 import { yargsCli } from './yargs-cli';
