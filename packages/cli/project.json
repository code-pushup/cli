{
  "name": "cli",
  "$schema": "../../node_modules/nx/schemas/project-schema.json",
  "sourceRoot": "packages/cli/src",
  "projectType": "library",
  "targets": {
    "build": {},
    "lint": {},
    "unit-test": {},
<<<<<<< HEAD
    "int-test": {
      "cache": true,
      "outputs": ["{workspaceRoot}/coverage/{projectName}/int-tests/lcov.info"],
      "executor": "@nx/vite:test",
      "options": {
        "configFile": "{projectRoot}/vitest.int.config.ts",
        "coverage": {
          "enabled": true
        }
      }
    },
=======
    "int-test": {},
>>>>>>> bdb7f021
    "run-help": {
      "command": "npx dist/packages/cli --help",
      "dependsOn": ["build"]
    },
    "run-collect": {
      "command": "npx ../../dist/packages/cli collect --persist.format=json --persist.format=md",
      "options": {
        "cwd": "examples/react-todos-app"
      },
      "dependsOn": ["build"]
    },
    "run-print-config": {
      "command": "npx ../../dist/packages/cli print-config",
      "options": {
        "cwd": "examples/react-todos-app"
      },
      "dependsOn": ["build"]
    },
    "code-pushup": {
      "dependsOn": [
        "code-pushup-coverage",
        "code-pushup-jsdocs",
        "code-pushup-js-packages",
        "code-pushup-typescript"
      ]
    },
    "code-pushup-coverage": {},
    "code-pushup-jsdocs": {},
    "code-pushup-js-packages": {},
    "code-pushup-typescript": {}
  },
  "tags": ["scope:core", "type:app", "publishable"]
}<|MERGE_RESOLUTION|>--- conflicted
+++ resolved
@@ -7,21 +7,7 @@
     "build": {},
     "lint": {},
     "unit-test": {},
-<<<<<<< HEAD
-    "int-test": {
-      "cache": true,
-      "outputs": ["{workspaceRoot}/coverage/{projectName}/int-tests/lcov.info"],
-      "executor": "@nx/vite:test",
-      "options": {
-        "configFile": "{projectRoot}/vitest.int.config.ts",
-        "coverage": {
-          "enabled": true
-        }
-      }
-    },
-=======
     "int-test": {},
->>>>>>> bdb7f021
     "run-help": {
       "command": "npx dist/packages/cli --help",
       "dependsOn": ["build"]
