{
  "name": "@code-pushup/cli",
  "version": "0.48.0",
  "license": "MIT",
  "bin": {
    "code-pushup": "index.js"
  },
  "dependencies": {
<<<<<<< HEAD
    "@code-pushup/core": "0.47.0",
    "@code-pushup/models": "0.47.0",
    "@code-pushup/utils": "0.47.0",
    "ansis": "^3.3.0",
    "simple-git": "^3.20.0",
    "yargs": "^17.7.2"
=======
    "@code-pushup/models": "0.48.0",
    "@code-pushup/core": "0.48.0",
    "@code-pushup/utils": "0.48.0",
    "yargs": "^17.7.2",
    "chalk": "^5.3.0",
    "simple-git": "^3.20.0"
>>>>>>> 7e89bbd3
  }
}<|MERGE_RESOLUTION|>--- conflicted
+++ resolved
@@ -6,20 +6,11 @@
     "code-pushup": "index.js"
   },
   "dependencies": {
-<<<<<<< HEAD
-    "@code-pushup/core": "0.47.0",
-    "@code-pushup/models": "0.47.0",
-    "@code-pushup/utils": "0.47.0",
-    "ansis": "^3.3.0",
-    "simple-git": "^3.20.0",
-    "yargs": "^17.7.2"
-=======
     "@code-pushup/models": "0.48.0",
     "@code-pushup/core": "0.48.0",
     "@code-pushup/utils": "0.48.0",
     "yargs": "^17.7.2",
-    "chalk": "^5.3.0",
+    "ansis": "^3.3.0",
     "simple-git": "^3.20.0"
->>>>>>> 7e89bbd3
   }
 }