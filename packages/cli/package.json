{
  "name": "@code-pushup/cli",
<<<<<<< HEAD
  "version": "0.40.1",
=======
  "version": "0.42.0",
>>>>>>> 8fe3dc20
  "license": "MIT",
  "bin": {
    "code-pushup": "index.js"
  },
  "dependencies": {
<<<<<<< HEAD
    "@code-pushup/models": "0.40.1",
    "@code-pushup/core": "0.40.1",
    "@code-pushup/utils": "0.40.1",
=======
    "@code-pushup/models": "0.42.0",
    "@code-pushup/core": "0.42.0",
    "@code-pushup/utils": "0.42.0",
>>>>>>> 8fe3dc20
    "yargs": "^17.7.2",
    "chalk": "^5.3.0",
    "simple-git": "^3.20.0"
  }
}<|MERGE_RESOLUTION|>--- conflicted
+++ resolved
@@ -1,24 +1,14 @@
 {
   "name": "@code-pushup/cli",
-<<<<<<< HEAD
-  "version": "0.40.1",
-=======
   "version": "0.42.0",
->>>>>>> 8fe3dc20
   "license": "MIT",
   "bin": {
     "code-pushup": "index.js"
   },
   "dependencies": {
-<<<<<<< HEAD
-    "@code-pushup/models": "0.40.1",
-    "@code-pushup/core": "0.40.1",
-    "@code-pushup/utils": "0.40.1",
-=======
     "@code-pushup/models": "0.42.0",
     "@code-pushup/core": "0.42.0",
     "@code-pushup/utils": "0.42.0",
->>>>>>> 8fe3dc20
     "yargs": "^17.7.2",
     "chalk": "^5.3.0",
     "simple-git": "^3.20.0"
