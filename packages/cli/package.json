--- conflicted
+++ resolved
@@ -6,18 +6,10 @@
     "code-pushup": "index.js"
   },
   "dependencies": {
-<<<<<<< HEAD
-    "@code-pushup/models": "*",
-    "@code-pushup/utils": "*",
-    "@code-pushup/core": "*",
-    "chalk": "^5.3.0",
-    "yargs": "^17.7.2"
-=======
     "@code-pushup/models": "0.35.0",
     "@code-pushup/core": "0.35.0",
     "yargs": "^17.7.2",
     "chalk": "^5.3.0",
     "@code-pushup/utils": "0.35.0"
->>>>>>> b2ec27ec
   }
 }