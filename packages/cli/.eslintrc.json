--- conflicted
+++ resolved
@@ -3,13 +3,6 @@
   "ignorePatterns": ["!**/*"],
   "overrides": [
     {
-<<<<<<< HEAD
-      "files": ["*.ts", "*.tsx", "*.js", "*.jsx"],
-      "rules": {}
-    },
-    {
-=======
->>>>>>> 16021976
       "files": ["*.ts", "*.tsx"],
       "parserOptions": {
         "project": ["packages/cli/tsconfig.*?.json"]
@@ -17,13 +10,6 @@
       "rules": {}
     },
     {
-<<<<<<< HEAD
-      "files": ["*.js", "*.jsx"],
-      "rules": {}
-    },
-    {
-=======
->>>>>>> 16021976
       "files": ["*.json"],
       "parser": "jsonc-eslint-parser",
       "rules": {
