--- conflicted
+++ resolved
@@ -128,7 +128,78 @@
       - run: npx code-pushup autorun --upload.apiKey=${{ secrets.PORTAL_API_KEY }}
 ```
 
-<<<<<<< HEAD
+## CLI commands and options
+
+### Global Options
+
+| Option           | Type      | Default                 | Description                                                            |
+| ---------------- | --------- | ----------------------- | ---------------------------------------------------------------------- |
+| **`--progress`** | `boolean` | `true`                  | Show progress bar in stdout.                                           |
+| **`--verbose`**  | `boolean` | `false`                 | When true creates more verbose output. This is helpful when debugging. |
+| **`--config`**   | `string`  | `code-pushup.config.js` | Path to the config file, e.g. code-pushup.config.js                    |
+
+### Common Command Options
+
+| Option                      | Type                 | Default  | Description                                                                 |
+| --------------------------- | -------------------- | -------- | --------------------------------------------------------------------------- |
+| **`--persist.outputDir`**   | `string`             | n/a      | Directory for the produced reports.                                         |
+| **`--persist.filename`**    | `string`             | `report` | Filename for the produced reports without extension.                        |
+| **`--persist.format`**      | `('json' \| 'md')[]` | `json`   | Format(s) of the report file.                                               |
+| **`--upload.organization`** | `string`             | n/a      | Organization slug from portal.                                              |
+| **`--upload.project`**      | `string`             | n/a      | Project slug from portal.                                                   |
+| **`--upload.server`**       | `string`             | n/a      | URL to your portal server.                                                  |
+| **`--upload.apiKey`**       | `string`             | n/a      | API key for the portal server.                                              |
+| **`--onlyPlugins`**         | `string[]`           | `[]`     | Only run the specified plugins. Applicable to all commands except `upload`. |
+
+> [!NOTE]  
+> All common options, expect `--onlyPlugins`, can be specified in the configuration file as well.
+> CLI arguments take precedence over configuration file options.
+
+> [!NOTE]
+> The `--upload.*` group of options is applicable to all commands except `collect`.
+
+### Commands
+
+#### `collect` command
+
+Usage:
+`code-pushup collect [options]`
+
+Description:
+The command initializes the necessary plugins, runs them, and then collects the results. After collecting the results, it generates a comprehensive report.
+
+Refer to the [Common Command Options](#common-command-options) for the list of available options.
+
+#### `upload` command
+
+Usage:
+`code-pushup upload [options]`
+
+Description:
+Upload reports to the Code PushUp portal.
+
+Refer to the [Common Command Options](#common-command-options) for the list of available options.
+
+#### `autorun` command
+
+Usage:
+`code-pushup autorun [options]`
+
+Description:
+Run plugins, collect results and upload report to the Code PushUp portal.
+
+Refer to the [Common Command Options](#common-command-options) for the list of available options.
+
+#### `print-config` command
+
+Usage:
+`code-pushup print-config [options]`
+
+Description:
+Print the resolved configuration.
+
+Refer to the [Common Command Options](#common-command-options) for the list of available options.
+
 ## Custom Plugins
 
 One of the main features of Code PushUp is the ability to write custom plugins to track your own metrics.
@@ -739,77 +810,4 @@
 │ Performance │ 65    │ 1      │
 
 Made with ❤ by code-pushup.dev
-```
-=======
-## CLI commands and options
-
-### Global Options
-
-| Option           | Type      | Default                 | Description                                                            |
-| ---------------- | --------- | ----------------------- | ---------------------------------------------------------------------- |
-| **`--progress`** | `boolean` | `true`                  | Show progress bar in stdout.                                           |
-| **`--verbose`**  | `boolean` | `false`                 | When true creates more verbose output. This is helpful when debugging. |
-| **`--config`**   | `string`  | `code-pushup.config.js` | Path to the config file, e.g. code-pushup.config.js                    |
-
-### Common Command Options
-
-| Option                      | Type                 | Default  | Description                                                                 |
-| --------------------------- | -------------------- | -------- | --------------------------------------------------------------------------- |
-| **`--persist.outputDir`**   | `string`             | n/a      | Directory for the produced reports.                                         |
-| **`--persist.filename`**    | `string`             | `report` | Filename for the produced reports without extension.                        |
-| **`--persist.format`**      | `('json' \| 'md')[]` | `json`   | Format(s) of the report file.                                               |
-| **`--upload.organization`** | `string`             | n/a      | Organization slug from portal.                                              |
-| **`--upload.project`**      | `string`             | n/a      | Project slug from portal.                                                   |
-| **`--upload.server`**       | `string`             | n/a      | URL to your portal server.                                                  |
-| **`--upload.apiKey`**       | `string`             | n/a      | API key for the portal server.                                              |
-| **`--onlyPlugins`**         | `string[]`           | `[]`     | Only run the specified plugins. Applicable to all commands except `upload`. |
-
-> [!NOTE]  
-> All common options, expect `--onlyPlugins`, can be specified in the configuration file as well.
-> CLI arguments take precedence over configuration file options.
-
-> [!NOTE]
-> The `--upload.*` group of options is applicable to all commands except `collect`.
-
-### Commands
-
-#### `collect` command
-
-Usage:
-`code-pushup collect [options]`
-
-Description:
-The command initializes the necessary plugins, runs them, and then collects the results. After collecting the results, it generates a comprehensive report.
-
-Refer to the [Common Command Options](#common-command-options) for the list of available options.
-
-#### `upload` command
-
-Usage:
-`code-pushup upload [options]`
-
-Description:
-Upload reports to the Code PushUp portal.
-
-Refer to the [Common Command Options](#common-command-options) for the list of available options.
-
-#### `autorun` command
-
-Usage:
-`code-pushup autorun [options]`
-
-Description:
-Run plugins, collect results and upload report to the Code PushUp portal.
-
-Refer to the [Common Command Options](#common-command-options) for the list of available options.
-
-#### `print-config` command
-
-Usage:
-`code-pushup print-config [options]`
-
-Description:
-Print the resolved configuration.
-
-Refer to the [Common Command Options](#common-command-options) for the list of available options.
->>>>>>> c1a93ed0
+```