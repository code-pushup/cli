# @code-pushup/cli

🔎🔬 **Quality metrics for your software project.** 📉🔍

1. ⚙️ **Configure what you want to track using your favourite tools.**
2. 🤖 **Integrate it in your CI.**
3. 🌈 **Visualize reports in a beautiful dashboard.**

---

|                  📊 Getting Started                  |               🌐 Portal Integration                |              🛠️ CI Automation              |
| :--------------------------------------------------: | :------------------------------------------------: | :----------------------------------------: |
| **[How to setup](#getting-started)** a basic project | Sort, filter **[your goals](#portal-integration)** | Updates **[on every PR](#-ci-automation)** |

---

The Code PushUp CLI serves to **collect audit results**, and optionally **upload the report** to the Code PushUp portal.

It can be used locally in your repository, or integrated in your CI environment.

_If you're looking for programmatic usage, then refer to the underlying [@code-pushup/core](../core/README.md) package instead._

## Getting started

1. Install as a dev dependency with your package manager:

   ```sh
   npm install --save-dev @code-pushup/cli
   ```

   ```sh
   yarn add --dev @code-pushup/cli
   ```

   ```sh
   pnpm add --save-dev @code-pushup/cli
   ```

2. Create a `code-pushup.config.js` configuration file (`.ts` or `.mjs` extensions are also supported).

   ```js
   export default {
     plugins: [
       // ...
     ],
     categories: [
       // ...
     ],
   };
   ```

3. Add plugins as per your project needs (e.g. [@code-pushup/eslint-plugin](../plugin-eslint/README.md)).

   ```sh
   npm install --save-dev @code-pushup/eslint-plugin
   ```

   ```js
   import eslintPlugin from '@code-pushup/eslint-plugin';

   export default {
     // ...
     plugins: [
       // ...
       await eslintPlugin({ eslintrc: '.eslintrc.js', patterns: ['src/**/*.js'] }),
     ],
   };
   ```

4. Define your custom categories.

   ```js
   export default {
     // ...
     categories: [
       {
         slug: 'performance',
         title: 'Performance',
         refs: [
           {
             type: 'audit',
             plugin: 'eslint',
             slug: 'react-jsx-key',
             weight: 1,
           },
           // ...
         ],
       },
       // ...
     ],
   };
   ```

5. Run the CLI with `npx code-pushup` (see `--help` for list of commands and arguments).

6. View report file(s) in output directory (specified by `persist.outputDir` configuration).

## Portal integration

If you have access to the Code PushUp portal, provide credentials in order to upload reports.

```js
export default {
  // ...
  upload: {
    server: 'https://ip-or-domain/path/to/portal/api/graphql',
    apiKey: process.env.PORTAL_API_KEY,
    organization: 'my-org',
    project: 'my-project',
  },
};
```

## 🛠 CI automation

Example for GitHub Actions:

```yml
name: Code PushUp

on: push

jobs:
  collect-and-upload:
    runs-on: ubuntu-latest
    steps:
      - uses: actions/checkout@v3
      - uses: actions/setup-node@v3
      - run: npm ci
      - run: npx code-pushup autorun --upload.apiKey=${{ secrets.PORTAL_API_KEY }}
```

## Custom Plugins

We provide comprehensive documentation on [how to create a custom plugin](./docs/custom-plugins.md).

The repository also maintains a set of plugin examples showcasing different scenarios.  
Each example is fully tested to demonstrate best practices for plugin testing as well.

**Example for custom plugins:**

- 📏 [File Size](../../examples/plugins/src/file-size)
- 📦 [Package Json](../../examples/plugins/src/package-json)

## CLI commands and options

### Global Options

| Option           | Type      | Default                 | Description                                                            |
| ---------------- | --------- | ----------------------- | ---------------------------------------------------------------------- |
| **`--progress`** | `boolean` | `true`                  | Show progress bar in stdout.                                           |
| **`--verbose`**  | `boolean` | `false`                 | When true creates more verbose output. This is helpful when debugging. |
| **`--config`**   | `string`  | `code-pushup.config.ts` | Path to the config file, e.g. code-pushup.config.(ts\mjs\js)           |

> [!NOTE]  
> By default, the CLI loads `code-pushup.config.(ts|mjs|js)` if no config path is provided with `--config`.

### Common Command Options

| Option                      | Type              | Default        | Description                                                                 |
| --------------------------- | ----------------- | -------------- | --------------------------------------------------------------------------- |
| **`--persist.outputDir`**   | `string`          | `.code-pushup` | Directory for the produced reports.                                         |
| **`--persist.filename`**    | `string`          | `report`       | Filename for the produced reports without extension.                        |
| **`--persist.format`**      | `('json','md')[]` | `json`         | Format(s) of the report file.                                               |
| **`--upload.organization`** | `string`          | n/a            | Organization slug from portal.                                              |
| **`--upload.project`**      | `string`          | n/a            | Project slug from portal.                                                   |
| **`--upload.server`**       | `string`          | n/a            | URL to your portal server.                                                  |
| **`--upload.apiKey`**       | `string`          | n/a            | API key for the portal server.                                              |
| **`--onlyPlugins`**         | `string[]`        | `[]`           | Only run the specified plugins. Applicable to all commands except `upload`. |

> [!NOTE]  
> All common options, except `--onlyPlugins`, can be specified in the configuration file as well.
> CLI arguments take precedence over configuration file options.

> [!NOTE]
> The `--upload.*` group of options is applicable to all commands except `collect`.

### Commands

#### `collect` command

Usage:
`code-pushup collect [options]`

Description:
<<<<<<< HEAD
The command initializes the necessary plugins, runs them, and then collects the results. After collecting the results,
it generates a comprehensive report.
=======
The command initializes and executes the necessary plugins and collects the results. Based on the results it generates a comprehensive report.
>>>>>>> 310f50d5

Refer to the [Common Command Options](#common-command-options) for the list of available options.

#### `upload` command

Usage:
`code-pushup upload [options]`

Description:
Upload reports to the Code PushUp portal.

Refer to the [Common Command Options](#common-command-options) for the list of available options.

#### `autorun` command

Usage:
`code-pushup autorun [options]`

Description:
Run plugins, collect results and upload the report to the Code PushUp portal.

Refer to the [Common Command Options](#common-command-options) for the list of available options.

#### `print-config` command

Usage:
`code-pushup print-config [options]`

Description:
Print the resolved configuration.

Refer to the [Common Command Options](#common-command-options) for the list of available options.<|MERGE_RESOLUTION|>--- conflicted
+++ resolved
@@ -183,12 +183,7 @@
 `code-pushup collect [options]`
 
 Description:
-<<<<<<< HEAD
-The command initializes the necessary plugins, runs them, and then collects the results. After collecting the results,
-it generates a comprehensive report.
-=======
 The command initializes and executes the necessary plugins and collects the results. Based on the results it generates a comprehensive report.
->>>>>>> 310f50d5
 
 Refer to the [Common Command Options](#common-command-options) for the list of available options.
 
