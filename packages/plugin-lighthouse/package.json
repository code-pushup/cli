{
  "name": "@code-pushup/lighthouse-plugin",
  "version": "0.48.0",
  "license": "MIT",
  "dependencies": {
<<<<<<< HEAD
    "@code-pushup/models": "0.47.0",
    "@code-pushup/utils": "0.47.0",
    "ansis": "^3.3.0",
    "lighthouse": "^12.0.0",
    "lighthouse-logger": "2.0.1"
=======
    "@code-pushup/models": "0.48.0",
    "lighthouse": "^12.0.0",
    "@code-pushup/utils": "0.48.0",
    "lighthouse-logger": "2.0.1",
    "chalk": "^5.3.0"
>>>>>>> 7e89bbd3
  }
}<|MERGE_RESOLUTION|>--- conflicted
+++ resolved
@@ -3,18 +3,10 @@
   "version": "0.48.0",
   "license": "MIT",
   "dependencies": {
-<<<<<<< HEAD
-    "@code-pushup/models": "0.47.0",
-    "@code-pushup/utils": "0.47.0",
+    "@code-pushup/models": "0.48.0",
+    "@code-pushup/utils": "0.48.0",
     "ansis": "^3.3.0",
     "lighthouse": "^12.0.0",
     "lighthouse-logger": "2.0.1"
-=======
-    "@code-pushup/models": "0.48.0",
-    "lighthouse": "^12.0.0",
-    "@code-pushup/utils": "0.48.0",
-    "lighthouse-logger": "2.0.1",
-    "chalk": "^5.3.0"
->>>>>>> 7e89bbd3
   }
 }