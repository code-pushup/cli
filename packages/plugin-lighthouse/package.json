--- conflicted
+++ resolved
@@ -1,20 +1,11 @@
 {
   "name": "@code-pushup/lighthouse-plugin",
-<<<<<<< HEAD
-  "version": "0.40.1",
-  "license": "MIT",
-  "dependencies": {
-    "@code-pushup/models": "0.40.1",
-    "lighthouse": "^11.0.0",
-    "@code-pushup/utils": "0.40.1",
-=======
   "version": "0.42.0",
   "license": "MIT",
   "dependencies": {
     "@code-pushup/models": "0.42.0",
     "lighthouse": "^11.0.0",
     "@code-pushup/utils": "0.42.0",
->>>>>>> 8fe3dc20
     "lighthouse-logger": "2.0.1",
     "chalk": "^5.3.0"
   }
