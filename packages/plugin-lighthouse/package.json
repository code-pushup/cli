{
  "name": "@code-pushup/lighthouse-plugin",
<<<<<<< HEAD
  "version": "0.38.1",
  "license": "MIT",
  "dependencies": {
    "@code-pushup/models": "0.38.1",
    "lighthouse": "^11.0.0",
    "@code-pushup/utils": "0.38.1",
=======
  "version": "0.39.0",
  "license": "MIT",
  "dependencies": {
    "@code-pushup/models": "0.39.0",
    "lighthouse": "^11.0.0",
    "@code-pushup/utils": "0.39.0",
>>>>>>> 6bc746b4
    "lighthouse-logger": "2.0.1",
    "chalk": "^5.3.0"
  }
}<|MERGE_RESOLUTION|>--- conflicted
+++ resolved
@@ -1,20 +1,11 @@
 {
   "name": "@code-pushup/lighthouse-plugin",
-<<<<<<< HEAD
-  "version": "0.38.1",
-  "license": "MIT",
-  "dependencies": {
-    "@code-pushup/models": "0.38.1",
-    "lighthouse": "^11.0.0",
-    "@code-pushup/utils": "0.38.1",
-=======
   "version": "0.39.0",
   "license": "MIT",
   "dependencies": {
     "@code-pushup/models": "0.39.0",
     "lighthouse": "^11.0.0",
     "@code-pushup/utils": "0.39.0",
->>>>>>> 6bc746b4
     "lighthouse-logger": "2.0.1",
     "chalk": "^5.3.0"
   }
