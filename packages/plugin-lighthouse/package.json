{
  "name": "@code-pushup/lighthouse-plugin",
  "version": "0.12.10",
  "license": "MIT",
  "dependencies": {
<<<<<<< HEAD
    "@code-pushup/models": "*"
=======
    "@code-pushup/models": "*",
    "lighthouse": "^11.0.0",
    "@code-pushup/utils": "*"
>>>>>>> 1fb06a47
  }
}<|MERGE_RESOLUTION|>--- conflicted
+++ resolved
@@ -3,12 +3,8 @@
   "version": "0.12.10",
   "license": "MIT",
   "dependencies": {
-<<<<<<< HEAD
-    "@code-pushup/models": "*"
-=======
     "@code-pushup/models": "*",
     "lighthouse": "^11.0.0",
     "@code-pushup/utils": "*"
->>>>>>> 1fb06a47
   }
 }