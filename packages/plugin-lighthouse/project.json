{
  "name": "plugin-lighthouse",
  "$schema": "../../node_modules/nx/schemas/project-schema.json",
  "sourceRoot": "packages/plugin-lighthouse/src",
  "projectType": "library",
  "targets": {
    "build": {},
    "lint": {},
<<<<<<< HEAD
    "unit-test": {},
    "code-pushup": {
      "dependsOn": [
        "code-pushup-coverage",
        "code-pushup-jsdocs",
        "code-pushup-typescript",
        "code-pushup-eslint"
      ]
    },
    "code-pushup-eslint": {},
    "code-pushup-coverage": {
      "dependsOn": ["unit-test"]
    },
    "code-pushup-jsdocs": {},
    "code-pushup-typescript": {}
=======
    "lint-report": {},
    "unit-test": {}
>>>>>>> 7aab96e9
  },
  "tags": ["scope:plugin", "type:feature", "publishable"]
}<|MERGE_RESOLUTION|>--- conflicted
+++ resolved
@@ -6,7 +6,7 @@
   "targets": {
     "build": {},
     "lint": {},
-<<<<<<< HEAD
+    "lint-report": {},
     "unit-test": {},
     "code-pushup": {
       "dependsOn": [
@@ -22,10 +22,6 @@
     },
     "code-pushup-jsdocs": {},
     "code-pushup-typescript": {}
-=======
-    "lint-report": {},
-    "unit-test": {}
->>>>>>> 7aab96e9
   },
   "tags": ["scope:plugin", "type:feature", "publishable"]
 }