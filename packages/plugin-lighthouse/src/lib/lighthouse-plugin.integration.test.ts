import { rm } from 'node:fs/promises';
import { join } from 'node:path';
import { afterEach, expect } from 'vitest';
import { AuditOutput, pluginConfigSchema } from '@code-pushup/models';
import {
  getLogMessages,
  shouldSkipLongRunningTests,
} from '@code-pushup/test-utils';
import { ui } from '@code-pushup/utils';
import { createRunnerFunction, lighthousePlugin } from './lighthouse-plugin';

const lighthousePluginTestFolder = join('tmp', 'plugin-lighthouse');

describe('lighthousePlugin', () => {
  it('should create valid plugin config', () => {
    const pluginConfig = lighthousePlugin('https://www.google.com/');
    expect(() => pluginConfigSchema.parse(pluginConfig)).not.toThrow();
    expect(pluginConfig.audits.length).toBeGreaterThan(100);
    expect(pluginConfig.groups).toHaveLength(5);
  });
});

<<<<<<< HEAD
/*
// @TODO remove in https://github.com/code-pushup/cli/pull/593
// eslint-disable-next-line vitest/no-disabled-tests
describe('createRunnerFunction', () => {
=======
// eslint-disable-next-line vitest/no-disabled-tests
describe.skip('runner creation and execution', () => {
>>>>>>> 9098d491
  const getRunnerTestFolder = join(lighthousePluginTestFolder, 'get-runner');

  afterEach(async () => {
    await rm(getRunnerTestFolder, { recursive: true, force: true });
  });

  afterAll(async () => {
    await rm(lighthousePluginTestFolder, { recursive: true, force: true });
  });

  it.skipIf(shouldSkipLongRunningTests())(
    'should create and execute runner correctly',
    async () => {
      const runner = createRunnerFunction('https://www.google.com/', {
        // onlyAudits is used to reduce test time
        onlyAudits: ['is-on-https'],
        outputPath:
          'tmp/plugin-lighthouse/get-runner/should-create/lh-report.json',
        chromeFlags: ['--headless=shell'],
      });
      await expect(runner(undefined)).resolves.toEqual([
        expect.objectContaining({
          slug: 'is-on-https',
          score: 1,
          value: 0,
        } satisfies AuditOutput),
      ]);
    },
  );

  it.skipIf(shouldSkipLongRunningTests())(
    'should log about unsupported precomputedLanternDataPath flag',
    async () => {
      const precomputedLanternDataPath = join(
        'path',
        'to',
        'latern-data-folder',
      );
      const runner = createRunnerFunction('https://www.google.com/', {
        precomputedLanternDataPath,
        // onlyAudits is used to reduce test time
        onlyAudits: ['is-on-https'],
        outputPath:
          'tmp/plugin-lighthouse/get-runner/no-latern-data/lh-report.json',
        chromeFlags: ['--headless=shell'],
      });
      await expect(runner(undefined)).resolves.toBeTruthy();
      expect(getLogMessages(ui().logger).at(0)).toMatch(
        `Parsing precomputedLanternDataPath "${precomputedLanternDataPath}" is skipped as not implemented.`,
      );
    },
  );
<<<<<<< HEAD
}, 45_000);
*/
=======
}, 45_000);
>>>>>>> 9098d491
<|MERGE_RESOLUTION|>--- conflicted
+++ resolved
@@ -20,15 +20,8 @@
   });
 });
 
-<<<<<<< HEAD
-/*
-// @TODO remove in https://github.com/code-pushup/cli/pull/593
-// eslint-disable-next-line vitest/no-disabled-tests
-describe('createRunnerFunction', () => {
-=======
 // eslint-disable-next-line vitest/no-disabled-tests
 describe.skip('runner creation and execution', () => {
->>>>>>> 9098d491
   const getRunnerTestFolder = join(lighthousePluginTestFolder, 'get-runner');
 
   afterEach(async () => {
@@ -81,9 +74,4 @@
       );
     },
   );
-<<<<<<< HEAD
-}, 45_000);
-*/
-=======
-}, 45_000);
->>>>>>> 9098d491
+}, 45_000);