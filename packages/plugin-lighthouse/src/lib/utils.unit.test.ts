import Details from 'lighthouse/types/lhr/audit-details';
import { describe, expect, it } from 'vitest';
import {
  Audit,
  AuditOutput,
  Group,
  PluginConfig,
  pluginConfigSchema,
} from '@code-pushup/models';
import {
  Audit,
  Group,
  PluginConfig,
  pluginConfigSchema,
} from '@code-pushup/models';
import {
  AuditsNotImplementedError,
  CategoriesNotImplementedError,
  filterAuditsAndGroupsByOnlyOptions,
  getLighthouseCliArguments,
  toAuditOutputs,
  validateOnlyAudits,
  validateOnlyCategories,
} from './utils';

describe('getLighthouseCliArguments', () => {
  it('should parse valid options', () => {
    expect(
      getLighthouseCliArguments({
        url: ['https://code-pushup-portal.com'],
      }),
    ).toEqual(expect.arrayContaining(['https://code-pushup-portal.com']));
  });

  it('should parse chrome-flags options correctly', () => {
    const args = getLighthouseCliArguments({
      url: ['https://code-pushup-portal.com'],
      chromeFlags: { headless: 'new', 'user-data-dir': 'test' },
    });
    expect(args).toEqual(
      expect.arrayContaining([
        '--chromeFlags="--headless=new --user-data-dir=test"',
      ]),
    );
  });
});

describe('validateOnlyAudits', () => {
  it('should not throw for audit slugs existing in given audits', () => {
    expect(
      validateOnlyAudits(
        [
          { slug: 'a', title: 'A' },
          { slug: 'b', title: 'B' },
          { slug: 'c', title: 'C' },
        ],
        'a',
      ),
    ).toBeTruthy();
  });

  it('should throw if given onlyAudits do not exist', () => {
    expect(() =>
      validateOnlyAudits(
        [
          { slug: 'a', title: 'A' },
          { slug: 'b', title: 'B' },
          { slug: 'c', title: 'C' },
        ],
        'missing-audit',
      ),
    ).toThrow(new AuditsNotImplementedError(['missing-audit']));
  });
});

describe('validateOnlyCategories', () => {
  it('should not throw for category slugs existing in given categories', () => {
    expect(
      validateOnlyCategories(
        [
          {
<<<<<<< HEAD
            slug: 'g1',
            title: 'G 1',
            refs: [
              { slug: 'a', weight: 1 },
              { slug: 'b', weight: 1 },
              { slug: 'c', weight: 1 },
            ],
          },
          {
            slug: 'g2',
            title: 'G 2',
            refs: [
              { slug: 'd', weight: 1 },
              { slug: 'e', weight: 1 },
              { slug: 'f', weight: 1 },
            ],
          },
        ],
        'g2',
=======
            slug: 'performance',
            title: 'Performance',
            refs: [{ slug: 'speed-index', weight: 1 }],
          },
          {
            slug: 'coverage',
            title: 'Code coverage',
            refs: [{ slug: 'function-coverage', weight: 1 }],
          },
        ],
        'coverage',
>>>>>>> 09a7ab03
      ),
    ).toBeTruthy();
  });

  it('should throw if given onlyCategories do not exist', () => {
    expect(() =>
      validateOnlyCategories(
        [
          {
<<<<<<< HEAD
            slug: 'g1',
            title: 'G 1',
            refs: [
              { slug: 'a', weight: 1 },
              { slug: 'b', weight: 1 },
              { slug: 'c', weight: 1 },
            ],
=======
            slug: 'performance',
            title: 'Performance',
            refs: [{ slug: 'speed-index', weight: 1 }],
>>>>>>> 09a7ab03
          },
        ],
        'missing-category',
      ),
    ).toThrow(new CategoriesNotImplementedError(['missing-category']));
  });
});

describe('filterAuditsAndGroupsByOnlyOptions to be used in plugin config', () => {
  it('should return given audits and groups if no only filter is set', () => {
<<<<<<< HEAD
    const audits: Audit[] = [
      { slug: 'a', title: 'A' },
      { slug: 'b', title: 'B' },
      { slug: 'c', title: 'C' },
    ];
    const groups: Group[] = [
      {
        slug: 'g1',
        title: 'G 1',
        refs: [
          { slug: 'a', weight: 1 },
          { slug: 'b', weight: 1 },
          { slug: 'c', weight: 1 },
        ],
=======
    const audits: Audit[] = [{ slug: 'speed-index', title: 'Speed Index' }];
    const groups: Group[] = [
      {
        slug: 'performance',
        title: 'Performance',
        refs: [{ slug: 'speed-index', weight: 1 }],
>>>>>>> 09a7ab03
      },
    ];
    const { audits: filteredAudits, groups: filteredGroups } =
      filterAuditsAndGroupsByOnlyOptions(audits, groups, {});

    expect(filteredAudits).toStrictEqual(audits);
    expect(filteredGroups).toStrictEqual(groups);

    const pluginConfig: PluginConfig = {
<<<<<<< HEAD
      slug: 'p',
      title: 'P',
      icon: 'abc',
      description: 'd',
=======
      slug: 'coverage',
      title: 'Code Coverage',
      icon: 'file',
      description: 'Runs test coverage and created audits',
>>>>>>> 09a7ab03
      audits: filteredAudits,
      groups: filteredGroups,
      runner: {
        command: 'node',
        outputFile: 'out.json',
      },
    };

    expect(() => pluginConfigSchema.parse(pluginConfig)).not.toThrow();
  });

  it('should filter audits if onlyAudits is set', () => {
    const { audits: filteredAudits, groups: filteredGroups } =
      filterAuditsAndGroupsByOnlyOptions(
        [
<<<<<<< HEAD
          { slug: 'a', title: 'A' },
          { slug: 'b', title: 'B' },
          { slug: 'c', title: 'C' },
        ],
        [
          {
            slug: 'g1',
            title: 'G 1',
            refs: [
              { slug: 'a', weight: 1 },
              { slug: 'b', weight: 1 },
              { slug: 'c', weight: 1 },
            ],
          },
        ],
        { onlyAudits: ['a'] },
      );

    expect(filteredAudits).toStrictEqual([{ slug: 'a', title: 'A' }]);
    expect(filteredGroups).toStrictEqual([
      {
        slug: 'g1',
        title: 'G 1',
        refs: [{ slug: 'a', weight: 1 }],
=======
          { slug: 'speed-index', title: 'Speed Index' },
          { slug: 'first-contentful-paint', title: 'First Contentful Paint' },
        ],
        [
          {
            slug: 'performance',
            title: 'Performance',
            refs: [{ slug: 'speed-index', weight: 1 }],
          },
        ],
        { onlyAudits: ['speed-index'] },
      );

    expect(filteredAudits).toStrictEqual<Audit[]>([
      { slug: 'speed-index', title: 'Speed Index' },
    ]);
    expect(filteredGroups).toStrictEqual<Group[]>([
      {
        slug: 'performance',
        title: 'Performance',
        refs: [{ slug: 'speed-index', weight: 1 }],
>>>>>>> 09a7ab03
      },
    ]);

    const pluginConfig: PluginConfig = {
<<<<<<< HEAD
      slug: 'p',
      title: 'P',
      icon: 'abc',
      description: 'd',
=======
      slug: 'coverage',
      title: 'Code Coverage',
      icon: 'file',
      description: 'Runs test coverage and created audits',
>>>>>>> 09a7ab03
      audits: filteredAudits,
      groups: filteredGroups,
      runner: {
        command: 'node',
        outputFile: 'out.json',
      },
    };

    expect(() => pluginConfigSchema.parse(pluginConfig)).not.toThrow();
  });

  it('should throw if onlyAudits is set with a missing audit slug', () => {
    const { audits: filteredAudits, groups: filteredGroups } =
      filterAuditsAndGroupsByOnlyOptions(
        [
<<<<<<< HEAD
          { slug: 'a', title: 'A' },
          { slug: 'b', title: 'B' },
          { slug: 'c', title: 'C' },
        ],
        [
          {
            slug: 'g1',
            title: 'G 1',
            refs: [
              { slug: 'a', weight: 1 },
              { slug: 'b', weight: 1 },
              { slug: 'c', weight: 1 },
            ],
          },
        ],
        { onlyAudits: ['a'] },
      );
    expect(filteredAudits).toStrictEqual([{ slug: 'a', title: 'A' }]);
    expect(filteredGroups).toStrictEqual([
      {
        slug: 'g1',
        title: 'G 1',
        refs: [{ slug: 'a', weight: 1 }],
=======
          { slug: 'speed-index', title: 'Speed Index' },
          { slug: 'first-contentful-paint', title: 'First Contentful Paint' },
        ],
        [
          {
            slug: 'performance',
            title: 'Performance',
            refs: [{ slug: 'speed-index', weight: 1 }],
          },
        ],
        { onlyAudits: ['speed-index'] },
      );
    expect(filteredAudits).toStrictEqual<Audit[]>([
      { slug: 'speed-index', title: 'Speed Index' },
    ]);
    expect(filteredGroups).toStrictEqual<Group[]>([
      {
        slug: 'performance',
        title: 'Performance',
        refs: [{ slug: 'speed-index', weight: 1 }],
>>>>>>> 09a7ab03
      },
    ]);

    const pluginConfig: PluginConfig = {
<<<<<<< HEAD
      slug: 'p',
      title: 'P',
      icon: 'abc',
      description: 'd',
=======
      slug: 'coverage',
      title: 'Code Coverage',
      icon: 'file',
      description: 'Runs test coverage and created audits',
>>>>>>> 09a7ab03
      audits: filteredAudits,
      groups: filteredGroups,
      runner: {
        command: 'node',
        outputFile: 'out.json',
      },
    };

    expect(() => pluginConfigSchema.parse(pluginConfig)).not.toThrow();
  });

  it('should filter categories if onlyCategories is set', () => {
    const { audits: filteredAudits, groups: filteredGroups } =
      filterAuditsAndGroupsByOnlyOptions(
        [
<<<<<<< HEAD
          { slug: 'a', title: 'A' },
          { slug: 'b', title: 'B' },
          { slug: 'c', title: 'C' },
          { slug: 'd', title: 'D' },
          { slug: 'e', title: 'E' },
          { slug: 'f', title: 'F' },
        ],
        [
          {
            slug: 'g1',
            title: 'G 1',
            refs: [
              { slug: 'a', weight: 1 },
              { slug: 'b', weight: 1 },
              { slug: 'c', weight: 1 },
            ],
          },
          {
            slug: 'g2',
            title: 'G 2',
            refs: [
              { slug: 'd', weight: 1 },
              { slug: 'e', weight: 1 },
              { slug: 'f', weight: 1 },
            ],
          },
        ],
        { onlyCategories: ['g2'] },
      );

    expect(filteredAudits).toStrictEqual([
      { slug: 'd', title: 'D' },
      { slug: 'e', title: 'E' },
      { slug: 'f', title: 'F' },
    ]);
    expect(filteredGroups).toStrictEqual([
      {
        slug: 'g2',
        title: 'G 2',
        refs: [
          { slug: 'd', weight: 1 },
          { slug: 'e', weight: 1 },
          { slug: 'f', weight: 1 },
        ],
=======
          { slug: 'speed-index', title: 'Speed Index' },
          { slug: 'first-contentful-paint', title: 'First Contentful Paint' },
          { slug: 'function-coverage', title: 'Function Coverage' },
        ],
        [
          {
            slug: 'performance',
            title: 'Performance',
            refs: [{ slug: 'speed-index', weight: 1 }],
          },
          {
            slug: 'coverage',
            title: 'Code coverage',
            refs: [{ slug: 'function-coverage', weight: 1 }],
          },
        ],
        { onlyCategories: ['coverage'] },
      );

    expect(filteredAudits).toStrictEqual<Audit[]>([
      { slug: 'function-coverage', title: 'Function Coverage' },
    ]);
    expect(filteredGroups).toStrictEqual<Group[]>([
      {
        slug: 'coverage',
        title: 'Code coverage',
        refs: [{ slug: 'function-coverage', weight: 1 }],
>>>>>>> 09a7ab03
      },
    ]);

    const pluginConfig: PluginConfig = {
<<<<<<< HEAD
      slug: 'p',
      title: 'P',
      icon: 'abc',
      description: 'd',
=======
      slug: 'coverage',
      title: 'Code Coverage',
      icon: 'file',
      description: 'Runs test coverage and created audits',
>>>>>>> 09a7ab03
      audits: filteredAudits,
      groups: filteredGroups,
      runner: {
        command: 'node',
        outputFile: 'out.json',
      },
    };

    expect(() => pluginConfigSchema.parse(pluginConfig)).not.toThrow();
  });

  it('should ignore onlyAudits and only filter categories if onlyCategories and onlyAudits is set', () => {
    const { audits: filteredAudits, groups: filteredGroups } =
      filterAuditsAndGroupsByOnlyOptions(
        [
<<<<<<< HEAD
          { slug: 'a', title: 'A' },
          { slug: 'b', title: 'B' },
          { slug: 'c', title: 'C' },
          { slug: 'd', title: 'D' },
          { slug: 'e', title: 'E' },
          { slug: 'f', title: 'F' },
        ],
        [
          {
            slug: 'g1',
            title: 'G 1',
            refs: [
              { slug: 'a', weight: 1 },
              { slug: 'b', weight: 1 },
              { slug: 'c', weight: 1 },
            ],
          },
          {
            slug: 'g2',
            title: 'G 2',
            refs: [
              { slug: 'd', weight: 1 },
              { slug: 'e', weight: 1 },
              { slug: 'f', weight: 1 },
            ],
          },
        ],
        {
          onlyAudits: ['a'],
          onlyCategories: ['g2'],
        },
      );

    expect(filteredAudits).toStrictEqual([
      { slug: 'd', title: 'D' },
      { slug: 'e', title: 'E' },
      { slug: 'f', title: 'F' },
    ]);
    expect(filteredGroups).toStrictEqual([
      {
        slug: 'g2',
        title: 'G 2',
        refs: [
          { slug: 'd', weight: 1 },
          { slug: 'e', weight: 1 },
          { slug: 'f', weight: 1 },
        ],
=======
          { slug: 'speed-index', title: 'Speed Index' },
          { slug: 'first-contentful-paint', title: 'First Contentful Paint' },
          { slug: 'function-coverage', title: 'Function Coverage' },
        ],
        [
          {
            slug: 'performance',
            title: 'Performance',
            refs: [{ slug: 'speed-index', weight: 1 }],
          },
          {
            slug: 'coverage',
            title: 'Code coverage',
            refs: [{ slug: 'function-coverage', weight: 1 }],
          },
        ],
        {
          onlyAudits: ['speed-index'],
          onlyCategories: ['coverage'],
        },
      );

    expect(filteredAudits).toStrictEqual<Audit[]>([
      { slug: 'function-coverage', title: 'Function Coverage' },
    ]);
    expect(filteredGroups).toStrictEqual<Group[]>([
      {
        slug: 'coverage',
        title: 'Code coverage',
        refs: [{ slug: 'function-coverage', weight: 1 }],
>>>>>>> 09a7ab03
      },
    ]);

    const pluginConfig: PluginConfig = {
<<<<<<< HEAD
      slug: 'p',
      title: 'P',
      icon: 'abc',
      description: 'd',
=======
      slug: 'coverage',
      title: 'Code Coverage',
      icon: 'file',
      description: 'Runs test coverage and created audits',
>>>>>>> 09a7ab03
      audits: filteredAudits,
      groups: filteredGroups,
      runner: {
        command: 'node',
        outputFile: 'out.json',
      },
    };

    expect(() => pluginConfigSchema.parse(pluginConfig)).not.toThrow();
  });

  it('should throw if onlyAudits is set with a audit slug that is not implemented', () => {
    expect(() =>
      filterAuditsAndGroupsByOnlyOptions(
<<<<<<< HEAD
        [{ slug: 'a', title: 'A' }],
        [
          {
            slug: 'g1',
            title: 'G 1',
            refs: [{ slug: 'a', weight: 1 }],
=======
        [{ slug: 'speed-index', title: 'Speed Index' }],
        [
          {
            slug: 'performance',
            title: 'Performance',
            refs: [{ slug: 'speed-index', weight: 1 }],
>>>>>>> 09a7ab03
          },
        ],
        {
          onlyAudits: ['missing-audit'],
        },
<<<<<<< HEAD
      ),
    ).toThrow(new AuditsNotImplementedError(['missing-audit']));
  });

  it('should throw if onlyCategories is set with a category slug that is not implemented', () => {
    expect(() =>
      filterAuditsAndGroupsByOnlyOptions(
        [{ slug: 'a', title: 'A' }],
        [
          {
            slug: 'g1',
            title: 'G 1',
            refs: [{ slug: 'a', weight: 1 }],
          },
        ],
        {
          onlyCategories: ['missing-category'],
        },
      ),
    ).toThrow(new CategoriesNotImplementedError(['missing-category']));
=======
      ),
    ).toThrow(new AuditsNotImplementedError(['missing-audit']));
  });

  it('should throw if onlyCategories is set with a category slug that is not implemented', () => {
    expect(() =>
      filterAuditsAndGroupsByOnlyOptions(
        [{ slug: 'speed-index', title: 'Speed Index' }],
        [
          {
            slug: 'performance',
            title: 'Performance',
            refs: [{ slug: 'speed-index', weight: 1 }],
          },
        ],
        {
          onlyCategories: ['missing-category'],
        },
      ),
    ).toThrow(new CategoriesNotImplementedError(['missing-category']));
  });
});

describe('toAuditOutputs', () => {
  it('should parse valid lhr details', () => {
    expect(
      toAuditOutputs([
        {
          id: 'first-contentful-paint',
          title: 'First Contentful Paint',
          description:
            'First Contentful Paint marks the time at which the first text or image is painted. [Learn more about the First Contentful Paint metric](https://developer.chrome.com/docs/lighthouse/performance/first-contentful-paint/).',
          score: 0.55,
          scoreDisplayMode: 'numeric',
          numericValue: 2838.974,
          numericUnit: 'millisecond',
          displayValue: '2.8 s',
        },
      ]),
    ).toStrictEqual<AuditOutput[]>([
      {
        displayValue: '2.8 s',
        score: 0.55,
        slug: 'first-contentful-paint',
        value: 2838.974,
      },
    ]);
  });

  it('should convert null score to 1', () => {
    expect(
      toAuditOutputs([
        {
          id: 'performance-budget',
          title: 'Performance budget',
          description:
            'Keep the quantity and size of network requests under the targets set by the provided performance budget. [Learn more about performance budgets](https://developers.google.com/web/tools/lighthouse/audits/budgets).',
          score: null,
          scoreDisplayMode: 'notApplicable',
        },
      ]),
    ).toStrictEqual(
      expect.arrayContaining([expect.objectContaining({ score: 1 })]),
    );
  });

  it('should inform that opportunity type is not supported yet', () => {
    const outputs = toAuditOutputs([
      {
        id: 'dummy-audit',
        title: 'Dummy Audit',
        description: 'This is a dummy audit.',
        score: null,
        scoreDisplayMode: 'informative',
        details: {
          type: 'opportunity',
          headings: [
            {
              key: 'url',
              valueType: 'url',
              label: 'URL',
            },
            {
              key: 'responseTime',
              valueType: 'timespanMs',
              label: 'Time Spent',
            },
          ],
          items: [
            {
              url: 'https://staging.code-pushup.dev/login',
              responseTime: 449.292_000_000_000_03,
            },
          ],
          overallSavingsMs: 349.292_000_000_000_03,
        } satisfies Details.Opportunity,
      },
    ]);

    expect(outputs[0]?.details).toBeUndefined();
  });

  it('should inform that table type is not supported yet', () => {
    const outputs = toAuditOutputs([
      {
        id: 'dummy-audit',
        title: 'Dummy Audit',
        description: 'This is a dummy audit.',
        score: null,
        scoreDisplayMode: 'informative',
        details: {
          type: 'table',
          headings: [],
          items: [],
        },
      },
    ]);

    expect(outputs[0]?.details).toBeUndefined();
  });

  it('should inform that debugdata type is not supported yet', () => {
    const outputs = toAuditOutputs([
      {
        id: 'cumulative-layout-shift',
        title: 'Cumulative Layout Shift',
        description:
          'Cumulative Layout Shift measures the movement of visible elements within the viewport. [Learn more about the Cumulative Layout Shift metric](https://web.dev/cls/).',
        score: 1,
        scoreDisplayMode: 'numeric',
        numericValue: 0.000_350_978_852_728_593_95,
        numericUnit: 'unitless',
        displayValue: '0',
        details: {
          type: 'debugdata',
          items: [
            {
              cumulativeLayoutShiftMainFrame: 0.000_350_978_852_728_593_95,
            },
          ],
        },
      },
    ]);

    // @TODO add check that cliui.logger is called. Resolve TODO after PR #487 is merged.

    expect(outputs[0]?.details).toBeUndefined();
  });

  it('should inform that filmstrip type is not supported yet', () => {
    const outputs = toAuditOutputs([
      {
        id: 'screenshot-thumbnails',
        title: 'Screenshot Thumbnails',
        description: 'This is what the load of your site looked like.',
        score: null,
        scoreDisplayMode: 'informative',
        details: {
          type: 'filmstrip',
          scale: 3000,
          items: [
            {
              timing: 375,
              timestamp: 106_245_424_545,
              data: 'data:image/jpeg;base64,/9j/4AAQSkZJRgABAQAAAQABAAD/2wBDAAYEBQYFBAYGBQYHBwY...',
            },
          ],
        },
      },
    ]);

    expect(outputs[0]?.details).toBeUndefined();
  });

  it('should inform that screenshot type is not supported yet', () => {
    const outputs = toAuditOutputs([
      {
        id: 'final-screenshot',
        title: 'Final Screenshot',
        description: 'The last screenshot captured of the pageload.',
        score: null,
        scoreDisplayMode: 'informative',
        details: {
          type: 'screenshot',
          timing: 541,
          timestamp: 106_245_590_644,
          data: 'data:image/jpeg;base64,/9j/4AAQSkZJRgABAQAAAQABAAD//2Q==',
        },
      },
    ]);

    expect(outputs[0]?.details).toBeUndefined();
  });

  it('should inform that treemap-data type is not supported yet', () => {
    const outputs = toAuditOutputs([
      {
        id: 'script-treemap-data',
        title: 'Script Treemap Data',
        description: 'Used for treemap app',
        score: null,
        scoreDisplayMode: 'informative',
        details: {
          type: 'treemap-data',
          nodes: [],
        },
      },
    ]);

    expect(outputs[0]?.details).toBeUndefined();
  });

  it('should inform that criticalrequestchain type is not supported yet', () => {
    const outputs = toAuditOutputs([
      {
        id: 'critical-request-chains',
        title: 'Avoid chaining critical requests',
        description:
          'The Critical Request Chains below show you what resources are loaded with a high priority. Consider reducing the length of chains, reducing the download size of resources, or deferring the download of unnecessary resources to improve page load. [Learn how to avoid chaining critical requests](https://developer.chrome.com/docs/lighthouse/performance/critical-request-chains/).',
        score: null,
        scoreDisplayMode: 'notApplicable',
        displayValue: '',
        details: {
          type: 'criticalrequestchain',
          chains: {
            EED301D300C9A7B634A444E0C6019FC1: {
              request: {
                url: 'https://example.com/',
                startTime: 106_245.050_727,
                endTime: 106_245.559_225,
                responseReceivedTime: 106_245.559_001,
                transferSize: 849,
              },
            },
          },
          longestChain: {
            duration: 508.498_000_010_848_05,
            length: 1,
            transferSize: 849,
          },
        },
      },
    ]);

    expect(outputs[0]?.details).toBeUndefined();
>>>>>>> 09a7ab03
  });
});<|MERGE_RESOLUTION|>--- conflicted
+++ resolved
@@ -3,12 +3,6 @@
 import {
   Audit,
   AuditOutput,
-  Group,
-  PluginConfig,
-  pluginConfigSchema,
-} from '@code-pushup/models';
-import {
-  Audit,
   Group,
   PluginConfig,
   pluginConfigSchema,
@@ -79,27 +73,6 @@
       validateOnlyCategories(
         [
           {
-<<<<<<< HEAD
-            slug: 'g1',
-            title: 'G 1',
-            refs: [
-              { slug: 'a', weight: 1 },
-              { slug: 'b', weight: 1 },
-              { slug: 'c', weight: 1 },
-            ],
-          },
-          {
-            slug: 'g2',
-            title: 'G 2',
-            refs: [
-              { slug: 'd', weight: 1 },
-              { slug: 'e', weight: 1 },
-              { slug: 'f', weight: 1 },
-            ],
-          },
-        ],
-        'g2',
-=======
             slug: 'performance',
             title: 'Performance',
             refs: [{ slug: 'speed-index', weight: 1 }],
@@ -111,7 +84,6 @@
           },
         ],
         'coverage',
->>>>>>> 09a7ab03
       ),
     ).toBeTruthy();
   });
@@ -121,19 +93,9 @@
       validateOnlyCategories(
         [
           {
-<<<<<<< HEAD
-            slug: 'g1',
-            title: 'G 1',
-            refs: [
-              { slug: 'a', weight: 1 },
-              { slug: 'b', weight: 1 },
-              { slug: 'c', weight: 1 },
-            ],
-=======
-            slug: 'performance',
-            title: 'Performance',
-            refs: [{ slug: 'speed-index', weight: 1 }],
->>>>>>> 09a7ab03
+            slug: 'performance',
+            title: 'Performance',
+            refs: [{ slug: 'speed-index', weight: 1 }],
           },
         ],
         'missing-category',
@@ -144,29 +106,12 @@
 
 describe('filterAuditsAndGroupsByOnlyOptions to be used in plugin config', () => {
   it('should return given audits and groups if no only filter is set', () => {
-<<<<<<< HEAD
-    const audits: Audit[] = [
-      { slug: 'a', title: 'A' },
-      { slug: 'b', title: 'B' },
-      { slug: 'c', title: 'C' },
-    ];
-    const groups: Group[] = [
-      {
-        slug: 'g1',
-        title: 'G 1',
-        refs: [
-          { slug: 'a', weight: 1 },
-          { slug: 'b', weight: 1 },
-          { slug: 'c', weight: 1 },
-        ],
-=======
     const audits: Audit[] = [{ slug: 'speed-index', title: 'Speed Index' }];
     const groups: Group[] = [
       {
         slug: 'performance',
         title: 'Performance',
         refs: [{ slug: 'speed-index', weight: 1 }],
->>>>>>> 09a7ab03
       },
     ];
     const { audits: filteredAudits, groups: filteredGroups } =
@@ -176,17 +121,10 @@
     expect(filteredGroups).toStrictEqual(groups);
 
     const pluginConfig: PluginConfig = {
-<<<<<<< HEAD
-      slug: 'p',
-      title: 'P',
-      icon: 'abc',
-      description: 'd',
-=======
       slug: 'coverage',
       title: 'Code Coverage',
       icon: 'file',
       description: 'Runs test coverage and created audits',
->>>>>>> 09a7ab03
       audits: filteredAudits,
       groups: filteredGroups,
       runner: {
@@ -202,32 +140,6 @@
     const { audits: filteredAudits, groups: filteredGroups } =
       filterAuditsAndGroupsByOnlyOptions(
         [
-<<<<<<< HEAD
-          { slug: 'a', title: 'A' },
-          { slug: 'b', title: 'B' },
-          { slug: 'c', title: 'C' },
-        ],
-        [
-          {
-            slug: 'g1',
-            title: 'G 1',
-            refs: [
-              { slug: 'a', weight: 1 },
-              { slug: 'b', weight: 1 },
-              { slug: 'c', weight: 1 },
-            ],
-          },
-        ],
-        { onlyAudits: ['a'] },
-      );
-
-    expect(filteredAudits).toStrictEqual([{ slug: 'a', title: 'A' }]);
-    expect(filteredGroups).toStrictEqual([
-      {
-        slug: 'g1',
-        title: 'G 1',
-        refs: [{ slug: 'a', weight: 1 }],
-=======
           { slug: 'speed-index', title: 'Speed Index' },
           { slug: 'first-contentful-paint', title: 'First Contentful Paint' },
         ],
@@ -249,22 +161,14 @@
         slug: 'performance',
         title: 'Performance',
         refs: [{ slug: 'speed-index', weight: 1 }],
->>>>>>> 09a7ab03
       },
     ]);
 
     const pluginConfig: PluginConfig = {
-<<<<<<< HEAD
-      slug: 'p',
-      title: 'P',
-      icon: 'abc',
-      description: 'd',
-=======
       slug: 'coverage',
       title: 'Code Coverage',
       icon: 'file',
       description: 'Runs test coverage and created audits',
->>>>>>> 09a7ab03
       audits: filteredAudits,
       groups: filteredGroups,
       runner: {
@@ -280,31 +184,6 @@
     const { audits: filteredAudits, groups: filteredGroups } =
       filterAuditsAndGroupsByOnlyOptions(
         [
-<<<<<<< HEAD
-          { slug: 'a', title: 'A' },
-          { slug: 'b', title: 'B' },
-          { slug: 'c', title: 'C' },
-        ],
-        [
-          {
-            slug: 'g1',
-            title: 'G 1',
-            refs: [
-              { slug: 'a', weight: 1 },
-              { slug: 'b', weight: 1 },
-              { slug: 'c', weight: 1 },
-            ],
-          },
-        ],
-        { onlyAudits: ['a'] },
-      );
-    expect(filteredAudits).toStrictEqual([{ slug: 'a', title: 'A' }]);
-    expect(filteredGroups).toStrictEqual([
-      {
-        slug: 'g1',
-        title: 'G 1',
-        refs: [{ slug: 'a', weight: 1 }],
-=======
           { slug: 'speed-index', title: 'Speed Index' },
           { slug: 'first-contentful-paint', title: 'First Contentful Paint' },
         ],
@@ -325,22 +204,14 @@
         slug: 'performance',
         title: 'Performance',
         refs: [{ slug: 'speed-index', weight: 1 }],
->>>>>>> 09a7ab03
       },
     ]);
 
     const pluginConfig: PluginConfig = {
-<<<<<<< HEAD
-      slug: 'p',
-      title: 'P',
-      icon: 'abc',
-      description: 'd',
-=======
       slug: 'coverage',
       title: 'Code Coverage',
       icon: 'file',
       description: 'Runs test coverage and created audits',
->>>>>>> 09a7ab03
       audits: filteredAudits,
       groups: filteredGroups,
       runner: {
@@ -356,52 +227,6 @@
     const { audits: filteredAudits, groups: filteredGroups } =
       filterAuditsAndGroupsByOnlyOptions(
         [
-<<<<<<< HEAD
-          { slug: 'a', title: 'A' },
-          { slug: 'b', title: 'B' },
-          { slug: 'c', title: 'C' },
-          { slug: 'd', title: 'D' },
-          { slug: 'e', title: 'E' },
-          { slug: 'f', title: 'F' },
-        ],
-        [
-          {
-            slug: 'g1',
-            title: 'G 1',
-            refs: [
-              { slug: 'a', weight: 1 },
-              { slug: 'b', weight: 1 },
-              { slug: 'c', weight: 1 },
-            ],
-          },
-          {
-            slug: 'g2',
-            title: 'G 2',
-            refs: [
-              { slug: 'd', weight: 1 },
-              { slug: 'e', weight: 1 },
-              { slug: 'f', weight: 1 },
-            ],
-          },
-        ],
-        { onlyCategories: ['g2'] },
-      );
-
-    expect(filteredAudits).toStrictEqual([
-      { slug: 'd', title: 'D' },
-      { slug: 'e', title: 'E' },
-      { slug: 'f', title: 'F' },
-    ]);
-    expect(filteredGroups).toStrictEqual([
-      {
-        slug: 'g2',
-        title: 'G 2',
-        refs: [
-          { slug: 'd', weight: 1 },
-          { slug: 'e', weight: 1 },
-          { slug: 'f', weight: 1 },
-        ],
-=======
           { slug: 'speed-index', title: 'Speed Index' },
           { slug: 'first-contentful-paint', title: 'First Contentful Paint' },
           { slug: 'function-coverage', title: 'Function Coverage' },
@@ -429,22 +254,14 @@
         slug: 'coverage',
         title: 'Code coverage',
         refs: [{ slug: 'function-coverage', weight: 1 }],
->>>>>>> 09a7ab03
       },
     ]);
 
     const pluginConfig: PluginConfig = {
-<<<<<<< HEAD
-      slug: 'p',
-      title: 'P',
-      icon: 'abc',
-      description: 'd',
-=======
       slug: 'coverage',
       title: 'Code Coverage',
       icon: 'file',
       description: 'Runs test coverage and created audits',
->>>>>>> 09a7ab03
       audits: filteredAudits,
       groups: filteredGroups,
       runner: {
@@ -460,55 +277,6 @@
     const { audits: filteredAudits, groups: filteredGroups } =
       filterAuditsAndGroupsByOnlyOptions(
         [
-<<<<<<< HEAD
-          { slug: 'a', title: 'A' },
-          { slug: 'b', title: 'B' },
-          { slug: 'c', title: 'C' },
-          { slug: 'd', title: 'D' },
-          { slug: 'e', title: 'E' },
-          { slug: 'f', title: 'F' },
-        ],
-        [
-          {
-            slug: 'g1',
-            title: 'G 1',
-            refs: [
-              { slug: 'a', weight: 1 },
-              { slug: 'b', weight: 1 },
-              { slug: 'c', weight: 1 },
-            ],
-          },
-          {
-            slug: 'g2',
-            title: 'G 2',
-            refs: [
-              { slug: 'd', weight: 1 },
-              { slug: 'e', weight: 1 },
-              { slug: 'f', weight: 1 },
-            ],
-          },
-        ],
-        {
-          onlyAudits: ['a'],
-          onlyCategories: ['g2'],
-        },
-      );
-
-    expect(filteredAudits).toStrictEqual([
-      { slug: 'd', title: 'D' },
-      { slug: 'e', title: 'E' },
-      { slug: 'f', title: 'F' },
-    ]);
-    expect(filteredGroups).toStrictEqual([
-      {
-        slug: 'g2',
-        title: 'G 2',
-        refs: [
-          { slug: 'd', weight: 1 },
-          { slug: 'e', weight: 1 },
-          { slug: 'f', weight: 1 },
-        ],
-=======
           { slug: 'speed-index', title: 'Speed Index' },
           { slug: 'first-contentful-paint', title: 'First Contentful Paint' },
           { slug: 'function-coverage', title: 'Function Coverage' },
@@ -539,22 +307,14 @@
         slug: 'coverage',
         title: 'Code coverage',
         refs: [{ slug: 'function-coverage', weight: 1 }],
->>>>>>> 09a7ab03
       },
     ]);
 
     const pluginConfig: PluginConfig = {
-<<<<<<< HEAD
-      slug: 'p',
-      title: 'P',
-      icon: 'abc',
-      description: 'd',
-=======
       slug: 'coverage',
       title: 'Code Coverage',
       icon: 'file',
       description: 'Runs test coverage and created audits',
->>>>>>> 09a7ab03
       audits: filteredAudits,
       groups: filteredGroups,
       runner: {
@@ -569,48 +329,17 @@
   it('should throw if onlyAudits is set with a audit slug that is not implemented', () => {
     expect(() =>
       filterAuditsAndGroupsByOnlyOptions(
-<<<<<<< HEAD
-        [{ slug: 'a', title: 'A' }],
-        [
-          {
-            slug: 'g1',
-            title: 'G 1',
-            refs: [{ slug: 'a', weight: 1 }],
-=======
         [{ slug: 'speed-index', title: 'Speed Index' }],
         [
           {
             slug: 'performance',
             title: 'Performance',
             refs: [{ slug: 'speed-index', weight: 1 }],
->>>>>>> 09a7ab03
           },
         ],
         {
           onlyAudits: ['missing-audit'],
         },
-<<<<<<< HEAD
-      ),
-    ).toThrow(new AuditsNotImplementedError(['missing-audit']));
-  });
-
-  it('should throw if onlyCategories is set with a category slug that is not implemented', () => {
-    expect(() =>
-      filterAuditsAndGroupsByOnlyOptions(
-        [{ slug: 'a', title: 'A' }],
-        [
-          {
-            slug: 'g1',
-            title: 'G 1',
-            refs: [{ slug: 'a', weight: 1 }],
-          },
-        ],
-        {
-          onlyCategories: ['missing-category'],
-        },
-      ),
-    ).toThrow(new CategoriesNotImplementedError(['missing-category']));
-=======
       ),
     ).toThrow(new AuditsNotImplementedError(['missing-audit']));
   });
@@ -856,6 +585,5 @@
     ]);
 
     expect(outputs[0]?.details).toBeUndefined();
->>>>>>> 09a7ab03
   });
 });