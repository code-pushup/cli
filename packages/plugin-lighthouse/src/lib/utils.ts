<<<<<<< HEAD
import type { CliFlags as LighthouseFlags } from 'lighthouse';
import { Audit, Group } from '@code-pushup/models';
import {
  filterBy,
  filterItemRefsBy,
  objectToCliArgs,
  toArray,
} from '@code-pushup/utils';
=======
import { type CliFlags } from 'lighthouse';
import { Result } from 'lighthouse/types/lhr/audit-result';
import { Audit, AuditOutput, AuditOutputs, Group } from '@code-pushup/models';
import { filterItemRefsBy, objectToCliArgs, toArray } from '@code-pushup/utils';
>>>>>>> 09a7ab03
import { LIGHTHOUSE_REPORT_NAME } from './constants';

type RefinedLighthouseOption = {
  url: LighthouseFlags['_'];
  chromeFlags?: Record<LighthouseFlags['chromeFlags'][number], string>;
};
export type LighthouseCliOptions = RefinedLighthouseOption &
  Partial<Omit<LighthouseFlags, keyof RefinedLighthouseOption>>;

export function getLighthouseCliArguments(
  options: LighthouseCliOptions,
): string[] {
  const {
    url,
    outputPath = LIGHTHOUSE_REPORT_NAME,
    onlyAudits = [],
    output = 'json',
    verbose = false,
    chromeFlags = {},
  } = options;

  // eslint-disable-next-line functional/no-let
  let argsObj: Record<string, unknown> = {
    _: ['lighthouse', url.join(',')],
    verbose,
    output,
    'output-path': outputPath,
  };

  if (onlyAudits != null && onlyAudits.length > 0) {
    argsObj = {
      ...argsObj,
      onlyAudits,
    };
  }

  // handle chrome flags
  if (Object.keys(chromeFlags).length > 0) {
    argsObj = {
      ...argsObj,
      chromeFlags: Object.entries(chromeFlags)
        .map(([key, value]) => `--${key}=${value}`)
        .join(' '),
    };
  }

  return objectToCliArgs(argsObj);
}

export class AuditsNotImplementedError extends Error {
  constructor(auditSlugs: string[]) {
    super(`audits: "${auditSlugs.join(', ')}" not implemented`);
  }
}

export function validateOnlyAudits(
  audits: Audit[],
  onlyAudits: string | string[],
): boolean {
  const missingAudtis = toArray(onlyAudits).filter(
    slug => !audits.some(audit => audit.slug === slug),
  );
  if (missingAudtis.length > 0) {
    throw new AuditsNotImplementedError(missingAudtis);
  }
  return true;
}

<<<<<<< HEAD
=======
export function toAuditOutputs(lhrAudits: Result[]): AuditOutputs {
  return lhrAudits.map(
    ({
      id: slug,
      score,
      numericValue: value = 0, // not every audit has a numericValue
      details,
      displayValue,
    }: Result) => {
      const auditOutput: AuditOutput = {
        slug,
        score: score ?? 1, // score can be null
        value,
        displayValue,
      };

      if (details == null) {
        return auditOutput;
      }

      // @TODO implement switch case for detail parsing. Related to #90
      const unsupportedType = details.type;
      // @TODO use cliui.logger.info Resolve TODO after PR #487 is merged.
      console.info(
        `Parsing details from type ${unsupportedType} is not implemented.`,
      );

      return auditOutput;
    },
  );
}

>>>>>>> 09a7ab03
export class CategoriesNotImplementedError extends Error {
  constructor(categorySlugs: string[]) {
    super(`categories: "${categorySlugs.join(', ')}" not implemented`);
  }
}

export function validateOnlyCategories(
  groups: Group[],
  onlyCategories: string | string[],
): boolean {
<<<<<<< HEAD
  const missingCategories = toArray(onlyCategories).filter(
    slug => !groups.some(group => group.slug === slug),
=======
  const missingCategories = toArray(onlyCategories).filter(slug =>
    groups.every(group => group.slug !== slug),
>>>>>>> 09a7ab03
  );
  if (missingCategories.length > 0) {
    throw new CategoriesNotImplementedError(missingCategories);
  }
  return true;
}

export function filterAuditsAndGroupsByOnlyOptions(
  audits: Audit[],
  groups: Group[],
<<<<<<< HEAD
  options?: Pick<LighthouseFlags, 'onlyAudits' | 'onlyCategories'>,
=======
  options?: Pick<CliFlags, 'onlyAudits' | 'onlyCategories'>,
>>>>>>> 09a7ab03
): {
  audits: Audit[];
  groups: Group[];
} {
  const { onlyAudits, onlyCategories } = options ?? {};

  // category wins over audits
  if (onlyCategories && onlyCategories.length > 0) {
    validateOnlyCategories(groups, onlyCategories);

    const categorieSlugs = new Set(onlyCategories);
<<<<<<< HEAD
    const filteredGroups: Group[] = filterBy<Group>(groups, ({ slug }) =>
=======
    const filteredGroups: Group[] = groups.filter(({ slug }) =>
>>>>>>> 09a7ab03
      categorieSlugs.has(slug),
    );
    const auditSlugsFromRemainingGroups = new Set(
      filteredGroups.flatMap(({ refs }) => refs.map(({ slug }) => slug)),
    );
    return {
<<<<<<< HEAD
      audits: filterBy(audits, ({ slug }) =>
=======
      audits: audits.filter(({ slug }) =>
>>>>>>> 09a7ab03
        auditSlugsFromRemainingGroups.has(slug),
      ),
      groups: filteredGroups,
    };
  } else if (onlyAudits && onlyAudits.length > 0) {
    validateOnlyAudits(audits, onlyAudits);
    const auditSlugs = new Set(onlyAudits);
    return {
<<<<<<< HEAD
      audits: filterBy(audits, ({ slug }) => auditSlugs.has(slug)),
=======
      audits: audits.filter(({ slug }) => auditSlugs.has(slug)),
>>>>>>> 09a7ab03
      groups: filterItemRefsBy(groups, ({ slug }) => auditSlugs.has(slug)),
    };
  }
  // return unchanged
  return {
    audits,
    groups,
  };
}<|MERGE_RESOLUTION|>--- conflicted
+++ resolved
@@ -1,26 +1,15 @@
-<<<<<<< HEAD
-import type { CliFlags as LighthouseFlags } from 'lighthouse';
-import { Audit, Group } from '@code-pushup/models';
-import {
-  filterBy,
-  filterItemRefsBy,
-  objectToCliArgs,
-  toArray,
-} from '@code-pushup/utils';
-=======
 import { type CliFlags } from 'lighthouse';
 import { Result } from 'lighthouse/types/lhr/audit-result';
 import { Audit, AuditOutput, AuditOutputs, Group } from '@code-pushup/models';
 import { filterItemRefsBy, objectToCliArgs, toArray } from '@code-pushup/utils';
->>>>>>> 09a7ab03
 import { LIGHTHOUSE_REPORT_NAME } from './constants';
 
 type RefinedLighthouseOption = {
-  url: LighthouseFlags['_'];
-  chromeFlags?: Record<LighthouseFlags['chromeFlags'][number], string>;
+  url: CliFlags['_'];
+  chromeFlags?: Record<CliFlags['chromeFlags'][number], string>;
 };
 export type LighthouseCliOptions = RefinedLighthouseOption &
-  Partial<Omit<LighthouseFlags, keyof RefinedLighthouseOption>>;
+  Partial<Omit<CliFlags, keyof RefinedLighthouseOption>>;
 
 export function getLighthouseCliArguments(
   options: LighthouseCliOptions,
@@ -81,8 +70,6 @@
   return true;
 }
 
-<<<<<<< HEAD
-=======
 export function toAuditOutputs(lhrAudits: Result[]): AuditOutputs {
   return lhrAudits.map(
     ({
@@ -115,7 +102,6 @@
   );
 }
 
->>>>>>> 09a7ab03
 export class CategoriesNotImplementedError extends Error {
   constructor(categorySlugs: string[]) {
     super(`categories: "${categorySlugs.join(', ')}" not implemented`);
@@ -126,13 +112,8 @@
   groups: Group[],
   onlyCategories: string | string[],
 ): boolean {
-<<<<<<< HEAD
-  const missingCategories = toArray(onlyCategories).filter(
-    slug => !groups.some(group => group.slug === slug),
-=======
   const missingCategories = toArray(onlyCategories).filter(slug =>
     groups.every(group => group.slug !== slug),
->>>>>>> 09a7ab03
   );
   if (missingCategories.length > 0) {
     throw new CategoriesNotImplementedError(missingCategories);
@@ -143,11 +124,7 @@
 export function filterAuditsAndGroupsByOnlyOptions(
   audits: Audit[],
   groups: Group[],
-<<<<<<< HEAD
-  options?: Pick<LighthouseFlags, 'onlyAudits' | 'onlyCategories'>,
-=======
   options?: Pick<CliFlags, 'onlyAudits' | 'onlyCategories'>,
->>>>>>> 09a7ab03
 ): {
   audits: Audit[];
   groups: Group[];
@@ -159,22 +136,14 @@
     validateOnlyCategories(groups, onlyCategories);
 
     const categorieSlugs = new Set(onlyCategories);
-<<<<<<< HEAD
-    const filteredGroups: Group[] = filterBy<Group>(groups, ({ slug }) =>
-=======
     const filteredGroups: Group[] = groups.filter(({ slug }) =>
->>>>>>> 09a7ab03
       categorieSlugs.has(slug),
     );
     const auditSlugsFromRemainingGroups = new Set(
       filteredGroups.flatMap(({ refs }) => refs.map(({ slug }) => slug)),
     );
     return {
-<<<<<<< HEAD
-      audits: filterBy(audits, ({ slug }) =>
-=======
       audits: audits.filter(({ slug }) =>
->>>>>>> 09a7ab03
         auditSlugsFromRemainingGroups.has(slug),
       ),
       groups: filteredGroups,
@@ -183,11 +152,7 @@
     validateOnlyAudits(audits, onlyAudits);
     const auditSlugs = new Set(onlyAudits);
     return {
-<<<<<<< HEAD
-      audits: filterBy(audits, ({ slug }) => auditSlugs.has(slug)),
-=======
       audits: audits.filter(({ slug }) => auditSlugs.has(slug)),
->>>>>>> 09a7ab03
       groups: filterItemRefsBy(groups, ({ slug }) => auditSlugs.has(slug)),
     };
   }
