<<<<<<< HEAD
import { type CliFlags } from 'lighthouse';
import { Result } from 'lighthouse/types/lhr/audit-result';
import { Audit, AuditOutput, AuditOutputs } from '@code-pushup/models';
import { objectToCliArgs, toArray } from '@code-pushup/utils';
=======
import type { CliFlags as LighthouseFlags } from 'lighthouse';
import { Audit, Group } from '@code-pushup/models';
import { filterItemRefsBy, objectToCliArgs, toArray } from '@code-pushup/utils';
>>>>>>> 3cb8fa47
import { LIGHTHOUSE_REPORT_NAME } from './constants';

type RefinedLighthouseOption = {
  url: LighthouseFlags['_'];
  chromeFlags?: Record<LighthouseFlags['chromeFlags'][number], string>;
};
export type LighthouseCliOptions = RefinedLighthouseOption &
  Partial<Omit<LighthouseFlags, keyof RefinedLighthouseOption>>;

export function getLighthouseCliArguments(
  options: LighthouseCliOptions,
): string[] {
  const {
    url,
    outputPath = LIGHTHOUSE_REPORT_NAME,
    onlyAudits = [],
    output = 'json',
    verbose = false,
    chromeFlags = {},
  } = options;

  // eslint-disable-next-line functional/no-let
  let argsObj: Record<string, unknown> = {
    _: ['lighthouse', url.join(',')],
    verbose,
    output,
    'output-path': outputPath,
  };

  if (onlyAudits != null && onlyAudits.length > 0) {
    argsObj = {
      ...argsObj,
      onlyAudits,
    };
  }

  // handle chrome flags
  if (Object.keys(chromeFlags).length > 0) {
    argsObj = {
      ...argsObj,
      chromeFlags: Object.entries(chromeFlags)
        .map(([key, value]) => `--${key}=${value}`)
        .join(' '),
    };
  }

  return objectToCliArgs(argsObj);
}

export class AuditsNotImplementedError extends Error {
  constructor(auditSlugs: string[]) {
    super(`audits: "${auditSlugs.join(', ')}" not implemented`);
  }
}

export function validateOnlyAudits(
  audits: Audit[],
  onlyAudits: string | string[],
): boolean {
  const missingAudtis = toArray(onlyAudits).filter(
    slug => !audits.some(audit => audit.slug === slug),
  );
  if (missingAudtis.length > 0) {
    throw new AuditsNotImplementedError(missingAudtis);
  }
  return true;
}

<<<<<<< HEAD
export function toAuditOutputs(lhrAudits: Result[]): AuditOutputs {
  return lhrAudits.map(
    ({
      id: slug,
      score,
      numericValue: value = 0, // not every audit has a numericValue
      details,
      displayValue,
    }: Result) => {
      const auditOutput: AuditOutput = {
        slug,
        score: score ?? 1, // score can be null
        value,
        displayValue,
      };

      if (details == null) {
        return auditOutput;
      }

      // @TODO implement switch case for detail parsing. Related to #90
      const unsupportedType = details.type;
      // @TODO use cliui.logger.info Resolve TODO after PR #487 is merged.
      console.info(
        `Parsing details from type ${unsupportedType} is not implemented.`,
      );

      return auditOutput;
    },
  );
=======
export class CategoriesNotImplementedError extends Error {
  constructor(categorySlugs: string[]) {
    super(`categories: "${categorySlugs.join(', ')}" not implemented`);
  }
}

export function validateOnlyCategories(
  groups: Group[],
  onlyCategories: string | string[],
): boolean {
  const missingCategories = toArray(onlyCategories).filter(slug =>
    groups.every(group => group.slug !== slug),
  );
  if (missingCategories.length > 0) {
    throw new CategoriesNotImplementedError(missingCategories);
  }
  return true;
}

export function filterAuditsAndGroupsByOnlyOptions(
  audits: Audit[],
  groups: Group[],
  options?: Pick<LighthouseFlags, 'onlyAudits' | 'onlyCategories'>,
): {
  audits: Audit[];
  groups: Group[];
} {
  const { onlyAudits, onlyCategories } = options ?? {};

  // category wins over audits
  if (onlyCategories && onlyCategories.length > 0) {
    validateOnlyCategories(groups, onlyCategories);

    const categorieSlugs = new Set(onlyCategories);
    const filteredGroups: Group[] = groups.filter(({ slug }) =>
      categorieSlugs.has(slug),
    );
    const auditSlugsFromRemainingGroups = new Set(
      filteredGroups.flatMap(({ refs }) => refs.map(({ slug }) => slug)),
    );
    return {
      audits: audits.filter(({ slug }) =>
        auditSlugsFromRemainingGroups.has(slug),
      ),
      groups: filteredGroups,
    };
  } else if (onlyAudits && onlyAudits.length > 0) {
    validateOnlyAudits(audits, onlyAudits);
    const auditSlugs = new Set(onlyAudits);
    return {
      audits: audits.filter(({ slug }) => auditSlugs.has(slug)),
      groups: filterItemRefsBy(groups, ({ slug }) => auditSlugs.has(slug)),
    };
  }
  // return unchanged
  return {
    audits,
    groups,
  };
>>>>>>> 3cb8fa47
}<|MERGE_RESOLUTION|>--- conflicted
+++ resolved
@@ -1,13 +1,7 @@
-<<<<<<< HEAD
 import { type CliFlags } from 'lighthouse';
 import { Result } from 'lighthouse/types/lhr/audit-result';
-import { Audit, AuditOutput, AuditOutputs } from '@code-pushup/models';
-import { objectToCliArgs, toArray } from '@code-pushup/utils';
-=======
-import type { CliFlags as LighthouseFlags } from 'lighthouse';
 import { Audit, Group } from '@code-pushup/models';
 import { filterItemRefsBy, objectToCliArgs, toArray } from '@code-pushup/utils';
->>>>>>> 3cb8fa47
 import { LIGHTHOUSE_REPORT_NAME } from './constants';
 
 type RefinedLighthouseOption = {
@@ -76,7 +70,6 @@
   return true;
 }
 
-<<<<<<< HEAD
 export function toAuditOutputs(lhrAudits: Result[]): AuditOutputs {
   return lhrAudits.map(
     ({
@@ -107,7 +100,7 @@
       return auditOutput;
     },
   );
-=======
+
 export class CategoriesNotImplementedError extends Error {
   constructor(categorySlugs: string[]) {
     super(`categories: "${categorySlugs.join(', ')}" not implemented`);
@@ -167,5 +160,5 @@
     audits,
     groups,
   };
->>>>>>> 3cb8fa47
+
 }