--- conflicted
+++ resolved
@@ -15,12 +15,7 @@
 import {
   determineAndSetLogLevel,
   getConfig,
-<<<<<<< HEAD
   normalizeAuditOutputs,
-  setLogLevel,
-=======
-  logUnsupportedDetails,
->>>>>>> b662c44c
   toAuditOutputs,
 } from './utils';
 
