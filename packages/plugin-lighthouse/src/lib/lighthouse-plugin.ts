import { defaultConfig } from 'lighthouse';
import { join } from 'path';
<<<<<<< HEAD
import { AuditOutputs, PluginConfig } from '@code-pushup/models';
=======
import { PluginConfig } from '@code-pushup/models';
import { echoRunnerConfig } from '@code-pushup/models/testing';
>>>>>>> f872c4be

type LighthousePluginConfig = {
  config: string;
};

const outputDir = 'tmp';
const outputFile = join(outputDir, `out.${Date.now()}.json`);
// eslint-disable-next-line @typescript-eslint/no-unused-vars
export function lighthousePlugin(_: LighthousePluginConfig): PluginConfig {
  // This line is here to have import and engines errors still present
  defaultConfig;
  return {
    audits: [
      {
        slug: 'largest-contentful-paint',
        title: 'Largest Contentful Paint',
      },
    ],
<<<<<<< HEAD
    runner: {
      command: 'echo',
      args: [
        `${JSON.stringify([
          {
            slug: 'largest-contentful-paint',
            value: 0,
            score: 0,
          },
        ] satisfies AuditOutputs)} > ${outputFile}`,
      ],
      outputFile,
    },
=======
    runner: echoRunnerConfig(
      [
        {
          slug: 'largest-contentful-paint',
          value: 0,
          score: 0,
        },
      ],
      join('tmp', 'out.json'),
    ),
>>>>>>> f872c4be
    slug: 'lighthouse',
    title: 'ChromeDevTools Lighthouse',
    icon: 'lighthouse',
  };
}<|MERGE_RESOLUTION|>--- conflicted
+++ resolved
@@ -1,11 +1,7 @@
 import { defaultConfig } from 'lighthouse';
 import { join } from 'path';
-<<<<<<< HEAD
-import { AuditOutputs, PluginConfig } from '@code-pushup/models';
-=======
 import { PluginConfig } from '@code-pushup/models';
 import { echoRunnerConfig } from '@code-pushup/models/testing';
->>>>>>> f872c4be
 
 type LighthousePluginConfig = {
   config: string;
@@ -24,21 +20,6 @@
         title: 'Largest Contentful Paint',
       },
     ],
-<<<<<<< HEAD
-    runner: {
-      command: 'echo',
-      args: [
-        `${JSON.stringify([
-          {
-            slug: 'largest-contentful-paint',
-            value: 0,
-            score: 0,
-          },
-        ] satisfies AuditOutputs)} > ${outputFile}`,
-      ],
-      outputFile,
-    },
-=======
     runner: echoRunnerConfig(
       [
         {
@@ -47,9 +28,8 @@
           score: 0,
         },
       ],
-      join('tmp', 'out.json'),
-    ),
->>>>>>> f872c4be
+      outputFile,
+    },
     slug: 'lighthouse',
     title: 'ChromeDevTools Lighthouse',
     icon: 'lighthouse',
