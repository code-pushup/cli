--- conflicted
+++ resolved
@@ -6,23 +6,16 @@
   "targets": {
     "build": {},
     "lint": {},
-<<<<<<< HEAD
-=======
     "unit-test": {},
->>>>>>> 3541c80e
     "int-test": {
       "cache": true,
       "outputs": ["{workspaceRoot}/coverage/{projectName}/int-tests/lcov.info"],
       "executor": "@nx/vite:test",
       "options": {
-<<<<<<< HEAD
-        "configFile": "{projectRoot}/vitest.int.config.ts"
-=======
         "configFile": "{projectRoot}/vitest.int.config.ts",
         "coverage": {
           "enabled": true
         }
->>>>>>> 3541c80e
       }
     },
     "unit-test": {},
