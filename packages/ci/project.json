{
  "name": "ci",
  "$schema": "../../node_modules/nx/schemas/project-schema.json",
  "sourceRoot": "packages/ci/src",
  "projectType": "library",
  "targets": {
<<<<<<< HEAD
    "code-pushup": {
      "dependsOn": ["unit-test", "int-test"]
    },
    "build": {
      "executor": "@nx/js:tsc",
      "outputs": ["{options.outputPath}"],
      "options": {
        "outputPath": "dist/packages/ci",
        "main": "packages/ci/src/index.ts",
        "tsConfig": "packages/ci/tsconfig.lib.json",
        "assets": ["packages/ci/*.md"]
      }
    },
    "lint": {
      "executor": "@nx/eslint:lint"
    },
=======
    "build": {},
    "lint": {},
>>>>>>> 7daf2012
    "unit-test": {
      "executor": "@nx/vite:test",
      "options": {
        "configFile": "packages/ci/vitest.unit.config.ts"
      }
    },
    "int-test": {
      "executor": "@nx/vite:test",
      "options": {
        "configFile": "packages/ci/vitest.int.config.ts"
      }
    }
  },
  "tags": ["scope:tooling", "type:feature", "publishable"]
}<|MERGE_RESOLUTION|>--- conflicted
+++ resolved
@@ -4,27 +4,8 @@
   "sourceRoot": "packages/ci/src",
   "projectType": "library",
   "targets": {
-<<<<<<< HEAD
-    "code-pushup": {
-      "dependsOn": ["unit-test", "int-test"]
-    },
-    "build": {
-      "executor": "@nx/js:tsc",
-      "outputs": ["{options.outputPath}"],
-      "options": {
-        "outputPath": "dist/packages/ci",
-        "main": "packages/ci/src/index.ts",
-        "tsConfig": "packages/ci/tsconfig.lib.json",
-        "assets": ["packages/ci/*.md"]
-      }
-    },
-    "lint": {
-      "executor": "@nx/eslint:lint"
-    },
-=======
     "build": {},
     "lint": {},
->>>>>>> 7daf2012
     "unit-test": {
       "executor": "@nx/vite:test",
       "options": {
