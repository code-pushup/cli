{
  "name": "@code-pushup/ci",
  "version": "0.65.0",
  "description": "CI automation logic for Code PushUp (provider-agnostic)",
  "license": "MIT",
  "homepage": "https://github.com/code-pushup/cli/tree/main/packages/ci#readme",
  "bugs": {
    "url": "https://github.com/code-pushup/cli/issues?q=is%3Aissue%20state%3Aopen%20type%3ABug%20label%3A\"🧩%20ci\""
  },
  "repository": {
    "type": "git",
    "url": "git+https://github.com/code-pushup/cli.git",
    "directory": "packages/ci"
  },
  "keywords": [
    "Code PushUp",
    "CI integration",
    "automation",
    "KPI tracking",
    "tech debt",
    "automated feedback",
    "regression guard"
  ],
  "publishConfig": {
    "access": "public"
  },
  "type": "module",
  "dependencies": {
<<<<<<< HEAD
    "@code-pushup/models": "0.64.1",
    "@code-pushup/utils": "0.64.1",
    "glob": "^11.0.1",
=======
    "@code-pushup/models": "0.65.0",
    "@code-pushup/utils": "0.65.0",
    "glob": "^10.4.5",
>>>>>>> c677fa25
    "simple-git": "^3.20.0",
    "yaml": "^2.5.1",
    "zod": "^3.22.1"
  }
}<|MERGE_RESOLUTION|>--- conflicted
+++ resolved
@@ -26,15 +26,9 @@
   },
   "type": "module",
   "dependencies": {
-<<<<<<< HEAD
-    "@code-pushup/models": "0.64.1",
-    "@code-pushup/utils": "0.64.1",
-    "glob": "^11.0.1",
-=======
     "@code-pushup/models": "0.65.0",
     "@code-pushup/utils": "0.65.0",
     "glob": "^10.4.5",
->>>>>>> c677fa25
     "simple-git": "^3.20.0",
     "yaml": "^2.5.1",
     "zod": "^3.22.1"
