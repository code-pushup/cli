--- conflicted
+++ resolved
@@ -26,15 +26,9 @@
   },
   "type": "module",
   "dependencies": {
-<<<<<<< HEAD
-    "@code-pushup/models": "0.77.0",
+    "@code-pushup/models": "0.78.0",
     "@code-pushup/portal-client": "^0.16.0",
-    "@code-pushup/utils": "0.77.0",
-=======
-    "@code-pushup/models": "0.78.0",
-    "@code-pushup/portal-client": "^0.15.0",
     "@code-pushup/utils": "0.78.0",
->>>>>>> b05dd6e5
     "glob": "^11.0.1",
     "simple-git": "^3.20.0",
     "yaml": "^2.5.1",
