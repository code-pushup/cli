--- conflicted
+++ resolved
@@ -5,34 +5,11 @@
   "projectType": "library",
   "tags": ["scope:plugin", "type:feature", "publishable"],
   "targets": {
-<<<<<<< HEAD
     "code-pushup": {
       "dependsOn": ["unit-test", "int-test"]
     },
-    "build": {
-      "executor": "@nx/js:tsc",
-      "outputs": ["{options.outputPath}"],
-      "options": {
-        "outputPath": "dist/packages/plugin-jsdocs",
-        "main": "packages/plugin-jsdocs/src/index.ts",
-        "tsConfig": "packages/plugin-jsdocs/tsconfig.lib.json",
-        "assets": ["packages/plugin-jsdocs/*.md"]
-      }
-    },
-    "lint": {
-      "executor": "@nx/linter:eslint",
-      "outputs": ["{options.outputFile}"],
-      "options": {
-        "lintFilePatterns": [
-          "packages/plugin-jsdocs/**/*.ts",
-          "packages/plugin-jsdocs/package.json"
-        ]
-      }
-    },
-=======
     "build": {},
     "lint": {},
->>>>>>> 7daf2012
     "unit-test": {
       "executor": "@nx/vite:test",
       "options": {
