--- conflicted
+++ resolved
@@ -37,25 +37,20 @@
       ),
     ).toStrictEqual({
       groups: [
-<<<<<<< HEAD
-        {
-          title: 'Feature 2',
-          bytes: 10000,
+        {
+          title: 'Feature 2',
+          bytes: 10225,
           icon: undefined,
           sources: 0,
           type: 'group',
         },
         {
           title: 'Feature *',
-          bytes: 8000,
-          icon: undefined,
-          sources: 0,
-          type: 'group',
-        },
-=======
-        { title: 'Feature 2', totalBytes: 10225, icon: undefined },
-        { title: 'Feature *', totalBytes: 8200, icon: undefined },
->>>>>>> 1f0eed3a
+          bytes: 8200,
+          icon: undefined,
+          sources: 0,
+          type: 'group',
+        },
       ],
       restGroup: { title: 'Rest', bytes: 0 },
     });
