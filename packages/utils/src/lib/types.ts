--- conflicted
+++ resolved
@@ -21,12 +21,9 @@
     ? Rest extends Uncapitalize<Rest>
       ? `${Lowercase<First>}${CamelCaseToKebabCase<Rest>}`
       : `${Lowercase<First>}-${CamelCaseToKebabCase<Rest>}`
-<<<<<<< HEAD
-=======
     : T;
 
 export type KebabCaseToCamelCase<T extends string> =
   T extends `${infer First}-${infer Rest}`
     ? `${First}${Capitalize<KebabCaseToCamelCase<Rest>>}`
->>>>>>> 6c0097f5
     : T;