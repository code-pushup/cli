--- conflicted
+++ resolved
@@ -4,91 +4,8 @@
 import { scoreReport } from './scoring';
 
 describe('report-to-md', () => {
-<<<<<<< HEAD
-  it('should contain all sections when using dummy report', () => {
-    const scoredReport = scoreReport(dummyReport);
-    const mdReport = reportToMd(scoredReport);
-
-    // headline
-    expect(mdReport).toContain('Code Pushup Report');
-    // meat information section
-    expect(mdReport).toMatch(/_Version: [0-9a-z\-.]*_/);
-    expect(mdReport).toMatch(/_Commit: (.*?)_/);
-    expect(mdReport).toMatch(/_Date: (.*?)_/);
-    expect(mdReport).toMatch(/_Duration: \d*ms_/);
-    expect(mdReport).toMatch(/_Plugins: \d*_/);
-    expect(mdReport).toMatch(/_Audits: \d*_/);
-    // overview section
-    expect(mdReport).toContain('|Category|Score|Audits|');
-    expect(mdReport).toMatch(/|Performance|0|4\/17|/);
-    // details section
-    expect(mdReport).toMatch(/\*\*Performance 0\*\*/);
-    expect(mdReport).toMatch(
-      /<summary>Title of 0a \(\d\) (Title of plg-0)<\/summary>/,
-    );
-    // footer
-    expect(mdReport).toContain(
-      'Made with ❤️ by [code-pushup.dev](code-pushup.dev)',
-    );
-  });
-
-  it('should contain all sections when using nx-validators report', () => {
-    const scoredReport = scoreReport(nxValidatorsOnlyReport);
-    const mdReport = reportToMd(scoredReport);
-    // headline
-    expect(mdReport).toContain('Code Pushup Report');
-    // meat information section
-    expect(mdReport).toContain('_Version');
-    expect(mdReport).toContain('_Date');
-    expect(mdReport).toContain('_Duration');
-    expect(mdReport).toContain('_Plugins');
-    expect(mdReport).toContain('_Audits');
-    // overview section
-    expect(mdReport).toContain('Category|Score|Audits');
-    // details section
-    expect(mdReport).toContain('**Use Nx Tooling');
-    expect(mdReport).toContain('**Use Quality Tooling');
-    expect(mdReport).toContain('**Normalize Typescript Config');
-    expect(mdReport).toContain('**Use Workspace Layout');
-    expect(mdReport).toMatch(
-      /<summary>Title of check-version-mismatch \(\d\) Title of nx-validators<\/summary>/,
-    );
-    // footer
-    expect(mdReport).toContain(
-      'Made with ❤️ by [code-pushup.dev](code-pushup.dev)',
-    );
-  });
-
-  it('should contain all sections when using light report', () => {
-    const scoredReport = scoreReport(lighthouseReport);
-    const mdReport = reportToMd(scoredReport);
-    // headline
-    expect(mdReport).toContain('Code Pushup Report');
-    // meat information section
-    expect(mdReport).toContain('_Version');
-    expect(mdReport).toContain('_Date');
-    expect(mdReport).toContain('_Duration');
-    expect(mdReport).toContain('_Plugins');
-    expect(mdReport).toContain('_Audits');
-    // overview section
-    expect(mdReport).toContain('Category|Score|Audits');
-    // details section
-    expect(mdReport).toContain('**Performance');
-    expect(mdReport).toContain('**Accessibility');
-    expect(mdReport).toContain('**Best Practices');
-    expect(mdReport).toContain('**SEO');
-    expect(mdReport).toContain('**PWA');
-    expect(mdReport).toMatch(
-      /<summary>Title of is-on-https \(\d\) Title of lighthouse<\/summary>/,
-    );
-    // footer
-    expect(mdReport).toContain(
-      'Made with ❤️ by [code-pushup.dev](code-pushup.dev)',
-    );
-=======
   it('should contain all sections when using the fixture report', () => {
-    const mdReport = reportToMd(report());
+    const mdReport = reportToMd(scoreReport(report()));
     expect(mdReport).toMatchSnapshot(mdReport);
->>>>>>> 26c6a859
   });
 });