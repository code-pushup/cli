import { describe, expect } from 'vitest';
<<<<<<< HEAD
import {
  CategoryConfig,
  CategoryConfigRefType,
  Issue,
} from '@code-pushup/models';
import {
  calcDuration,
  compareIssueSeverity,
  countOccurrences,
  countWeightedRefs,
  distinct,
  formatBytes,
  formatCount,
  pluralize,
  slugify,
  toArray,
} from './utils';
=======
import { countOccurrences, distinct, pluralize, toArray } from './utils';
>>>>>>> 26c6a859

describe('pluralize', () => {
  it.each([
    ['warning', 'warnings'],
    ['error', 'errors'],
    ['category', 'categories'],
    ['status', 'statuses'],
  ])('should pluralize "%s" as "%s"', (singular, plural) => {
    expect(pluralize(singular)).toBe(plural);
  });
});

<<<<<<< HEAD
describe('countWeightedRefs', () => {
  it('should calc weighted refs only', () => {
    const refs: CategoryConfig['refs'] = [
      {
        slug: 'a1',
        weight: 0,
        plugin: 'a',
        type: CategoryConfigRefType.Audit,
      },
      {
        slug: 'a2',
        weight: 1,
        plugin: 'a',
        type: CategoryConfigRefType.Audit,
      },
    ];
    expect(countWeightedRefs(refs)).toBe(1);
=======
describe('toArray', () => {
  it('should transform non-array value into array with single value', () => {
    expect(toArray('src/**/*.ts')).toEqual(['src/**/*.ts']);
>>>>>>> 26c6a859
  });

<<<<<<< HEAD
describe('formatBytes', () => {
  it('should log file sizes in Bytes`', async () => {
    expect(formatBytes(1000)).toBe('1000 B');
  });

  it('should log file sizes in KB`', async () => {
    expect(formatBytes(10000)).toBe('9.77 kB');
  });

  it('should log file sizes in MB`', async () => {
    expect(formatBytes(10000000)).toBe('9.54 MB');
  });

  it('should log file sizes in bytes`', async () => {
    expect(formatBytes(10000000000)).toBe('9.31 GB');
  });

  it('should log file sizes in TB`', async () => {
    expect(formatBytes(10000000000000)).toBe('9.09 TB');
  });

  it('should log file sizes in PB`', async () => {
    expect(formatBytes(10000000000000000)).toBe('8.88 PB');
  });

  it('should log file sizes in EB`', async () => {
    expect(formatBytes(10000000000000000000)).toBe('8.67 EB');
  });

  it('should log file sizes in ZB`', async () => {
    expect(formatBytes(10000000000000000000000)).toBe('8.47 ZB');
  });

  it('should log file sizes in YB`', async () => {
    expect(formatBytes(10000000000000000000000000)).toBe('8.27 YB');
  });

  it('should log file sizes correctly with correct decimal`', async () => {
    expect(formatBytes(10000, 1)).toBe('9.8 kB');
  });

  it('should log file sizes of 0 if no size is given`', async () => {
    expect(formatBytes(0)).toBe('0 B');
=======
  it('should leave array value unchanged', () => {
    expect(toArray(['*.ts', '*.js'])).toEqual(['*.ts', '*.js']);
  });
});

describe('countOccurrences', () => {
  it('should return record with counts for each item', () => {
    expect(
      countOccurrences(['error', 'warning', 'error', 'error', 'warning']),
    ).toEqual({ error: 3, warning: 2 });
>>>>>>> 26c6a859
  });
});

describe('distinct', () => {
  it('should remove duplicate strings from array', () => {
    expect(
      distinct([
        'no-unused-vars',
        'no-invalid-regexp',
        'no-unused-vars',
        'no-invalid-regexp',
        '@typescript-eslint/no-unused-vars',
      ]),
    ).toEqual([
      'no-unused-vars',
      'no-invalid-regexp',
      '@typescript-eslint/no-unused-vars',
    ]);
  });
});<|MERGE_RESOLUTION|>--- conflicted
+++ resolved
@@ -1,25 +1,5 @@
 import { describe, expect } from 'vitest';
-<<<<<<< HEAD
-import {
-  CategoryConfig,
-  CategoryConfigRefType,
-  Issue,
-} from '@code-pushup/models';
-import {
-  calcDuration,
-  compareIssueSeverity,
-  countOccurrences,
-  countWeightedRefs,
-  distinct,
-  formatBytes,
-  formatCount,
-  pluralize,
-  slugify,
-  toArray,
-} from './utils';
-=======
 import { countOccurrences, distinct, pluralize, toArray } from './utils';
->>>>>>> 26c6a859
 
 describe('pluralize', () => {
   it.each([
@@ -32,76 +12,11 @@
   });
 });
 
-<<<<<<< HEAD
-describe('countWeightedRefs', () => {
-  it('should calc weighted refs only', () => {
-    const refs: CategoryConfig['refs'] = [
-      {
-        slug: 'a1',
-        weight: 0,
-        plugin: 'a',
-        type: CategoryConfigRefType.Audit,
-      },
-      {
-        slug: 'a2',
-        weight: 1,
-        plugin: 'a',
-        type: CategoryConfigRefType.Audit,
-      },
-    ];
-    expect(countWeightedRefs(refs)).toBe(1);
-=======
 describe('toArray', () => {
   it('should transform non-array value into array with single value', () => {
     expect(toArray('src/**/*.ts')).toEqual(['src/**/*.ts']);
->>>>>>> 26c6a859
   });
 
-<<<<<<< HEAD
-describe('formatBytes', () => {
-  it('should log file sizes in Bytes`', async () => {
-    expect(formatBytes(1000)).toBe('1000 B');
-  });
-
-  it('should log file sizes in KB`', async () => {
-    expect(formatBytes(10000)).toBe('9.77 kB');
-  });
-
-  it('should log file sizes in MB`', async () => {
-    expect(formatBytes(10000000)).toBe('9.54 MB');
-  });
-
-  it('should log file sizes in bytes`', async () => {
-    expect(formatBytes(10000000000)).toBe('9.31 GB');
-  });
-
-  it('should log file sizes in TB`', async () => {
-    expect(formatBytes(10000000000000)).toBe('9.09 TB');
-  });
-
-  it('should log file sizes in PB`', async () => {
-    expect(formatBytes(10000000000000000)).toBe('8.88 PB');
-  });
-
-  it('should log file sizes in EB`', async () => {
-    expect(formatBytes(10000000000000000000)).toBe('8.67 EB');
-  });
-
-  it('should log file sizes in ZB`', async () => {
-    expect(formatBytes(10000000000000000000000)).toBe('8.47 ZB');
-  });
-
-  it('should log file sizes in YB`', async () => {
-    expect(formatBytes(10000000000000000000000000)).toBe('8.27 YB');
-  });
-
-  it('should log file sizes correctly with correct decimal`', async () => {
-    expect(formatBytes(10000, 1)).toBe('9.8 kB');
-  });
-
-  it('should log file sizes of 0 if no size is given`', async () => {
-    expect(formatBytes(0)).toBe('0 B');
-=======
   it('should leave array value unchanged', () => {
     expect(toArray(['*.ts', '*.js'])).toEqual(['*.ts', '*.js']);
   });
@@ -112,7 +27,6 @@
     expect(
       countOccurrences(['error', 'warning', 'error', 'error', 'warning']),
     ).toEqual({ error: 3, warning: 2 });
->>>>>>> 26c6a859
   });
 });
 
