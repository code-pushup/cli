--- conflicted
+++ resolved
@@ -1,9 +1,4 @@
-<<<<<<< HEAD
-import { describe, expect } from 'vitest';
-import { calcDuration, formatBytes, countWeightedRefs, sumRefs } from './utils';
 import { CategoryConfig } from '@code-pushup/models';
-=======
-import { CategoryConfig } from '@quality-metrics/models';
 import { describe, expect } from 'vitest';
 import {
   calcDuration,
@@ -14,7 +9,6 @@
   sumRefs,
   toArray,
 } from './utils';
->>>>>>> 6440590d
 
 describe('calcDuration', () => {
   it('should calc the duration correctly if start and stop are given', () => {
