import { join } from 'path';
import {
  AuditGroup,
  CategoryRef,
  IssueSeverity as CliIssueSeverity,
  Format,
  Issue,
  PersistConfig,
  Report,
  reportSchema,
} from '@code-pushup/models';
import {
  ensureDirectoryExists,
  readJsonFile,
  readTextFile,
} from './file-system';
import {
  EnrichedAuditReport,
  EnrichedScoredAuditGroupWithAudits,
  ScoredReport,
  WeighedAuditReport,
} from './scoring';

export const FOOTER_PREFIX = 'Made with ❤ by'; // replace ❤️ with ❤, because of ❤️ has output issues
export const CODE_PUSHUP_DOMAIN = 'code-pushup.dev';
export const README_LINK =
  'https://github.com/flowup/quality-metrics-cli#readme';
export const reportHeadlineText = 'Code PushUp Report';
export const reportOverviewTableHeaders = [
  '🏷 Category',
  '⭐ Score',
  '🛡 Audits',
];
export const reportRawOverviewTableHeaders = ['Category', 'Score', 'Audits'];
export const reportMetaTableHeaders: string[] = [
  'Commit',
  'Version',
  'Duration',
  'Plugins',
  'Categories',
  'Audits',
];

export const pluginMetaTableHeaders: string[] = [
  'Plugin',
  'Audits',
  'Version',
  'Duration',
];

// details headers

export const detailsTableHeaders: string[] = [
  'Severity',
  'Message',
  'Source file',
  'Line(s)',
];

export function formatReportScore(score: number): string {
  return Math.round(score * 100).toString();
}

export function getRoundScoreMarker(score: number): string {
  if (score >= 0.9) {
    return '🟢';
  }
  if (score >= 0.5) {
    return '🟡';
  }
  return '🔴';
}

export function getSquaredScoreMarker(score: number): string {
  if (score >= 0.9) {
    return '🟩';
  }
  if (score >= 0.5) {
    return '🟨';
  }
  return '🟥';
}

export function getSeverityIcon(
  severity: 'info' | 'warning' | 'error',
): string {
  if (severity === 'error') {
    return '🚨';
  }
  if (severity === 'warning') {
    return '⚠️';
  }
  return 'ℹ️';
}

<<<<<<< HEAD
export function formatBytes(bytes: number, decimals = 2) {
  bytes = Math.max(bytes, 0);
  // early exit
  if (!bytes) return '0 B';

  const k = 1024;
  const dm = decimals < 0 ? 0 : decimals;
  const sizes = ['B', 'kB', 'MB', 'GB', 'TB', 'PB', 'EB', 'ZB', 'YB'];

  const i = Math.floor(Math.log(bytes) / Math.log(k));

  return `${parseFloat((bytes / Math.pow(k, i)).toFixed(dm))} ${sizes[i]}`;
}

export function formatDuration(duration: number): string {
  if (duration < 1000) {
    return `${duration} ms`;
  }
  return `${(duration / 1000).toFixed(2)} s`;
}

export function startDuration(): number {
  // @TODO mark with symbol to detact Date.now vs perofmance.now
  return performance.now();
}

=======
>>>>>>> 848408f9
export function calcDuration(start: number, stop?: number): number {
  stop = stop !== undefined ? stop : performance.now();
  return Math.floor(stop - start);
}

export function countWeightedRefs(refs: CategoryRef[]) {
  return refs
    .filter(({ weight }) => weight > 0)
    .reduce((sum, { weight }) => sum + weight, 0);
}

export function countCategoryAudits(
  refs: CategoryRef[],
  plugins: ScoredReport['plugins'],
): number {
  // Create lookup object for groups within each plugin
  const groupLookup = plugins.reduce<
    Record<string, Record<string, AuditGroup>>
  >((lookup, plugin) => {
    if (!plugin.groups.length) {
      return lookup;
    }

    return {
      ...lookup,
      [plugin.slug]: {
        ...plugin.groups.reduce<Record<string, AuditGroup>>(
          (groupLookup, group) => {
            return {
              ...groupLookup,
              [group.slug]: group,
            };
          },
          {},
        ),
      },
    };
  }, {});

  // Count audits
  return refs.reduce((acc, ref) => {
    if (ref.type === 'group') {
      const groupRefs = groupLookup[ref.plugin]?.[ref.slug]?.refs;
      return acc + (groupRefs?.length || 0);
    }
    return acc + 1;
  }, 0);
}

export function getAuditByRef(
  { slug, weight, plugin }: CategoryRef,
  plugins: ScoredReport['plugins'],
): WeighedAuditReport {
  const auditPlugin = plugins.find(({ slug }) => slug === plugin);
  if (!auditPlugin) {
    throwIsNotPresentError(`Plugin ${plugin}`, 'report');
  }
  const audit = auditPlugin?.audits.find(
    ({ slug: auditSlug }) => auditSlug === slug,
  );
  if (!audit) {
    throwIsNotPresentError(`Audit ${slug}`, auditPlugin?.slug);
  }
  return {
    ...audit,
    weight,
    plugin,
  };
}

export function getGroupWithAudits(
  refSlug: string,
  refPlugin: string,
  plugins: ScoredReport['plugins'],
): EnrichedScoredAuditGroupWithAudits {
  const plugin = plugins.find(({ slug }) => slug === refPlugin);
  if (!plugin) {
    throwIsNotPresentError(`Plugin ${refPlugin}`, 'report');
  }
  const groupWithAudits = plugin?.groups?.find(({ slug }) => slug === refSlug);

  if (!groupWithAudits) {
    throwIsNotPresentError(`Group ${refSlug}`, plugin?.slug);
  }
  const groupAudits = groupWithAudits.refs.reduce<WeighedAuditReport[]>(
    (acc: WeighedAuditReport[], ref) => {
      const audit = getAuditByRef(
        { ...ref, plugin: refPlugin } as CategoryRef,
        plugins,
      );
      if (audit) {
        return [...acc, audit];
      }
      return [...acc];
    },
    [],
  ) as WeighedAuditReport[];
  const audits = groupAudits.sort(sortCategoryAudits);

  return {
    ...groupWithAudits,
    audits,
  };
}

export function sortCategoryAudits(
  a: WeighedAuditReport,
  b: WeighedAuditReport,
): number {
  if (a.weight !== b.weight) {
    return b.weight - a.weight;
  }

  if (a.score !== b.score) {
    return a.score - b.score;
  }

  if (a.value !== b.value) {
    return b.value - a.value;
  }

  return a.title.localeCompare(b.title);
}

export function sortAudits(
  a: EnrichedAuditReport,
  b: EnrichedAuditReport,
): number {
  if (a.score !== b.score) {
    return a.score - b.score;
  }

  if (a.value !== b.value) {
    return b.value - a.value;
  }

  return a.title.localeCompare(b.title);
}

export function compareIssueSeverity(
  severity1: CliIssueSeverity,
  severity2: CliIssueSeverity,
): number {
  const levels: Record<CliIssueSeverity, number> = {
    info: 0,
    warning: 1,
    error: 2,
  };
  return levels[severity1] - levels[severity2];
}

type LoadedReportFormat<T extends Format> = T extends 'json' ? Report : string;

export async function loadReport<T extends Format>(
  options: Required<Pick<PersistConfig, 'outputDir' | 'filename'>> & {
    format: T;
  },
): Promise<LoadedReportFormat<T>> {
  const { outputDir, filename, format } = options;
  await ensureDirectoryExists(outputDir);
  const filePath = join(outputDir, `${filename}.${format}`);

  if (format === 'json') {
    const content = await readJsonFile(filePath);
    // eslint-disable-next-line @typescript-eslint/no-explicit-any
    return reportSchema.parse(content) as any;
  }
  // eslint-disable-next-line @typescript-eslint/no-explicit-any
  return readTextFile(filePath) as any;
}

export function throwIsNotPresentError(
  itemName: string,
  presentPlace: string,
): never {
  throw new Error(`${itemName} is not present in ${presentPlace}`);
}

export function getPluginNameFromSlug(
  slug: string,
  plugins: ScoredReport['plugins'],
): string {
  return (
    plugins.find(({ slug: pluginSlug }) => pluginSlug === slug)?.title || slug
  );
}

export function compareIssues(a: Issue, b: Issue): number {
  if (a.severity !== b.severity) {
    return -compareIssueSeverity(a.severity, b.severity);
  }

  if (!a.source && b.source) {
    return -1;
  }

  if (a.source && !b.source) {
    return 1;
  }

  if (a.source?.file !== b.source?.file) {
    return a.source?.file.localeCompare(b.source?.file || '') || 0;
  }

  if (!a.source?.position && b.source?.position) {
    return -1;
  }

  if (a.source?.position && !b.source?.position) {
    return 1;
  }

  if (a.source?.position?.startLine !== b.source?.position?.startLine) {
    return (
      (a.source?.position?.startLine || 0) -
      (b.source?.position?.startLine || 0)
    );
  }

  return 0;
}<|MERGE_RESOLUTION|>--- conflicted
+++ resolved
@@ -93,35 +93,6 @@
   return 'ℹ️';
 }
 
-<<<<<<< HEAD
-export function formatBytes(bytes: number, decimals = 2) {
-  bytes = Math.max(bytes, 0);
-  // early exit
-  if (!bytes) return '0 B';
-
-  const k = 1024;
-  const dm = decimals < 0 ? 0 : decimals;
-  const sizes = ['B', 'kB', 'MB', 'GB', 'TB', 'PB', 'EB', 'ZB', 'YB'];
-
-  const i = Math.floor(Math.log(bytes) / Math.log(k));
-
-  return `${parseFloat((bytes / Math.pow(k, i)).toFixed(dm))} ${sizes[i]}`;
-}
-
-export function formatDuration(duration: number): string {
-  if (duration < 1000) {
-    return `${duration} ms`;
-  }
-  return `${(duration / 1000).toFixed(2)} s`;
-}
-
-export function startDuration(): number {
-  // @TODO mark with symbol to detact Date.now vs perofmance.now
-  return performance.now();
-}
-
-=======
->>>>>>> 848408f9
 export function calcDuration(start: number, stop?: number): number {
   stop = stop !== undefined ? stop : performance.now();
   return Math.floor(stop - start);
