<<<<<<< HEAD
=======
import chalk from 'chalk';
import cliui from 'cliui';
import { Report } from '@code-pushup/models';
>>>>>>> 740f35f7
import { NEW_LINE } from './md';
import {
  countWeightedRefs,
  reportHeadlineText,
  reportOverviewTableHeaders,
  calculateScore,
  refToScore,
} from './utils';
<<<<<<< HEAD
import { Report } from '@code-pushup/models';
import chalk from 'chalk';
import cliui from 'cliui';
=======
>>>>>>> 740f35f7

const ui = cliui({ width: 60 }); // @TODO check display width

export function reportToStdout(report: Report): void {
  reportToHeaderSection(report);
  reportToMetaSection(report);
  console.log(NEW_LINE);
  reportToOverviewSection(report);
  console.log(NEW_LINE);
  reportToDetailSection(report);
  console.log(NEW_LINE);
  console.log('Made with ❤️ by code-pushup.dev');
}

function reportToHeaderSection(report: Report): void {
  const { packageName, version } = report;
  console.log(`${chalk.bold(reportHeadlineText)} - ${packageName}@${version}`);
}

function reportToMetaSection(report: Report): void {
  const { date, duration, version, packageName, plugins } = report;
  const _print = (text: string) => console.log(chalk.italic(chalk.gray(text)));

  _print(`---`);
  _print(`Package Name: ${packageName}`);
  _print(`Version: ${version}`);
  _print(
    `Commit: feat(cli): add logic for markdown report - 7eba125ad5643c2f90cb21389fc3442d786f43f9`,
  );
  _print(`Date: ${new Date(date).toString()}`);
  _print(`Duration: ${duration}ms`);
  _print(`Plugins: ${plugins?.length}`);
  _print(
    `Audits: ${plugins?.reduce((sum, { audits }) => sum + audits.length, 0)}`,
  );
  _print(`---`);
}

function reportToOverviewSection(report: Report): void {
  const base = {
    width: 20,
    padding: [0, 1, 0, 1],
  };

  // table header
  ui.div(...reportOverviewTableHeaders.map(text => ({ text, ...base })));
  const scoreFn = refToScore(report.plugins, report.categories);

  // table content
  report.categories.forEach(({ title, refs }) => {
    const score = calculateScore(refs, scoreFn).toString();
    const audits = `${refs.length.toString()}/${countWeightedRefs(refs)}`;

    ui.div(
      {
        text: `${title}`,
        ...base,
      },
      {
        text: score,
        ...base,
      },
      {
        text: audits,
        ...base,
      },
    );
  });

  console.log(ui.toString());
}

function reportToDetailSection(report: Report): void {
  const { categories, plugins } = report;
  const scoreFn = refToScore(plugins, categories);
  categories.forEach(category => {
    const { title, refs } = category;

    console.log(chalk.bold(`${title} ${calculateScore(refs, scoreFn)}`));

    refs.forEach(
      ({ slug: auditSlugInCategoryRefs, weight, plugin: pluginSlug }) => {
        const audit = plugins
          .find(({ slug }) => slug === pluginSlug)
          ?.audits.find(
            ({ slug: auditSlugInPluginAudits }) =>
              auditSlugInPluginAudits === auditSlugInCategoryRefs,
          );

        if (audit) {
          let content = `${audit.description}` + NEW_LINE;
          if (audit.docsUrl) {
            content += `  ${audit.docsUrl} ${NEW_LINE}`;
          }
          console.log(`- ${audit.title} (${weight})`);
          console.log(`  ${content}`);
        } else {
          // this should never happen
          throw new Error(`No audit found for ${auditSlugInCategoryRefs}`);
        }
      },
    );
  });
}<|MERGE_RESOLUTION|>--- conflicted
+++ resolved
@@ -1,23 +1,14 @@
-<<<<<<< HEAD
-=======
 import chalk from 'chalk';
 import cliui from 'cliui';
 import { Report } from '@code-pushup/models';
->>>>>>> 740f35f7
 import { NEW_LINE } from './md';
 import {
+  calculateScore,
   countWeightedRefs,
+  refToScore,
   reportHeadlineText,
   reportOverviewTableHeaders,
-  calculateScore,
-  refToScore,
 } from './utils';
-<<<<<<< HEAD
-import { Report } from '@code-pushup/models';
-import chalk from 'chalk';
-import cliui from 'cliui';
-=======
->>>>>>> 740f35f7
 
 const ui = cliui({ width: 60 }); // @TODO check display width
 
