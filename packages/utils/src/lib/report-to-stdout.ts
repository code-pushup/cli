import cliui from '@isaacs/cliui';
import chalk from 'chalk';
import Table from 'cli-table3';
<<<<<<< HEAD
import { MAX_SCREEN_WIDTH } from '@code-pushup/models';
=======
import { SCORE_COLOR_RANGE } from './constants';
>>>>>>> 5c838fe7
import { NEW_LINE } from './md';
import {
  CODE_PUSHUP_DOMAIN,
  FOOTER_PREFIX,
  countCategoryAudits,
  formatReportScore,
  reportHeadlineText,
  reportRawOverviewTableHeaders,
  sortAudits,
} from './report';
import { ScoredReport } from './scoring';

function addLine(line = ''): string {
  return line + NEW_LINE;
}

export function reportToStdout(report: ScoredReport): string {
  let output = '';

  output += addLine(reportToHeaderSection(report));
  output += addLine();
  output += addLine(reportToDetailSection(report));
  output += addLine(reportToOverviewSection(report));
  output += addLine(`${FOOTER_PREFIX} ${CODE_PUSHUP_DOMAIN}`);

  return output;
}

function reportToHeaderSection(report: ScoredReport): string {
  const { packageName, version } = report;
  return `${chalk.bold(reportHeadlineText)} - ${packageName}@${version}`;
}

function reportToOverviewSection({
  categories,
  plugins,
}: ScoredReport): string {
  let output = addLine(chalk.magentaBright.bold('Categories'));
  output += addLine();

  const table = new Table({
    colWidths: [null, 8, 8],
    colAligns: ['left', 'right', 'right'],
    style: {
      head: ['cyan'],
    },
    head: reportRawOverviewTableHeaders,
  });

  table.push(
    ...categories.map(({ title, score, refs }) => [
      title,
      withColor({ score }),
      countCategoryAudits(refs, plugins),
    ]),
  );

  output += addLine(table.toString());

  return output;
}

function reportToDetailSection(report: ScoredReport): string {
  const { plugins } = report;

  let output = '';

  plugins.forEach(({ title, audits }) => {
    output += addLine();
    output += addLine(chalk.magentaBright.bold(`${title} audits`));
    output += addLine();

    const ui = cliui({ width: MAX_SCREEN_WIDTH });

    audits.sort(sortAudits).forEach(({ score, title, displayValue, value }) => {
      ui.div(
        {
          text: withColor({ score, text: '●' }),
          width: 2,
          padding: [0, 1, 0, 0],
        },
        {
          text: title,
          padding: [0, 3, 0, 0],
        },
        {
          text: chalk.cyanBright(displayValue || `${value}`),
          padding: [0, 0, 0, 0],
        },
      );
    });

    output += addLine(ui.toString());
    output += addLine();
  });

  return output;
}

function withColor({ score, text }: { score: number; text?: string }) {
  const formattedScore = text ?? formatReportScore(score);
  const style = text ? chalk : chalk.bold;

  if (score >= SCORE_COLOR_RANGE.GREEN_MIN) {
    return style.green(formattedScore);
  }

  if (score >= SCORE_COLOR_RANGE.YELLOW_MIN) {
    return style.yellow(formattedScore);
  }

  return style.red(formattedScore);
}<|MERGE_RESOLUTION|>--- conflicted
+++ resolved
@@ -1,11 +1,8 @@
 import cliui from '@isaacs/cliui';
 import chalk from 'chalk';
 import Table from 'cli-table3';
-<<<<<<< HEAD
 import { MAX_SCREEN_WIDTH } from '@code-pushup/models';
-=======
 import { SCORE_COLOR_RANGE } from './constants';
->>>>>>> 5c838fe7
 import { NEW_LINE } from './md';
 import {
   CODE_PUSHUP_DOMAIN,
