<<<<<<< HEAD
import { vol } from 'memfs';
import { afterEach, describe, expect, vi } from 'vitest';
import {
  CategoryConfig,
  Issue,
  reportNameFromReport,
} from '@code-pushup/models';
import { MEMFS_VOLUME } from '@code-pushup/models/testing';
=======
import { describe, expect } from 'vitest';
import { CategoryRef, IssueSeverity } from '@code-pushup/models';
>>>>>>> 61412b07
import {
  calcDuration,
  compareIssueSeverity,
  countWeightedRefs,
  formatBytes,
  formatCount,
  loadReports,
  slugify,
  sumRefs,
} from './report';

// Mock file system API's
vi.mock('fs', async () => {
  const memfs: typeof import('memfs') = await vi.importActual('memfs');
  return memfs.fs;
});
vi.mock('fs/promises', async () => {
  const memfs: typeof import('memfs') = await vi.importActual('memfs');
  return memfs.fs.promises;
});

const outputDir = MEMFS_VOLUME;

const resetFiles = async (files?: Record<string, string>) => {
  vol.reset();
  vol.fromJSON(files || {}, outputDir);
};

describe('slugify', () => {
  it.each([
    ['Largest Contentful Paint', 'largest-contentful-paint'],
    ['cumulative-layout-shift', 'cumulative-layout-shift'],
    ['max-lines-200', 'max-lines-200'],
    ['rxjs/finnish', 'rxjs-finnish'],
    ['@typescript-eslint/no-explicit-any', 'typescript-eslint-no-explicit-any'],
    ['Code  PushUp ', 'code-pushup'],
  ])('should transform "%s" to valid slug "%s"', (text, slug) => {
    expect(slugify(text)).toBe(slug);
  });
});

describe('formatBytes', () => {
  it('should log file sizes in Bytes`', async () => {
    expect(formatBytes(1000)).toBe('1000 B');
  });

  it('should log file sizes in KB`', async () => {
    expect(formatBytes(10000)).toBe('9.77 kB');
  });

  it('should log file sizes in MB`', async () => {
    expect(formatBytes(10000000)).toBe('9.54 MB');
  });

  it('should log file sizes in bytes`', async () => {
    expect(formatBytes(10000000000)).toBe('9.31 GB');
  });

  it('should log file sizes in TB`', async () => {
    expect(formatBytes(10000000000000)).toBe('9.09 TB');
  });

  it('should log file sizes in PB`', async () => {
    expect(formatBytes(10000000000000000)).toBe('8.88 PB');
  });

  it('should log file sizes in EB`', async () => {
    expect(formatBytes(10000000000000000000)).toBe('8.67 EB');
  });

  it('should log file sizes in ZB`', async () => {
    expect(formatBytes(10000000000000000000000)).toBe('8.47 ZB');
  });

  it('should log file sizes in YB`', async () => {
    expect(formatBytes(10000000000000000000000000)).toBe('8.27 YB');
  });

  it('should log file sizes correctly with correct decimal`', async () => {
    expect(formatBytes(10000, 1)).toBe('9.8 kB');
  });

  it('should log file sizes of 0 if no size is given`', async () => {
    expect(formatBytes(0)).toBe('0 B');
  });
});

describe('calcDuration', () => {
  it('should calc the duration correctly if start and stop are given', () => {
    const start = performance.now();
    const stop = performance.now() + 100;
    expect(calcDuration(start, stop)).toBe(100);
  });

  it('should calc the duration correctly if only start is given', () => {
    const start = performance.now();
    expect(calcDuration(start)).toBe(0);
  });
});

describe('formatCount', () => {
  it('should pluralize if count is greater than 1', () => {
    expect(formatCount(5, 'audit')).toBe('5 audits');
  });

  it('should not pluralize if count is 1', () => {
    expect(formatCount(1, 'audit')).toBe('1 audit');
  });

  it('should pluralize if count is 0', () => {
    expect(formatCount(0, 'audit')).toBe('0 audits');
  });
});

describe('countWeightedRefs', () => {
  it('should calc weighted refs only', () => {
    const refs: CategoryRef[] = [
      {
        slug: 'a1',
        weight: 0,
        plugin: 'a',
        type: 'audit',
      },
      {
        slug: 'a2',
        weight: 1,
        plugin: 'a',
        type: 'audit',
      },
    ];
    expect(countWeightedRefs(refs)).toBe(1);
  });
});

describe('compareIssueSeverity', () => {
  it('should order severities in logically ascending order when used as compareFn with .sort()', () => {
    expect(
      (['error', 'info', 'warning'] satisfies IssueSeverity[]).sort(
        compareIssueSeverity,
      ),
    ).toEqual(['info', 'warning', 'error'] satisfies IssueSeverity[]);
  });
});

describe('sumRefs', () => {
  it('should sum refs correctly', () => {
    const refs: CategoryRef[] = [
      {
        slug: 'a1',
        weight: 0,
        plugin: 'a',
        type: 'audit',
      },
      {
        slug: 'a2',
        weight: 1,
        plugin: 'a',
        type: 'audit',
      },
      {
        slug: 'a3',
        weight: 10,
        plugin: 'a',
        type: 'audit',
      },
    ];
    expect(sumRefs(refs)).toBe(11);
  });
});

describe('loadReports', () => {
  afterEach(() => {
    resetFiles({});
  });

  it('should load reports form outputDir', () => {
    const report = { date: new Date().toISOString() };
    resetFiles({
      [`${reportNameFromReport(report)}.json`]: '{"test":42}',
      [`${reportNameFromReport(report)}.md`]: 'test-42',
    });
    const reports = loadReports({ outputDir });
    expect(reports).toEqual([
      [`${reportNameFromReport(report)}.json`, '{"test":42}'],
      [`${reportNameFromReport(report)}.md`, 'test-42'],
    ]);
  });

  it('should load reports by filename', () => {
    const report = { date: new Date().toISOString() };
    resetFiles({
      [`my-report.md`]: 'my-report-content',
      [`my-report.test.json`]: '{"test":"my-report-content"}',
      [`${reportNameFromReport(report)}.md`]: 'test-42',
    });
    const reports = loadReports({ outputDir, filename: 'my-report' });
    expect(reports).toEqual([
      [`my-report.md`, 'my-report-content'],
      [`my-report.test.json`, '{"test":"my-report-content"}'],
    ]);
  });

  it('should load reports by format', () => {
    const report = { date: new Date().toISOString() };
    resetFiles({
      [`${reportNameFromReport(report)}.dummy.md`]: 'test-7',
      [`${reportNameFromReport(report)}.json`]: '{"test":42}',
      [`${reportNameFromReport(report)}.md`]: 'test-42',
    });
    const reports = loadReports({ outputDir, format: ['md'] });
    expect(reports).toEqual([
      [`${reportNameFromReport(report)}.dummy.md`, 'test-7'],
      [`${reportNameFromReport(report)}.md`, 'test-42'],
    ]);
  });
});<|MERGE_RESOLUTION|>--- conflicted
+++ resolved
@@ -1,16 +1,11 @@
-<<<<<<< HEAD
 import { vol } from 'memfs';
 import { afterEach, describe, expect, vi } from 'vitest';
 import {
-  CategoryConfig,
-  Issue,
+  CategoryRef,
+  IssueSeverity,
   reportNameFromReport,
 } from '@code-pushup/models';
 import { MEMFS_VOLUME } from '@code-pushup/models/testing';
-=======
-import { describe, expect } from 'vitest';
-import { CategoryRef, IssueSeverity } from '@code-pushup/models';
->>>>>>> 61412b07
 import {
   calcDuration,
   compareIssueSeverity,
