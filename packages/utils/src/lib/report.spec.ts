--- conflicted
+++ resolved
@@ -1,9 +1,5 @@
 import { describe, expect } from 'vitest';
-<<<<<<< HEAD
-import { CategoryConfig, CategoryConfigRef, Issue } from '@code-pushup/models';
-=======
-import { CategoryRef, IssueSeverity } from '@code-pushup/models';
->>>>>>> 61412b07
+import { CategoryRef } from '@code-pushup/models';
 import {
   calcDuration,
   compareIssueSeverity,
@@ -132,11 +128,7 @@
 
 describe('sumRefs', () => {
   it('should sum refs correctly', () => {
-<<<<<<< HEAD
-    const refs: CategoryConfigRef[] = [
-=======
     const refs: CategoryRef[] = [
->>>>>>> 61412b07
       {
         slug: 'a1',
         weight: 0,
