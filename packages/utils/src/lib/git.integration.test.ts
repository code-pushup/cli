--- conflicted
+++ resolved
@@ -1,22 +1,18 @@
-<<<<<<< HEAD
-import { afterEach, beforeAll, expect } from 'vitest';
-import { makeStatusClean, makeStatusDirty } from '@code-pushup/testing-utils';
+import { mkdir, rm, writeFile } from 'node:fs/promises';
+import { join } from 'node:path';
+import { type SimpleGit, simpleGit } from 'simple-git';
+import { expect } from 'vitest';
 import {
   branchHasChanges,
   getCurrentBranchOrTag,
+  getGitRoot,
   getLatestCommit,
   git,
   guardAgainstLocalChanges,
   safeCheckout,
+  toGitPath,
 } from './git';
-=======
-import { mkdir, rm, writeFile } from 'node:fs/promises';
-import { join } from 'node:path';
-import { type SimpleGit, simpleGit } from 'simple-git';
-import { expect } from 'vitest';
-import { getGitRoot, getLatestCommit, toGitPath } from './git';
 import { toUnixPath } from './transform';
->>>>>>> 89559ae5
 
 describe('git utils', () => {
   const baseDir = join(process.cwd(), 'tmp', 'testing-git-repo');
@@ -40,13 +36,6 @@
     await rm(baseDir, { recursive: true, force: true });
   });
 
-<<<<<<< HEAD
-describe('getLatestCommit', () => {
-  afterEach(async () => {
-    await makeStatusClean();
-  });
-=======
->>>>>>> 89559ae5
   it('should log latest commit', async () => {
     const gitCommitDateRegex =
       /^(Mon|Tue|Wed|Thu|Fri|Sat|Sun) (Jan|Feb|Mar|Apr|May|Jun|Jul|Aug|Sep|Oct|Nov|Dec) \d{1,2} \d{2}:\d{2}:\d{2} \d{4} [+|-]\d{4}$/;
