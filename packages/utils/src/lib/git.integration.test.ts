import { mkdir, rm, writeFile } from 'node:fs/promises';
import { join } from 'node:path';
import { type SimpleGit, simpleGit } from 'simple-git';
import { expect } from 'vitest';
<<<<<<< HEAD
=======
import {
  getCurrentBranchOrTag,
  getGitRoot,
  getLatestCommit,
  guardAgainstLocalChanges,
  safeCheckout,
  toGitPath,
} from './git';
>>>>>>> 1a4206d2
import { toUnixPath } from './transform';
import {afterEach, beforeAll, beforeEach, expect} from 'vitest';
import { makeStatusClean, makeStatusDirty } from '@code-pushup/testing-utils';
import {
  branchHasChanges,
  getCurrentBranchOrTag,
  getLatestCommit, git,
  guardAgainstDirtyRepo,
  safeCheckout,
  getGitRoot, toGitPath
} from './git';

describe('git utils in a git repo with a branch and commits', () => {
  const baseDir = join(process.cwd(), 'tmp', 'testing-git-repo');
  const changesDir = join(baseDir, 'changes-dir');
  let git: SimpleGit;

  beforeAll(async () => {
    await mkdir(baseDir, { recursive: true });
    await writeFile(join(baseDir, 'README.md'), '# hello-world\n');

    git = simpleGit(baseDir);
    await git.init();

    await git.addConfig('user.name', 'John Doe');
    await git.addConfig('user.email', 'john.doe@example.com');
    await git.add('README.md');
    await git.commit('Create README');

    await git.checkout(['master']);
  });

  afterAll(async () => {
    await rm(baseDir, { recursive: true, force: true });
  });

  beforeEach(async () => {
    await git.checkout(['-b', 'feature-branch']);
    await git.checkout(['master']);
  });

  afterEach(async () => {
    // @TODO try why restore/stash/clean/reset hard etc does not work
    await rm(changesDir, { recursive: true, force: true });
    await git.checkout(['master']);
    await git.deleteLocalBranch('feature-branch');
  });

  it('should log latest commit', async () => {
    const gitCommitDateRegex =
      /^(Mon|Tue|Wed|Thu|Fri|Sat|Sun) (Jan|Feb|Mar|Apr|May|Jun|Jul|Aug|Sep|Oct|Nov|Dec) \d{1,2} \d{2}:\d{2}:\d{2} \d{4} [+|-]\d{4}$/;

    await expect(getLatestCommit(git)).resolves.toEqual({
      hash: expect.stringMatching(/^[\da-f]{40}$/),
      message: 'Create README',
      author: 'John Doe',
      date: expect.stringMatching(gitCommitDateRegex),
    });
  });

  it('should find Git root', async () => {
    await expect(getGitRoot(git)).resolves.toBe(toUnixPath(baseDir));
  });

  it('should convert absolute path to relative Git path', async () => {
    await expect(
      toGitPath(join(process.cwd(), 'src', 'utils.ts')),
    ).resolves.toBe('src/utils.ts');
  });

  it('should convert relative Windows path to relative Git path', async () => {
    await expect(toGitPath('Backend\\API\\Startup.cs')).resolves.toBe(
      'Backend/API/Startup.cs',
    );
  });

  it('should keep relative Unix path as is (already a Git path)', async () => {
    await expect(toGitPath('Backend/API/Startup.cs')).resolves.toBe(
      'Backend/API/Startup.cs',
    );
  });
<<<<<<< HEAD
});

describe('branchHasChanges', () => {
  it('should return true if some changes are given', async () => {
    await makeStatusDirty();
    await expect(branchHasChanges()).resolves.toBe(true);
    await makeStatusClean();
  });
  it('should return false if no changes are given', async () => {
    await expect(branchHasChanges()).resolves.toBe(false);
  });
});

describe('guardAgainstDirtyRepo', () => {
  it('should throw if history is dirty', async () => {
    await makeStatusDirty();
    await expect(guardAgainstDirtyRepo()).rejects.toThrow(
      'Repository should be clean before we you can proceed',
    );
    await makeStatusClean();
  });
  it('should not throw if history is clean', async () => {
    await expect(guardAgainstDirtyRepo()).resolves.toEqual(void 0);
  });
});

describe('getCurrentBranchOrTag', () => {
  it('should log current branch', async () => {
    await expect(getCurrentBranchOrTag()).resolves.toEqual(expect.any(String));
  });
});

describe('safeCheckout', () => {
  let initialBranch: string = '';

  beforeAll(async () => {
    initialBranch = await getCurrentBranchOrTag();
  });

  afterEach(async () => {
    await git.checkout(initialBranch);
    await makeStatusClean();
  });

  it('should checkout target branch in clean state', async () => {
    await expect(safeCheckout('main')).resolves.toBe(void 0);
    await expect(getCurrentBranchOrTag()).resolves.toBe('main');
  });
  it('should throw if history is dirty', async () => {
    await makeStatusDirty();
    await expect(safeCheckout('main')).rejects.toThrow(
      'Repository should be clean before we you can proceed',
    );
  });

  it('should use gitRestore option', async () => {
    await makeStatusDirty();
    await expect(safeCheckout('main', {gitRestore: '.'})).resolves.toBeUndefined();
    await expect(getCurrentBranchOrTag()).resolves.toBe('main');
  });
=======

  it('guardAgainstLocalChanges should throw if history is dirty', async () => {
    await mkdir(changesDir, { recursive: true });
    await writeFile(join(changesDir, 'change.md'), '# hello-change\n');
    await expect(guardAgainstLocalChanges(git)).rejects.toThrow(
      'Working directory needs to be clean before we you can proceed. Commit your local changes or stash them.',
    );
  });

  it('guardAgainstLocalChanges should not throw if history is clean', async () => {
    await expect(guardAgainstLocalChanges(git)).resolves.toBeUndefined();
  });

  it('safeCheckout should checkout target branch in clean state', async () => {
    await expect(git.branch()).resolves.toEqual(
      expect.objectContaining({ current: 'master' }),
    );
    await expect(
      safeCheckout('feature-branch', {}, git),
    ).resolves.toBeUndefined();
    await expect(git.branch()).resolves.toEqual(
      expect.objectContaining({ current: 'feature-branch' }),
    );
  });

  it('safeCheckout should throw if history is dirty', async () => {
    await mkdir(changesDir, { recursive: true });
    await writeFile(join(changesDir, 'change.md'), '# hello-change\n');
    await expect(safeCheckout('master', {}, git)).rejects.toThrow(
      'Working directory needs to be clean before we you can proceed. Commit your local changes or stash them.',
    );
  });

  it('safeCheckout should clean local changes and check out to feature-branch', async () => {
    // needs to get reset to be clean
    await mkdir(changesDir, { recursive: true });
    await writeFile(join(changesDir, 'change.md'), '# hello-change\n');
    // needs to get cleaned to be clean
    await writeFile(join(baseDir, 'README.md'), '# hello-world-2\n');

    await expect(
      safeCheckout('feature-branch', { forceCleanStatus: true }, git),
    ).resolves.toBeUndefined();
    await expect(git.branch()).resolves.toEqual(
      expect.objectContaining({ current: 'feature-branch' }),
    );
    await expect(git.status()).resolves.toEqual(
      expect.objectContaining({ files: [] }),
    );
  });

  it('getCurrentBranchOrTag should log current branch', async () => {
    await expect(getCurrentBranchOrTag(git)).resolves.toBe('master');
  });
});

describe('git utils in a git repo without a branch and commits', () => {
  const baseDir = join(process.cwd(), 'tmp', 'testing-git-repo');
  let git: SimpleGit;

  beforeAll(async () => {
    await mkdir(baseDir, { recursive: true });
    git = simpleGit(baseDir);
    await git.init();
  });

  afterAll(async () => {
    await rm(baseDir, { recursive: true, force: true });
  });

  it('getCurrentBranchOrTag should throw if no branch is given', async () => {
    await expect(getCurrentBranchOrTag(git)).rejects.toThrow(
      'Could not get current tag or branch.',
    );
  });
>>>>>>> 1a4206d2
});<|MERGE_RESOLUTION|>--- conflicted
+++ resolved
@@ -2,8 +2,6 @@
 import { join } from 'node:path';
 import { type SimpleGit, simpleGit } from 'simple-git';
 import { expect } from 'vitest';
-<<<<<<< HEAD
-=======
 import {
   getCurrentBranchOrTag,
   getGitRoot,
@@ -12,18 +10,7 @@
   safeCheckout,
   toGitPath,
 } from './git';
->>>>>>> 1a4206d2
 import { toUnixPath } from './transform';
-import {afterEach, beforeAll, beforeEach, expect} from 'vitest';
-import { makeStatusClean, makeStatusDirty } from '@code-pushup/testing-utils';
-import {
-  branchHasChanges,
-  getCurrentBranchOrTag,
-  getLatestCommit, git,
-  guardAgainstDirtyRepo,
-  safeCheckout,
-  getGitRoot, toGitPath
-} from './git';
 
 describe('git utils in a git repo with a branch and commits', () => {
   const baseDir = join(process.cwd(), 'tmp', 'testing-git-repo');
@@ -39,6 +26,7 @@
 
     await git.addConfig('user.name', 'John Doe');
     await git.addConfig('user.email', 'john.doe@example.com');
+
     await git.add('README.md');
     await git.commit('Create README');
 
@@ -94,68 +82,6 @@
       'Backend/API/Startup.cs',
     );
   });
-<<<<<<< HEAD
-});
-
-describe('branchHasChanges', () => {
-  it('should return true if some changes are given', async () => {
-    await makeStatusDirty();
-    await expect(branchHasChanges()).resolves.toBe(true);
-    await makeStatusClean();
-  });
-  it('should return false if no changes are given', async () => {
-    await expect(branchHasChanges()).resolves.toBe(false);
-  });
-});
-
-describe('guardAgainstDirtyRepo', () => {
-  it('should throw if history is dirty', async () => {
-    await makeStatusDirty();
-    await expect(guardAgainstDirtyRepo()).rejects.toThrow(
-      'Repository should be clean before we you can proceed',
-    );
-    await makeStatusClean();
-  });
-  it('should not throw if history is clean', async () => {
-    await expect(guardAgainstDirtyRepo()).resolves.toEqual(void 0);
-  });
-});
-
-describe('getCurrentBranchOrTag', () => {
-  it('should log current branch', async () => {
-    await expect(getCurrentBranchOrTag()).resolves.toEqual(expect.any(String));
-  });
-});
-
-describe('safeCheckout', () => {
-  let initialBranch: string = '';
-
-  beforeAll(async () => {
-    initialBranch = await getCurrentBranchOrTag();
-  });
-
-  afterEach(async () => {
-    await git.checkout(initialBranch);
-    await makeStatusClean();
-  });
-
-  it('should checkout target branch in clean state', async () => {
-    await expect(safeCheckout('main')).resolves.toBe(void 0);
-    await expect(getCurrentBranchOrTag()).resolves.toBe('main');
-  });
-  it('should throw if history is dirty', async () => {
-    await makeStatusDirty();
-    await expect(safeCheckout('main')).rejects.toThrow(
-      'Repository should be clean before we you can proceed',
-    );
-  });
-
-  it('should use gitRestore option', async () => {
-    await makeStatusDirty();
-    await expect(safeCheckout('main', {gitRestore: '.'})).resolves.toBeUndefined();
-    await expect(getCurrentBranchOrTag()).resolves.toBe('main');
-  });
-=======
 
   it('guardAgainstLocalChanges should throw if history is dirty', async () => {
     await mkdir(changesDir, { recursive: true });
@@ -231,5 +157,4 @@
       'Could not get current tag or branch.',
     );
   });
->>>>>>> 1a4206d2
 });