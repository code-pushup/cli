--- conflicted
+++ resolved
@@ -12,19 +12,6 @@
 } from './git';
 import { toUnixPath } from './transform';
 
-<<<<<<< HEAD
-describe('git utils in a git repo', () => {
-  const baseDir = join(process.cwd(), 'tmp', 'git-tests');
-  let emptyGit: SimpleGit;
-
-  beforeAll(async () => {
-    await mkdir(baseDir, { recursive: true });
-    emptyGit = simpleGit(baseDir);
-    await emptyGit.init();
-    await emptyGit.addConfig('user.name', 'John Doe');
-    await emptyGit.addConfig('user.email', 'john.doe@example.com');
-  });
-=======
 describe('git helper tests', () => {
   describe('git utils in a git repo without a branch and commits', () => {
     const baseDir = join(
@@ -39,7 +26,6 @@
       emptyGit = simpleGit(baseDir);
       await emptyGit.init();
     });
->>>>>>> 76aefb4b
 
     afterAll(async () => {
       await rm(baseDir, { recursive: true, force: true });
@@ -52,100 +38,6 @@
     });
   });
 
-<<<<<<< HEAD
-  describe('without a branch and commits', () => {
-    it('getCurrentBranchOrTag should throw if no branch or tag is given', async () => {
-      await expect(getCurrentBranchOrTag(emptyGit)).rejects.toThrow(
-        'Could not get current tag or branch.',
-      );
-    });
-  });
-
-  describe('with a branch and commits clean', () => {
-    beforeAll(async () => {
-      await writeFile(join(baseDir, 'README.md'), '# hello-world\n');
-      await emptyGit.add('README.md');
-      await emptyGit.commit('Create README');
-
-      await emptyGit.branch(['feature-branch']);
-      await emptyGit.checkout(['master']);
-    });
-
-    afterAll(async () => {
-      await emptyGit.checkout(['master']);
-      await emptyGit.deleteLocalBranch('feature-branch');
-    });
-
-    it('should log latest commit', async () => {
-      await expect(getLatestCommit(emptyGit)).resolves.toEqual({
-        hash: expect.stringMatching(/^[\da-f]{40}$/),
-        message: 'Create README',
-        author: 'John Doe',
-        date: expect.any(Date),
-      });
-    });
-
-    it('should find Git root', async () => {
-      await expect(getGitRoot(emptyGit)).resolves.toBe(toUnixPath(baseDir));
-    });
-
-    it('should convert absolute path to relative Git path', async () => {
-      await expect(
-        toGitPath(join(baseDir, 'src', 'utils.ts'), emptyGit),
-      ).resolves.toBe('src/utils.ts');
-    });
-
-    it('should convert relative Windows path to relative Git path', async () => {
-      await expect(
-        toGitPath('Backend\\API\\Startup.cs', emptyGit),
-      ).resolves.toBe('../../Backend/API/Startup.cs');
-    });
-
-    it('should keep relative Unix path as is (already a Git path)', async () => {
-      await expect(toGitPath('Backend/API/Startup.cs', emptyGit)).resolves.toBe(
-        '../../Backend/API/Startup.cs',
-      );
-    });
-
-    it('getCurrentBranchOrTag should log current branch', async () => {
-      await expect(getCurrentBranchOrTag(emptyGit)).resolves.toBe('master');
-    });
-
-    it('guardAgainstLocalChanges should not throw if history is clean', async () => {
-      await expect(guardAgainstLocalChanges(emptyGit)).resolves.toBeUndefined();
-    });
-
-    it('safeCheckout should checkout feature-branch in clean state', async () => {
-      await expect(
-        safeCheckout('feature-branch', undefined, emptyGit),
-      ).resolves.toBeUndefined();
-      await expect(emptyGit.branch()).resolves.toEqual(
-        expect.objectContaining({ current: 'feature-branch' }),
-      );
-    });
-
-    it('safeCheckout should throw if a given branch does not exist', async () => {
-      await expect(
-        safeCheckout('non-existing-branch', undefined, emptyGit),
-      ).rejects.toThrow(
-        "pathspec 'non-existing-branch' did not match any file(s) known to git",
-      );
-    });
-  });
-
-  describe('with a branch and commits dirty', () => {
-    const newFilePath = join(baseDir, 'new-file.md');
-
-    beforeAll(async () => {
-      await writeFile(join(baseDir, 'README.md'), '# hello-world\n');
-      await emptyGit.add('README.md');
-      await emptyGit.commit('Create README');
-
-      await emptyGit.branch(['feature-branch']);
-      await emptyGit.checkout(['master']);
-    });
-
-=======
   describe('git utils in a git repo with a branch and commits clean', () => {
     const baseDir = join(
       process.cwd(),
@@ -219,7 +111,7 @@
 
     it('safeCheckout should checkout feature-branch in clean state', async () => {
       await expect(
-        safeCheckout('feature-branch', {}, cleanGit),
+        safeCheckout('feature-branch', undefined, cleanGit),
       ).resolves.toBeUndefined();
       await expect(cleanGit.branch()).resolves.toEqual(
         expect.objectContaining({ current: 'feature-branch' }),
@@ -228,7 +120,7 @@
 
     it('safeCheckout should throw if a given branch does not exist', async () => {
       await expect(
-        safeCheckout('non-existing-branch', {}, cleanGit),
+        safeCheckout('non-existing-branch', undefined, cleanGit),
       ).rejects.toThrow(
         "pathspec 'non-existing-branch' did not match any file(s) known to git",
       );
@@ -260,7 +152,6 @@
       await dirtyGit.checkout(['master']);
     });
 
->>>>>>> 76aefb4b
     beforeEach(async () => {
       await writeFile(newFilePath, '# New File\n');
     });
@@ -277,51 +168,29 @@
     });
 
     afterAll(async () => {
-<<<<<<< HEAD
-      await emptyGit.checkout(['master']);
-      await emptyGit.deleteLocalBranch('feature-branch');
-=======
       await rm(baseDir, { recursive: true, force: true });
->>>>>>> 76aefb4b
     });
 
     it('safeCheckout should clean local changes and check out to feature-branch', async () => {
       await expect(
-<<<<<<< HEAD
-        safeCheckout('feature-branch', true, emptyGit),
-      ).resolves.toBeUndefined();
-      await expect(emptyGit.branch()).resolves.toEqual(
-        expect.objectContaining({ current: 'feature-branch' }),
-      );
-      await expect(emptyGit.status()).resolves.toEqual(
-=======
-        safeCheckout('feature-branch', { forceCleanStatus: true }, dirtyGit),
+        safeCheckout('feature-branch', true, dirtyGit),
       ).resolves.toBeUndefined();
       await expect(dirtyGit.branch()).resolves.toEqual(
         expect.objectContaining({ current: 'feature-branch' }),
       );
       await expect(dirtyGit.status()).resolves.toEqual(
->>>>>>> 76aefb4b
         expect.objectContaining({ files: [] }),
       );
     });
 
     it('safeCheckout should throw if history is dirty', async () => {
-<<<<<<< HEAD
-      await expect(safeCheckout('master', undefined, emptyGit)).rejects.toThrow(
-=======
-      await expect(safeCheckout('master', {}, dirtyGit)).rejects.toThrow(
->>>>>>> 76aefb4b
+      await expect(safeCheckout('master', undefined, dirtyGit)).rejects.toThrow(
         'Working directory needs to be clean before we you can proceed. Commit your local changes or stash them.',
       );
     });
 
     it('guardAgainstLocalChanges should throw if history is dirty', async () => {
-<<<<<<< HEAD
-      await expect(guardAgainstLocalChanges(emptyGit)).rejects.toThrow(
-=======
       await expect(guardAgainstLocalChanges(dirtyGit)).rejects.toThrow(
->>>>>>> 76aefb4b
         'Working directory needs to be clean before we you can proceed. Commit your local changes or stash them.',
       );
     });
