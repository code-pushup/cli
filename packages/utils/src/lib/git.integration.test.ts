--- conflicted
+++ resolved
@@ -1,4 +1,8 @@
-<<<<<<< HEAD
+import { mkdir, rm, writeFile } from 'node:fs/promises';
+import { join } from 'node:path';
+import { type SimpleGit, simpleGit } from 'simple-git';
+import { expect } from 'vitest';
+import { toUnixPath } from './transform';
 import {afterEach, beforeAll, beforeEach, expect} from 'vitest';
 import { makeStatusClean, makeStatusDirty } from '@code-pushup/testing-utils';
 import {
@@ -7,15 +11,8 @@
   getLatestCommit, git,
   guardAgainstDirtyRepo,
   safeCheckout,
+  getGitRoot, toGitPath
 } from './git';
-=======
-import { mkdir, rm, writeFile } from 'node:fs/promises';
-import { join } from 'node:path';
-import { type SimpleGit, simpleGit } from 'simple-git';
-import { expect } from 'vitest';
-import { getGitRoot, getLatestCommit, toGitPath } from './git';
-import { toUnixPath } from './transform';
->>>>>>> 474625c3
 
 describe('git utils', () => {
   const baseDir = join(process.cwd(), 'tmp', 'testing-git-repo');
@@ -30,7 +27,6 @@
 
     await git.addConfig('user.name', 'John Doe');
     await git.addConfig('user.email', 'john.doe@example.com');
-
     await git.add('README.md');
     await git.commit('Create README');
   });
