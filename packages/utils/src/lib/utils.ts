<<<<<<< HEAD
import {
  AuditOutput,
  CategoryConfig,
  CategoryConfigRefType,
  PluginOutput,
} from '@code-pushup/models';
=======
import { readFile } from 'fs/promises';
import { CategoryConfig, Issue } from '@code-pushup/models';
>>>>>>> 740f35f7

export const reportHeadlineText = 'Code Pushup Report';
export const reportOverviewTableHeaders = ['Category', 'Score', 'Audits'];

/** Weighted reference to audit or group
 * @TODO reuse model types
 * */
export type CategoryConfigRef = {
  /** Plugin slug */
  plugin: string;
  /** Audit or group slug */
  slug: string;
  /** Discrimant between audit or group */
  type: CategoryConfigRefType.Audit | 'Group';
  /** Multiplier used to calculate category score as weighted average */
  weight: number;
};

export class UserInputError extends Error {
  constructor(message: string) {
    super('BAD_USER_INPUT ' + message);
  }
}

export function refToScore(
  plugins: PluginOutput[],
  categoryConfigs: CategoryConfig[],
) {
  categoryConfigs;
  const groups = plugins.map(({ audits }) => audits).flatMap(s => s);
  const audits = plugins.map(({ audits }) => audits).flatMap(s => s);
  return (ref: CategoryConfigRef): number => {
    let scorable: AuditOutput | undefined;
    switch (ref.type) {
      case CategoryConfigRefType.Audit:
        scorable = audits?.find(
          a => a.slug === ref.slug && a.slug === ref.plugin,
        );
        if (!scorable) {
          throw new UserInputError(
            `Category has invalid ref - audit with slug ${ref.slug} not found in ${ref.plugin} plugin`,
          );
        }
        return scorable.score;

      case CategoryConfigRefType.Group:
        scorable = groups.find(
          g => g.slug === ref.slug && g.slug === ref.plugin,
        );
        if (!scorable) {
          throw new UserInputError(
            `Category has invalid ref - group with slug ${ref.slug} not found in ${ref.plugin} plugin`,
          );
        }
        return scorable.score;
      default:
        throw new Error('should not happen');
    }
  };
}

export function calculateScore<T extends { weight: number }>(
  refs: T[],
  scoreFn: (ref: T) => number,
): number {
  const numerator = refs.reduce(
    (sum, ref) => sum + scoreFn(ref) * ref.weight,
    0,
  );
  const denominator = refs.reduce((sum, ref) => sum + ref.weight, 0);
  return numerator / denominator;
}

export function countWeightedRefs(refs: CategoryConfig['refs']) {
  return refs
    .filter(({ weight }) => weight > 0)
    .reduce((sum, { weight }) => sum + weight, 0);
}

export function formatBytes(bytes: number, decimals = 2) {
  if (!+bytes) return '0 B';

  const k = 1024;
  const dm = decimals < 0 ? 0 : decimals;
  const sizes = ['B', 'kB', 'MB', 'GB', 'TB', 'PB', 'EB', 'ZB', 'YB'];

  const i = Math.floor(Math.log(bytes) / Math.log(k));

  return `${parseFloat((bytes / Math.pow(k, i)).toFixed(dm))} ${sizes[i]}`;
}

export function calcDuration(start: number, stop?: number): number {
  stop = stop !== undefined ? stop : performance.now();
  return Math.floor(stop - start);
}

export function distinct<T extends string | number | boolean>(array: T[]): T[] {
  return Array.from(new Set(array));
}

export function toArray<T>(val: T | T[]): T[] {
  return Array.isArray(val) ? val : [val];
}

export function slugify(text: string): string {
  return text
    .trim()
    .toLowerCase()
    .replace(/\s+|\//g, '-')
    .replace(/[^a-z0-9-]/g, '');
}

export function objectToEntries<T extends object>(obj: T) {
  return Object.entries(obj) as [keyof T, T[keyof T]][];
}

export function countOccurrences<T extends PropertyKey>(
  values: T[],
): Partial<Record<T, number>> {
  return values.reduce<Partial<Record<T, number>>>(
    (acc, value) => ({ ...acc, [value]: (acc[value] ?? 0) + 1 }),
    {},
  );
}

export function compareIssueSeverity(
  severity1: Issue['severity'],
  severity2: Issue['severity'],
): number {
  const levels: Record<Issue['severity'], number> = {
    info: 0,
    warning: 1,
    error: 2,
  };
  return levels[severity1] - levels[severity2];
}

export async function readTextFile(path: string): Promise<string> {
  const buffer = await readFile(path);
  return buffer.toString();
}

export async function readJsonFile(path: string): Promise<unknown> {
  const text = await readTextFile(path);
  return JSON.parse(text);
}

export function formatCount(count: number, name: string) {
  const text = count === 1 ? name : pluralize(name);
  return `${count} ${text}`;
}

export function pluralize(text: string): string {
  if (text.endsWith('y')) {
    return text.slice(0, -1) + 'ies';
  }
  if (text.endsWith('s')) {
    return `${text}es`;
  }
  return `${text}s`;
}<|MERGE_RESOLUTION|>--- conflicted
+++ resolved
@@ -1,14 +1,9 @@
-<<<<<<< HEAD
 import {
   AuditOutput,
   CategoryConfig,
-  CategoryConfigRefType,
-  PluginOutput,
+  CategoryConfigRefType, Issue,
 } from '@code-pushup/models';
-=======
-import { readFile } from 'fs/promises';
-import { CategoryConfig, Issue } from '@code-pushup/models';
->>>>>>> 740f35f7
+import {readFile} from "@nx/plugin/testing";
 
 export const reportHeadlineText = 'Code Pushup Report';
 export const reportOverviewTableHeaders = ['Category', 'Score', 'Audits'];
