--- conflicted
+++ resolved
@@ -3,32 +3,7 @@
 export const reportHeadlineText = 'Code Pushup Report';
 export const reportOverviewTableHeaders = ['Category', 'Score', 'Audits'];
 
-<<<<<<< HEAD
-export function countWeightedRefs(refs: CategoryConfig['refs']) {
-  return refs
-    .filter(({ weight }) => weight > 0)
-    .reduce((sum, { weight }) => sum + weight, 0);
-}
-
-export function formatBytes(bytes: number, decimals = 2) {
-  if (!+bytes) return '0 B';
-
-  const k = 1024;
-  const dm = decimals < 0 ? 0 : decimals;
-  const sizes = ['B', 'kB', 'MB', 'GB', 'TB', 'PB', 'EB', 'ZB', 'YB'];
-
-  const i = Math.floor(Math.log(bytes) / Math.log(k));
-
-  return `${parseFloat((bytes / Math.pow(k, i)).toFixed(dm))} ${sizes[i]}`;
-}
-
-export function calcDuration(start: number, stop?: number): number {
-  stop = stop !== undefined ? stop : performance.now();
-  return Math.floor(stop - start);
-}
-=======
 // === Transform
->>>>>>> 26c6a859
 
 export function pluralize(text: string): string {
   if (text.endsWith('y')) {
