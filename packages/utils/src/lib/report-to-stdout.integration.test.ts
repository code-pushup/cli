--- conflicted
+++ resolved
@@ -6,11 +6,7 @@
 
 describe('report-to-stdout', () => {
   it('should contain all sections when using the fixture report', () => {
-<<<<<<< HEAD
-    const logOutput = reportToStdout(sortReport(scoreReport(report())));
-=======
-    const logOutput = reportToStdout(scoreReport(reportMock()));
->>>>>>> bf7ebdb5
+    const logOutput = reportToStdout(sortReport(scoreReport(reportMock())));
     // logOutput.replace(/\u001B\[\d+m/g, '') removes all color codes from the output
     // for snapshot readability
     // eslint-disable-next-line no-control-regex
