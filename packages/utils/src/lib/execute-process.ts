--- conflicted
+++ resolved
@@ -6,14 +6,10 @@
   spawn,
 } from 'node:child_process';
 import type { Readable, Writable } from 'node:stream';
-<<<<<<< HEAD
 import { formatCommandLog } from './command.js';
 import { isVerbose } from './env.js';
-import { ui } from './logging.js';
+import { logger } from './logger.js';
 import { calcDuration } from './reports/utils.js';
-=======
-import { logger } from './logger.js';
->>>>>>> 9876d945
 
 /**
  * Represents the process result.
@@ -109,7 +105,6 @@
   command: string;
   args?: string[];
   observer?: ProcessObserver;
-  verbose?: boolean;
   ignoreExitCode?: boolean;
 };
 
@@ -174,7 +169,6 @@
   } = cfg;
   const { onStdout, onStderr, onError, onComplete } = observer ?? {};
 
-<<<<<<< HEAD
   if (isVerbose() || verbose === true) {
     logger.log(
       formatCommandLog({
@@ -184,10 +178,7 @@
       }),
     );
   }
-=======
   const bin = [command, ...(args ?? [])].join(' ');
->>>>>>> 9876d945
-
   return logger.command(
     bin,
     () =>
