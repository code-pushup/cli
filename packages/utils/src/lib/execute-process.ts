import {
  type ChildProcess,
  type ChildProcessByStdio,
  type SpawnOptionsWithStdioTuple,
  type StdioPipe,
  spawn,
} from 'node:child_process';
import type { Readable, Writable } from 'node:stream';
import { logger } from './logger.js';

/**
 * Represents the process result.
 */
export type ProcessResult = {
  /** The full command with args that was executed. */
  bin: string;
  /** The exit code of the process (`null` if terminated by signal). */
  code: number | null;
  /** The signal which terminated the process, if any. */
  signal: NodeJS.Signals | null;
  /** The standard output from the process. */
  stdout: string;
  /** The standard error from the process. */
  stderr: string;
};

/**
 * Error class for process errors.
 * Contains additional information about the process result.
 *
 * @example
 * const result = await executeProcess({ ... }).catch((error) => {
 *   if (error instanceof ProcessError) {
 *     console.error(error.message);
 *     console.error(error.code);
 *     console.error(error.stderr);
 *     console.error(error.stdout);
 *   }
 * });
 *
 */
export class ProcessError extends Error {
  bin: string;
  code: number | null;
  signal: NodeJS.Signals | null;
  // attributes hidden behind getters so they're not printed in uncaught errors (too verbose)
  #stdout: string;
  #stderr: string;

  constructor(result: ProcessResult) {
    const message = result.signal
      ? `Process terminated by ${result.signal}`
      : `Process failed with exit code ${result.code}`;
    super(message);
    this.bin = result.bin;
    this.code = result.code;
    this.signal = result.signal;
    this.#stdout = result.stdout;
    this.#stderr = result.stderr;
  }

  get stdout() {
    return this.#stdout;
  }

  get stderr() {
    return this.#stderr;
  }
}

/**
 * Process config object. Contains the command, args and observer.
 * @param cfg Process config object with command, args and observer (optional)
 * @property {string} command - The command to execute.
 * @property {string[]} args - The arguments for the command.
 * @property {ProcessObserver} observer - The observer for the process.
 *
 * @example
 *
 * // bash command
 * const cfg = {
 *   command: 'bash',
 *   args: ['-c', 'echo "hello world"']
 * };
 *
 * // node command
 * const cfg = {
 *  command: 'node',
 *  args: ['--version']
 * };
 *
 * // npx command
 * const cfg = {
 *   command: 'npx',
 *   args: ['--version']
 * };
 */
export type ProcessConfig = Omit<
  SpawnOptionsWithStdioTuple<StdioPipe, StdioPipe, StdioPipe>,
  'stdio'
> & {
  command: string;
  args?: string[];
  observer?: ProcessObserver;
  ignoreExitCode?: boolean;
  silent?: boolean;
};

/**
 * Process observer object.
 *
 * @example
 * const observer = {
 *   onStdout: (stdout) => console.info(stdout)
 * }
 */
export type ProcessObserver = {
  /** Called when the `stdout` stream receives new data (optional). */
  onStdout?: (stdout: string, sourceProcess?: ChildProcess) => void;
  /** Called when the `stdout` stream receives new data (optional). */
  onStderr?: (stderr: string, sourceProcess?: ChildProcess) => void;
  /** Called when the process ends in an error (optional). */
  onError?: (error: ProcessError) => void;
  /** Called when the process ends successfully (optional). */
  onComplete?: () => void;
};

/**
 * Executes a process and returns a promise with the result as `ProcessResult`.
 *
 * @example
 *
 * // sync process execution
 * const result = await executeProcess({
 *  command: 'node',
 *  args: ['--version']
 * });
 *
 * console.info(result);
 *
 * // async process execution
 * const result = await executeProcess({
 *    command: 'node',
 *    args: ['download-data.js'],
 *    observer: {
 *      onStdout: updateProgress,
 *      error: handleError,
 *      complete: cleanLogs,
 *    }
 * });
 *
 * console.info(result);
 *
 * @param cfg - see {@link ProcessConfig}
 */
export function executeProcess(cfg: ProcessConfig): Promise<ProcessResult> {
<<<<<<< HEAD
  const {
    command,
    args,
    observer,
    ignoreExitCode = false,
    env,
    cwd,
    ...options
  } = cfg;
=======
  const { command, args, observer, ignoreExitCode, silent, ...options } = cfg;
>>>>>>> d21a99c1
  const { onStdout, onStderr, onError, onComplete } = observer ?? {};

  const bin = [command, ...(args ?? [])].join(' ');

<<<<<<< HEAD
  return logger.command(
    bin,
    () =>
      new Promise((resolve, reject) => {
        const mergedEnv = env ? { ...process.env, ...env } : undefined;
        const spawnedProcess = spawn(command, args ?? [], {
          // shell:true tells Windows to use shell command for spawning a child process
          // https://stackoverflow.com/questions/60386867/node-spawn-child-process-not-working-in-windows
          shell: true,
          ...(mergedEnv && { env: mergedEnv as Record<string, string> }),
          ...(cwd && { cwd: cwd as string }),
          ...options,
        }) as ChildProcessByStdio<Writable, Readable, Readable>;

        // eslint-disable-next-line functional/no-let
        let stdout = '';
        // eslint-disable-next-line functional/no-let
        let stderr = '';
        // eslint-disable-next-line functional/no-let
        let output = ''; // interleaved stdout and stderr

        spawnedProcess.stdout.on('data', (data: unknown) => {
          const message = String(data);
          stdout += message;
          output += message;
          onStdout?.(message, spawnedProcess);
        });

        spawnedProcess.stderr.on('data', (data: unknown) => {
          const message = String(data);
          stderr += message;
          output += message;
          onStderr?.(message, spawnedProcess);
        });

        spawnedProcess.on('error', error => {
          reject(error);
        });
=======
  const worker = () =>
    new Promise<ProcessResult>((resolve, reject) => {
      const spawnedProcess = spawn(command, args ?? [], {
        // shell:true tells Windows to use shell command for spawning a child process
        // https://stackoverflow.com/questions/60386867/node-spawn-child-process-not-working-in-windows
        shell: true,
        windowsHide: true,
        ...options,
      }) as ChildProcessByStdio<Writable, Readable, Readable>;

      // eslint-disable-next-line functional/no-let
      let stdout = '';
      // eslint-disable-next-line functional/no-let
      let stderr = '';
      // eslint-disable-next-line functional/no-let
      let output = ''; // interleaved stdout and stderr

      spawnedProcess.stdout.on('data', (data: unknown) => {
        const message = String(data);
        stdout += message;
        output += message;
        onStdout?.(message, spawnedProcess);
      });

      spawnedProcess.stderr.on('data', (data: unknown) => {
        const message = String(data);
        stderr += message;
        output += message;
        onStderr?.(message, spawnedProcess);
      });
>>>>>>> d21a99c1

      spawnedProcess.on('error', error => {
        reject(error);
      });

      spawnedProcess.on('close', (code, signal) => {
        const result: ProcessResult = { bin, code, signal, stdout, stderr };
        if (code === 0 || ignoreExitCode) {
          if (!silent) {
            logger.debug(output);
          }
          onComplete?.();
          resolve(result);
        } else {
          if (!silent) {
            // ensure stdout and stderr are logged to help debug failure
            logger.debug(output, { force: true });
          }
<<<<<<< HEAD
        });
      }),
    {
      ...(cwd && { cwd: cwd as string }),
      ...(env ? { env: env as Record<string, string> } : {}),
    },
  );
=======
          const error = new ProcessError(result);
          onError?.(error);
          reject(error);
        }
      });
    });

  return silent ? worker() : logger.command(bin, worker);
>>>>>>> d21a99c1
}<|MERGE_RESOLUTION|>--- conflicted
+++ resolved
@@ -154,63 +154,11 @@
  * @param cfg - see {@link ProcessConfig}
  */
 export function executeProcess(cfg: ProcessConfig): Promise<ProcessResult> {
-<<<<<<< HEAD
-  const {
-    command,
-    args,
-    observer,
-    ignoreExitCode = false,
-    env,
-    cwd,
-    ...options
-  } = cfg;
-=======
   const { command, args, observer, ignoreExitCode, silent, ...options } = cfg;
->>>>>>> d21a99c1
   const { onStdout, onStderr, onError, onComplete } = observer ?? {};
 
   const bin = [command, ...(args ?? [])].join(' ');
-
-<<<<<<< HEAD
-  return logger.command(
-    bin,
-    () =>
-      new Promise((resolve, reject) => {
-        const mergedEnv = env ? { ...process.env, ...env } : undefined;
-        const spawnedProcess = spawn(command, args ?? [], {
-          // shell:true tells Windows to use shell command for spawning a child process
-          // https://stackoverflow.com/questions/60386867/node-spawn-child-process-not-working-in-windows
-          shell: true,
-          ...(mergedEnv && { env: mergedEnv as Record<string, string> }),
-          ...(cwd && { cwd: cwd as string }),
-          ...options,
-        }) as ChildProcessByStdio<Writable, Readable, Readable>;
-
-        // eslint-disable-next-line functional/no-let
-        let stdout = '';
-        // eslint-disable-next-line functional/no-let
-        let stderr = '';
-        // eslint-disable-next-line functional/no-let
-        let output = ''; // interleaved stdout and stderr
-
-        spawnedProcess.stdout.on('data', (data: unknown) => {
-          const message = String(data);
-          stdout += message;
-          output += message;
-          onStdout?.(message, spawnedProcess);
-        });
-
-        spawnedProcess.stderr.on('data', (data: unknown) => {
-          const message = String(data);
-          stderr += message;
-          output += message;
-          onStderr?.(message, spawnedProcess);
-        });
-
-        spawnedProcess.on('error', error => {
-          reject(error);
-        });
-=======
+  logger.debug(options, { force: true });
   const worker = () =>
     new Promise<ProcessResult>((resolve, reject) => {
       const spawnedProcess = spawn(command, args ?? [], {
@@ -241,7 +189,6 @@
         output += message;
         onStderr?.(message, spawnedProcess);
       });
->>>>>>> d21a99c1
 
       spawnedProcess.on('error', error => {
         reject(error);
@@ -260,15 +207,6 @@
             // ensure stdout and stderr are logged to help debug failure
             logger.debug(output, { force: true });
           }
-<<<<<<< HEAD
-        });
-      }),
-    {
-      ...(cwd && { cwd: cwd as string }),
-      ...(env ? { env: env as Record<string, string> } : {}),
-    },
-  );
-=======
           const error = new ProcessError(result);
           onError?.(error);
           reject(error);
@@ -277,5 +215,4 @@
     });
 
   return silent ? worker() : logger.command(bin, worker);
->>>>>>> d21a99c1
 }