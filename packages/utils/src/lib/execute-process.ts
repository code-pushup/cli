import { spawn } from 'node:child_process';
import { calcDuration } from './reports/utils';

/**
 * Represents the process result.
 * @category Types
 * @public
 * @property {string} stdout - The stdout of the process.
 * @property {string} stderr - The stderr of the process.
 * @property {number | null} code - The exit code of the process.
 */
export type ProcessResult = {
  stdout: string;
  stderr: string;
  code: number | null;
  date: string;
  duration: number;
};

/**
 * Error class for process errors.
 * Contains additional information about the process result.
 * @category Error
 * @public
 * @class
 * @extends Error
 * @example
 * const result = await executeProcess({})
 * .catch((error) => {
 *   if (error instanceof ProcessError) {
 *   console.error(error.code);
 *   console.error(error.stderr);
 *   console.error(error.stdout);
 *   }
 * });
 *
 */
export class ProcessError extends Error {
  code: number | null;
  stderr: string;
  stdout: string;

  constructor(result: ProcessResult) {
    super(result.stderr);
    this.code = result.code;
    this.stderr = result.stderr;
    this.stdout = result.stdout;
  }
}

/**
 * Process config object. Contains the command, args and observer.
 * @param cfg - process config object with command, args and observer (optional)
 * @category Types
 * @public
 * @property {string} command - The command to execute.
 * @property {string[]} args - The arguments for the command.
 * @property {ProcessObserver} observer - The observer for the process.
 *
 * @example
 *
 * // bash command
 * const cfg = {
 *   command: 'bash',
 *   args: ['-c', 'echo "hello world"']
 * };
 *
 * // node command
 * const cfg = {
 * command: 'node',
 * args: ['--version']
 * };
 *
 * // npx command
 * const cfg = {
 * command: 'npx',
 * args: ['--version']
 *
 */
export type ProcessConfig = {
  command: string;
  args?: string[];
  cwd?: string;
  shell?: boolean;
  observer?: ProcessObserver;
  alwaysResolve?: boolean;
};

/**
 * Process observer object. Contains the onStdout, error and complete function.
 * @category Types
 * @public
 * @property {function} onStdout - The onStdout function of the observer (optional).
 * @property {function} onError - The error function of the observer (optional).
 * @property {function} onComplete - The complete function of the observer (optional).
 *
 * @example
 * const observer = {
 *  onStdout: (stdout) => console.info(stdout)
 *  }
 */
export type ProcessObserver = {
  onStdout?: (stdout: string) => void;
  onError?: (error: ProcessError) => void;
  onComplete?: () => void;
};

/**
 * Executes a process and returns a promise with the result as `ProcessResult`.
 *
 * @example
 *
 * // sync process execution
 * const result = await executeProcess({
 *  command: 'node',
 *  args: ['--version']
 * });
 *
 * console.info(result);
 *
 * // async process execution
 * const result = await executeProcess({
 *    command: 'node',
 *    args: ['download-data.js'],
 *    observer: {
 *      onStdout: updateProgress,
 *      error: handleError,
 *      complete: cleanLogs,
 *    }
 * });
 *
 * console.info(result);
 *
 * @param cfg - see {@link ProcessConfig}
 */
export function executeProcess(cfg: ProcessConfig): Promise<ProcessResult> {
<<<<<<< HEAD
  const { observer, cwd, shell = true, command, args } = cfg;
=======
  const { observer, cwd, command, args, alwaysResolve = false } = cfg;
>>>>>>> a4b10a23
  const { onStdout, onError, onComplete } = observer ?? {};
  const date = new Date().toISOString();
  const start = performance.now();

  return new Promise((resolve, reject) => {
    // shell:true tells Windows to use shell command for spawning a child process
    const process = spawn(command, args, { cwd, shell });
    // eslint-disable-next-line functional/no-let
    let stdout = '';
    // eslint-disable-next-line functional/no-let
    let stderr = '';

    process.stdout.on('data', data => {
      stdout += String(data);
      onStdout?.(String(data));
    });

    process.stderr.on('data', data => {
      stderr += String(data);
    });

    process.on('error', err => {
      stderr += err.toString();
    });

    process.on('close', code => {
      const timings = { date, duration: calcDuration(start) };
      if (code === 0 || alwaysResolve) {
        onComplete?.();
        resolve({ code, stdout, stderr, ...timings });
      } else {
        const errorMsg = new ProcessError({ code, stdout, stderr, ...timings });
        onError?.(errorMsg);
        reject(errorMsg);
      }
    });
  });
}<|MERGE_RESOLUTION|>--- conflicted
+++ resolved
@@ -81,7 +81,6 @@
   command: string;
   args?: string[];
   cwd?: string;
-  shell?: boolean;
   observer?: ProcessObserver;
   alwaysResolve?: boolean;
 };
@@ -134,18 +133,14 @@
  * @param cfg - see {@link ProcessConfig}
  */
 export function executeProcess(cfg: ProcessConfig): Promise<ProcessResult> {
-<<<<<<< HEAD
-  const { observer, cwd, shell = true, command, args } = cfg;
-=======
   const { observer, cwd, command, args, alwaysResolve = false } = cfg;
->>>>>>> a4b10a23
   const { onStdout, onError, onComplete } = observer ?? {};
   const date = new Date().toISOString();
   const start = performance.now();
 
   return new Promise((resolve, reject) => {
     // shell:true tells Windows to use shell command for spawning a child process
-    const process = spawn(command, args, { cwd, shell });
+    const process = spawn(command, args, { cwd, shell: true });
     // eslint-disable-next-line functional/no-let
     let stdout = '';
     // eslint-disable-next-line functional/no-let
