--- conflicted
+++ resolved
@@ -14,37 +14,6 @@
     .reduce((sum, { weight }) => sum + weight, 0);
 }
 
-<<<<<<< HEAD
-export class ReadPackageJsonError extends Error {
-  constructor(message: string) {
-    super(`error reading package.json: ${message}`);
-  }
-}
-
-export async function readPackageJson() {
-  try {
-    const __dirname = fileURLToPath(dirname(import.meta.url));
-    const filepath = join(
-      __dirname,
-      '..',
-      '..',
-      '..',
-      '..',
-      '..',
-      'cli',
-      'package.json',
-    );
-    return JSON.parse(readFileSync(filepath).toString()) as {
-      name: string;
-      version: string;
-    };
-  } catch (e) {
-    const _e = e as { message: string };
-    console.warn(_e.message);
-    throw new ReadPackageJsonError(_e.message);
-  }
-}
-
 export function formatBytes(bytes: number, decimals = 2) {
   if (!+bytes) return '0 B';
 
@@ -57,8 +26,6 @@
   return `${parseFloat((bytes / Math.pow(k, i)).toFixed(dm))} ${sizes[i]}`;
 }
 
-=======
->>>>>>> 5bd77c0d
 export function calcDuration(start: number, stop?: number): number {
   stop = stop !== undefined ? stop : performance.now();
   return Math.floor(stop - start);
