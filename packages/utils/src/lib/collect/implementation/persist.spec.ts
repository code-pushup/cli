<<<<<<< HEAD
import { afterEach, beforeEach, describe, expect, it } from 'vitest';
import { logPersistedResults, persistReport } from './persist';
import { readFileSync, unlinkSync } from 'fs';
=======
>>>>>>> 5bd77c0d
import { Report } from '@quality-metrics/models';
import {
  dummyConfig,
  dummyReport,
  mockPersistConfig,
} from '@quality-metrics/models/testing';
import { readFileSync, unlinkSync } from 'fs';
import { join } from 'path';
import { afterEach, beforeEach, describe, expect, it } from 'vitest';
import { mockConsole, unmockConsole } from './mock/helper.mock';
import { persistReport } from './persist';

const outputPath = 'tmp';
const reportPath = (format = 'json') => join(outputPath, 'report.' + format);
const readReport = (format = 'json') => {
  const reportContent = readFileSync(reportPath(format)).toString();
  if (format === 'json') {
    return JSON.parse(reportContent);
  } else {
    return reportContent;
  }
};

let logs: string[] = [];

describe('persistReport', () => {
  beforeEach(async () => {
    try {
      unlinkSync(reportPath());
    } catch (_) {
      void 0;
    }

    try {
      unlinkSync(reportPath('md'));
    } catch (_) {
      void 0;
    }
    logs = [];
    mockConsole(msg => logs.push(msg));
  });
  afterEach(() => {
    logs = [];
    unmockConsole();
  });

  it('should stdout as format by default`', async () => {
    await persistReport(dummyReport, dummyConfig);
    expect(logs.find(log => log.match(/Code Pushup Report/))).toBeTruthy();

    expect(() => readReport()).not.toThrow();
    expect(() => readReport('md')).toThrow('no such file or directory');
  });

  it('should log to console when format is stdout`', async () => {
    await persistReport(dummyReport, {
      ...dummyConfig,
      persist: mockPersistConfig({ outputPath, format: ['stdout'] }),
    });
    expect(logs.find(log => log.match(/Code Pushup Report/))).toBeTruthy();

    //
    expect(() => readReport()).not.toThrow('no such file or directory');
    expect(() => readReport('md')).toThrow('no such file or directory');
  });

  it('should persist json format`', async () => {
    await persistReport(dummyReport, {
      ...dummyConfig,
      persist: mockPersistConfig({ outputPath, format: ['json'] }),
    });
    const jsonReport: Report = readReport();
    expect(jsonReport.plugins?.[0]?.slug).toBe('plg-0');
    expect(jsonReport.plugins?.[0]?.audits[0]?.slug).toBe('0a');
    //
    expect(console.log).toHaveBeenCalledTimes(0);
    expect(() => readReport('md')).toThrow('no such file or directory');
  });

  it('should persist md format`', async () => {
    await persistReport(dummyReport, {
      ...dummyConfig,
      persist: mockPersistConfig({ outputPath, format: ['md'] }),
    });
    const mdReport = readFileSync(reportPath('md')).toString();
    expect(mdReport).toContain('# Code Pushup Report');
    //
    expect(console.log).toHaveBeenCalledTimes(0);
    expect(() => readFileSync(reportPath())).not.toThrow(
      'no such file or directory',
    );
  });

  it('should persist all formats`', async () => {
    await persistReport(dummyReport, {
      ...dummyConfig,
      persist: mockPersistConfig({
        outputPath,
        format: ['json', 'md', 'stdout'],
      }),
    });

    //
    const jsonReport: Report = readReport();
    expect(jsonReport.plugins?.[0]?.slug).toBe('plg-0');
    expect(jsonReport.plugins?.[0]?.audits[0]?.slug).toBe('0a');
    //
    const mdReport = readFileSync(reportPath('md')).toString();
    expect(mdReport).toContain('# Code Pushup Report');
    //
    expect(logs.find(log => log.match(/Code Pushup Report/))).toBeTruthy();
  });

  it('should persist some formats`', async () => {
    await persistReport(dummyReport, {
      ...dummyConfig,
      persist: mockPersistConfig({ outputPath, format: ['md', 'stdout'] }),
    });
    //
    expect(() => readFileSync(reportPath())).not.toThrow(
      'no such file or directory',
    );
    //
    const mdReport = readFileSync(reportPath('md')).toString();
    expect(mdReport).toContain('# Code Pushup Report');
    expect(logs.find(log => log.match(/Code Pushup Report/))).toBeTruthy();
  });

  it('should throw PersistDirError`', async () => {
    // @TODO
  });

  it('should throw PersistError`', async () => {
    // @TODO
  });
});

describe('logPersistedResults', () => {
  beforeEach(async () => {
    logs = [];
    mockConsole(msg => logs.push(msg));
  });
  afterEach(() => {
    logs = [];
    unmockConsole();
  });

  it('should log report sizes correctly`', async () => {
    logPersistedResults([{ status: 'fulfilled', value: ['out.json', 10000] }]);
    expect(logs.length).toBe(2);
    expect(logs).toContain('Generated reports successfully: ');
    expect(logs).toContain('- [1mout.json[22m ([90m9.77 kB[39m)');
  });

  it('should log fails correctly`', async () => {
    logPersistedResults([{ status: 'rejected', reason: 'fail' }]);
    expect(logs.length).toBe(2);

    expect(logs).toContain('Generated reports failed: ');
    expect(logs).toContain('- [1mfail[22m');
  });

  it('should log report sizes and fails correctly`', async () => {
    logPersistedResults([
      { status: 'fulfilled', value: ['out.json', 10000] },
      { status: 'rejected', reason: 'fail' },
    ]);
    expect(logs.length).toBe(4);
    expect(logs).toContain('Generated reports successfully: ');
    expect(logs).toContain('- [1mout.json[22m ([90m9.77 kB[39m)');

    expect(logs).toContain('Generated reports failed: ');
    expect(logs).toContain('- [1mfail[22m');
  });
});<|MERGE_RESOLUTION|>--- conflicted
+++ resolved
@@ -1,20 +1,14 @@
-<<<<<<< HEAD
 import { afterEach, beforeEach, describe, expect, it } from 'vitest';
 import { logPersistedResults, persistReport } from './persist';
 import { readFileSync, unlinkSync } from 'fs';
-=======
->>>>>>> 5bd77c0d
 import { Report } from '@quality-metrics/models';
 import {
   dummyConfig,
   dummyReport,
   mockPersistConfig,
 } from '@quality-metrics/models/testing';
-import { readFileSync, unlinkSync } from 'fs';
 import { join } from 'path';
-import { afterEach, beforeEach, describe, expect, it } from 'vitest';
 import { mockConsole, unmockConsole } from './mock/helper.mock';
-import { persistReport } from './persist';
 
 const outputPath = 'tmp';
 const reportPath = (format = 'json') => join(outputPath, 'report.' + format);
