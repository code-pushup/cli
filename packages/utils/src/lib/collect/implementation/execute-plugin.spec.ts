import { describe, it, expect, vi } from 'vitest';
import { executePlugin, executePlugins } from './execute-plugin';
<<<<<<< HEAD
=======
import { mockPluginConfig } from '@quality-metrics/models/testing';
>>>>>>> ce21d877
import {
  pluginConfigSchema,
  runnerOutputSchema,
} from '@quality-metrics/models';
import { mockPluginConfig } from '@quality-metrics/models/testing';

describe('executePlugin', () => {
  it('should work with valid plugin', async () => {
    const cfg = pluginConfigSchema.parse(mockPluginConfig());
<<<<<<< HEAD
    const expectedResult = [
      {
        slug: 'mock-audit-slug',
        score: 0,
        value: 0,
      },
    ];
    const errorSpy = vi.fn();
    const pluginResult = await executePlugin(cfg).catch(errorSpy);
    expect(pluginResult?.audits).toEqual(expectedResult);
=======
    const errorSpy = vi.fn();
    const pluginResult = await executePlugin(cfg).catch(errorSpy);
>>>>>>> ce21d877
    expect(errorSpy).toHaveBeenCalledTimes(0);
    expect(pluginResult.audits[0].slug).toBe('mock-audit-slug');
    expect(() => runnerOutputSchema.parse(pluginResult)).not.toThrow();
  });

  it('should throws with invalid plugin', async () => {
    const cfg = mockPluginConfig({ auditSlug: '-invalid-audit-slug' });
    const errorSpy = vi.fn();
    const pluginResult = await executePlugin(cfg).catch(errorSpy);
    expect(pluginResult).toBe(undefined);
    expect(errorSpy).toHaveBeenCalledTimes(1);
  });

  it('should throw if invalid runnerOutput is produced', async () => {
    const cfg = mockPluginConfig({ auditSlug: '-invalid-audit-slug' });

    let error: Error = new Error();
    const pluginResult = await executePlugin(cfg).catch(e => {
      error = e;
    });
    expect(pluginResult).toBe(undefined);
    expect(error?.message).toContain(
      'Plugin output of plugin with slug mock-plugin-slug',
    );
  });
});

describe('executePlugins', () => {
  it('should work with valid plugins', async () => {
    const plugins = [
      pluginConfigSchema.parse(
        mockPluginConfig({ pluginSlug: 'plugin-slug-1' }),
      ),
      pluginConfigSchema.parse(
        mockPluginConfig({ pluginSlug: 'plugin-slug-2', auditSlug: 'audit-2' }),
      ),
    ];
    const errorSpy = vi.fn();
    const pluginResult = await executePlugins(plugins).catch(errorSpy);
    expect(errorSpy).toHaveBeenCalledTimes(0);
    console.log(pluginResult[0]);
    console.log(pluginResult[1]);
    expect(pluginResult[0].date.endsWith('Z')).toBeTruthy();
    expect(pluginResult[0].duration).toMatch(/^\d+$/);
    expect(pluginResult[0].audits[0].slug).toEqual('mock-audit-slug');
    expect(pluginResult[1].audits[0].slug).toEqual('audit-2');
    expect(() => runnerOutputSchema.parse(pluginResult[0])).not.toThrow();
    expect(() => runnerOutputSchema.parse(pluginResult[1])).not.toThrow();
  });

  it('should throws with invalid plugins', async () => {
    const plugins = [mockPluginConfig({ auditSlug: '-invalid-slug' })];
    const errorSpy = vi.fn();
    const pluginResult = await executePlugins(plugins).catch(errorSpy);
    expect(pluginResult).toBe(undefined);
    expect(errorSpy).toHaveBeenCalledTimes(1);
  });
});<|MERGE_RESOLUTION|>--- conflicted
+++ resolved
@@ -1,33 +1,16 @@
 import { describe, it, expect, vi } from 'vitest';
 import { executePlugin, executePlugins } from './execute-plugin';
-<<<<<<< HEAD
-=======
 import { mockPluginConfig } from '@quality-metrics/models/testing';
->>>>>>> ce21d877
 import {
   pluginConfigSchema,
   runnerOutputSchema,
 } from '@quality-metrics/models';
-import { mockPluginConfig } from '@quality-metrics/models/testing';
 
 describe('executePlugin', () => {
   it('should work with valid plugin', async () => {
     const cfg = pluginConfigSchema.parse(mockPluginConfig());
-<<<<<<< HEAD
-    const expectedResult = [
-      {
-        slug: 'mock-audit-slug',
-        score: 0,
-        value: 0,
-      },
-    ];
     const errorSpy = vi.fn();
     const pluginResult = await executePlugin(cfg).catch(errorSpy);
-    expect(pluginResult?.audits).toEqual(expectedResult);
-=======
-    const errorSpy = vi.fn();
-    const pluginResult = await executePlugin(cfg).catch(errorSpy);
->>>>>>> ce21d877
     expect(errorSpy).toHaveBeenCalledTimes(0);
     expect(pluginResult.audits[0].slug).toBe('mock-audit-slug');
     expect(() => runnerOutputSchema.parse(pluginResult)).not.toThrow();
