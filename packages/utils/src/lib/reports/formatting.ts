<<<<<<< HEAD
import * as path from 'path';
import {
  AuditReport,
  Issue,
  SourceFileLocation,
  Table,
} from '@code-pushup/models';
import { Hierarchy, NEW_LINE, SPACE, md } from '../text-formats';
import { MdReportOptions } from './generate-md-report';

const { headline, lines, link, section, table } = md;
=======
import {
  type HeadingLevel,
  type InlineText,
  MarkdownDocument,
  md,
} from 'build-md';
import type { AuditReport, Table } from '@code-pushup/models';
import { HIERARCHY } from '../text-formats';
import {
  columnsToStringArray,
  getColumnAlignments,
  rowToStringArray,
} from '../text-formats/table';
>>>>>>> 29c39efe

export function tableSection(
  tableData: Table,
  options?: {
    level?: HeadingLevel;
  },
): MarkdownDocument | null {
  if (tableData.rows.length === 0) {
    return null;
  }
  const { level = HIERARCHY.level_4 } = options ?? {};
  const columns = columnsToStringArray(tableData);
  const alignments = getColumnAlignments(tableData);
  const rows = rowToStringArray(tableData);
  return new MarkdownDocument().heading(level, tableData.title).table(
    columns.map((heading, i) => {
      const alignment = alignments[i];
      if (alignment) {
        return { heading, alignment };
      }
      return heading;
    }),
    rows,
  );
}

// @TODO extract `Pick<AuditReport, 'docsUrl' | 'description'>` to a reusable schema and type
export function metaDescription(
  audit: Pick<AuditReport, 'docsUrl' | 'description'>,
): InlineText {
  const docsUrl = audit.docsUrl;
  const description = audit.description?.trim();
  if (docsUrl) {
    const docsLink = md.link(docsUrl, '📖 Docs');
    if (!description) {
      return docsLink;
    }
    const parsedDescription = description.endsWith('```')
      ? `${description}\n\n`
      : `${description} `;
    return md`${parsedDescription}${docsLink}`;
  }
  if (description && description.trim().length > 0) {
    return description;
  }
  return '';
}

/**
 * Link to local source for IDE
 * @param source
 * @param reportLocation
 *
 * @example
 * linkToLocalSourceInIde({ file: '/src/index.ts'}, {outputDir: '/.code-pushup'}) // [/src/index.ts](../src/index.ts)
 */
export function linkToLocalSourceForIde(
  source: SourceFileLocation,
  options?: Pick<MdReportOptions, 'outputDir'>,
): string {
  const { file, position } = source;

  const unixPath = file.replace(/\\/g, '/');

  const { outputDir } = options ?? {};

  // NOT linkable
  if (!outputDir) {
    return unixPath;
  }

  const relativePath = path.relative(outputDir, unixPath);
  return link(formatFilePosition(relativePath, position), unixPath);
}

export function formatSourceLine(source: SourceFileLocation) {
  const { startLine, endLine } = source?.position ?? {};
  return `${startLine || ''}${
    endLine && startLine !== endLine ? `-${endLine}` : ''
  }`;
}

function formatFilePosition(
  file: string,
  position?: SourceFileLocation['position'],
) {
  if (!position) {
    return file;
  }
  const { startLine, startColumn } = position;

  if (!startLine) {
    return file;
  }

  if (!startColumn) {
    return `${file}:${startLine}`;
  }

  return `${file}:${startLine}:${startColumn}`;
}<|MERGE_RESOLUTION|>--- conflicted
+++ resolved
@@ -1,30 +1,22 @@
-<<<<<<< HEAD
-import * as path from 'path';
-import {
-  AuditReport,
-  Issue,
-  SourceFileLocation,
-  Table,
-} from '@code-pushup/models';
-import { Hierarchy, NEW_LINE, SPACE, md } from '../text-formats';
-import { MdReportOptions } from './generate-md-report';
-
-const { headline, lines, link, section, table } = md;
-=======
 import {
   type HeadingLevel,
   type InlineText,
   MarkdownDocument,
   md,
 } from 'build-md';
-import type { AuditReport, Table } from '@code-pushup/models';
+import * as path from 'node:path';
+import type {
+  AuditReport,
+  SourceFileLocation,
+  Table,
+} from '@code-pushup/models';
 import { HIERARCHY } from '../text-formats';
 import {
   columnsToStringArray,
   getColumnAlignments,
   rowToStringArray,
 } from '../text-formats/table';
->>>>>>> 29c39efe
+import type { MdReportOptions } from './types';
 
 export function tableSection(
   tableData: Table,
@@ -97,7 +89,9 @@
   }
 
   const relativePath = path.relative(outputDir, unixPath);
-  return link(formatFilePosition(relativePath, position), unixPath);
+  return md
+    .link(formatFilePosition(relativePath, position), unixPath)
+    .toString();
 }
 
 export function formatSourceLine(source: SourceFileLocation) {
