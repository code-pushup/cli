--- conflicted
+++ resolved
@@ -70,19 +70,11 @@
 exports[`generateMdReport > should render complete md report 1`] = `
 "# Code PushUp Report
 
-<<<<<<< HEAD
-|🏷 Category|⭐ Score|🛡 Audits|
-|:--|:--:|:--:|
-|[Performance](#performance)|🟡 **61**|2|
-|[SEO](#seo)|🟢 **100** ✅|1|
-|[PWA](#pwa)|🔴 **0** ❌|1|
-=======
-| 🏷 Category                 |  ⭐ Score   | 🛡 Audits |
-| :-------------------------- | :--------: | :-------: |
-| [Performance](#performance) | 🟡 **61**  |     2     |
-| [SEO](#seo)                 | 🟢 **100** |     1     |
-| [PWA](#pwa)                 |  🔴 **0**  |     1     |
->>>>>>> a08978e8
+| 🏷 Category                 |   ⭐ Score    | 🛡 Audits |
+| :-------------------------- | :----------: | :-------: |
+| [Performance](#performance) |  🟡 **61**   |     2     |
+| [SEO](#seo)                 | 🟢 **100** ✅ |     1     |
+| [PWA](#pwa)                 |  🔴 **0** ❌  |     1     |
 
 ## 🏷 Categories
 
@@ -96,22 +88,14 @@
 
 ### SEO
 
-<<<<<<< HEAD
-🟢 Score:  **100** ✅
-=======
-🟢 Score: **100**
+🟢 Score: **100** ✅
 
->>>>>>> a08978e8
 - 🟥 [Website is crawlable](#website-is-crawlable-lighthouse) (_Lighthouse_) - **0**
 
 ### PWA
 
-<<<<<<< HEAD
-🔴 Score:  **0** ❌
-=======
-🔴 Score: **0**
+🔴 Score: **0** ❌
 
->>>>>>> a08978e8
 - 🟩 [Splash Screen](#splash-screen-lighthouse) (_Lighthouse_) - **1**
 
 ## 🛡️ Audits
