--- conflicted
+++ resolved
@@ -1,13 +1,6 @@
-<<<<<<< HEAD
 import type { Ansis } from 'ansis';
-import { vol } from 'memfs';
 import { Mock, describe, expect, it } from 'vitest';
-import { AuditReport, Issue, IssueSeverity, Report } from '@code-pushup/models';
-import { MEMFS_VOLUME, REPORT_MOCK, reportMock } from '@code-pushup/test-utils';
-=======
-import { describe, expect, it } from 'vitest';
 import { AuditReport, Issue, IssueSeverity } from '@code-pushup/models';
->>>>>>> a08978e8
 import { SCORE_COLOR_RANGE } from './constants';
 import { ScoredReport, SortableAuditReport, SortableGroup } from './types';
 import {
@@ -25,13 +18,6 @@
   formatReportScore,
   formatScoreWithColor,
   getPluginNameFromSlug,
-<<<<<<< HEAD
-  loadReport,
-=======
-  getSortableAuditByRef,
-  getSortableGroupByRef,
-  getSortedGroupAudits,
->>>>>>> a08978e8
   scoreMarker,
   severityMarker,
   targetScoreIcon,
