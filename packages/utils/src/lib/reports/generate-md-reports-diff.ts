--- conflicted
+++ resolved
@@ -78,13 +78,8 @@
   return lines(
     h2('🏷️ Categories'),
     categoriesCount > 0 &&
-<<<<<<< HEAD
-    table({
-        headings: hasChanges ? headings : headings.slice(0, 2),
-=======
-      tableMd({
+      table({
         columns: hasChanges ? columns : columns.slice(0, 2),
->>>>>>> f0f91650
         rows: [
           ...sortChanges(changed).map(category => ({
             category: formatTitle(category),
@@ -175,15 +170,9 @@
     : details(
         summarizeDiffOutcomes(changesToDiffOutcomes(changed), token),
         lines(
-<<<<<<< HEAD
           table({
             ...tableData,
-            rows: tableData.rows.slice(0, MAX_ROWS),
-=======
-          tableMd({
-            ...table,
-            rows: table.rows.slice(0, MAX_ROWS) as never, // use never to avoid typing problem
->>>>>>> f0f91650
+            rows: tableData.rows.slice(0, MAX_ROWS) as never, // use never to avoid typing problem
           }),
           changed.length > MAX_ROWS &&
             fontStyle(
