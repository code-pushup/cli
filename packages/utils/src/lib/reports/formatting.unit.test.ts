--- conflicted
+++ resolved
@@ -1,15 +1,10 @@
 import { describe, expect, it } from 'vitest';
-<<<<<<< HEAD
-import { NEW_LINE } from '../text-formats/constants';
 import {
   formatSourceLine,
   linkToLocalSourceForIde,
   metaDescription,
   tableSection,
 } from './formatting';
-=======
-import { metaDescription, tableSection } from './formatting';
->>>>>>> 29c39efe
 
 describe('tableSection', () => {
   it('should accept a title', () => {
