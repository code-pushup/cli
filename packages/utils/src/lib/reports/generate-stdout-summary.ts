--- conflicted
+++ resolved
@@ -1,12 +1,7 @@
 import cliui from '@isaacs/cliui';
 import chalk from 'chalk';
 import Table from 'cli-table3';
-<<<<<<< HEAD
-import { MAX_SCREEN_WIDTH } from '@code-pushup/models';
-import { NEW_LINE, SCORE_COLOR_RANGE } from './constants';
-=======
 import { NEW_LINE, SCORE_COLOR_RANGE, TERMINAL_WIDTH } from './constants';
->>>>>>> 310f50d5
 import { ScoredReport } from './scoring';
 import {
   CODE_PUSHUP_DOMAIN,
@@ -39,20 +34,9 @@
 function reportToDetailSection(report: ScoredReport): string {
   const { plugins } = report;
 
-<<<<<<< HEAD
-  let output = '';
-
-  plugins.forEach(({ title, audits }) => {
-    output += addLine();
-    output += addLine(chalk.magentaBright.bold(`${title} audits`));
-    output += addLine();
-
-    const ui = cliui({ width: MAX_SCREEN_WIDTH });
-=======
   return plugins.reduce((acc, plugin) => {
     const { title, audits } = plugin;
     const ui = cliui({ width: TERMINAL_WIDTH });
->>>>>>> 310f50d5
 
     audits.forEach(({ score, title, displayValue, value }) => {
       ui.div(
