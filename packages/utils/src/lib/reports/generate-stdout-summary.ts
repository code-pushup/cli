import cliui from '@isaacs/cliui';
import chalk from 'chalk';
import CliTable3 from 'cli-table3';
import { NEW_LINE, SCORE_COLOR_RANGE, TERMINAL_WIDTH } from './constants';
import { ScoredReport } from './scoring';
import {
  CODE_PUSHUP_DOMAIN,
  FOOTER_PREFIX,
  countCategoryAudits,
  formatReportScore,
  reportHeadlineText,
  reportRawOverviewTableHeaders,
} from './utils';

function addLine(line = ''): string {
  return line + NEW_LINE;
}

export function generateStdoutSummary(report: ScoredReport): string {
  return (
    addLine(reportToHeaderSection(report)) +
    addLine() +
    addLine(reportToDetailSection(report)) +
    addLine(reportToOverviewSection(report)) +
    addLine(`${FOOTER_PREFIX} ${CODE_PUSHUP_DOMAIN}`)
  );
}

function reportToHeaderSection(report: ScoredReport): string {
  const { packageName, version } = report;
  return `${chalk.bold(reportHeadlineText)} - ${packageName}@${version}`;
}

function reportToDetailSection(report: ScoredReport): string {
  const { plugins } = report;

  return plugins.reduce((acc, plugin) => {
    const { title, audits } = plugin;
    const ui = cliui({ width: TERMINAL_WIDTH });

    audits.forEach(audit => {
      ui.div(
        {
          text: withColor({ score: audit.score, text: '●' }),
          width: 2,
          padding: [0, 1, 0, 0],
        },
        {
          text: audit.title,
          // eslint-disable-next-line no-magic-numbers
          padding: [0, 3, 0, 0],
        },
        {
<<<<<<< HEAD
          text: chalk.cyanBright(displayValue || `${value}`),
=======
          text: chalk.cyanBright(audit.displayValue || `${audit.value}`),
          width: 10,
>>>>>>> 0ced4d69
          padding: [0, 0, 0, 0],
        },
      );
    });
    return (
      acc +
      addLine() +
      addLine(chalk.magentaBright.bold(`${title} audits`)) +
      addLine() +
      addLine(ui.toString()) +
      addLine()
    );
  }, '');
}

function reportToOverviewSection({
  categories,
  plugins,
}: ScoredReport): string {
<<<<<<< HEAD
  const table = new Table({
    /* eslint-disable no-magic-numbers */
    colWidths: [38, 7, 8],
    /* eslint-enable no-magic-numbers */
=======
  const table = new CliTable3({
>>>>>>> 0ced4d69
    head: reportRawOverviewTableHeaders,
    colAligns: ['left', 'right', 'left'],
    style: {
      head: ['cyan'],
    },
  });

  table.push(
    ...categories.map(({ title, score, refs }) => [
      title,
      withColor({ score }),
      countCategoryAudits(refs, plugins),
    ]),
  );

  return (
    addLine(chalk.magentaBright.bold('Categories')) +
    addLine() +
    addLine(table.toString())
  );
}

function withColor({ score, text }: { score: number; text?: string }) {
  const formattedScore = text ?? formatReportScore(score);
  const style = text ? chalk : chalk.bold;

  if (score >= SCORE_COLOR_RANGE.GREEN_MIN) {
    return style.green(formattedScore);
  }

  if (score >= SCORE_COLOR_RANGE.YELLOW_MIN) {
    return style.yellow(formattedScore);
  }

  return style.red(formattedScore);
}<|MERGE_RESOLUTION|>--- conflicted
+++ resolved
@@ -51,12 +51,7 @@
           padding: [0, 3, 0, 0],
         },
         {
-<<<<<<< HEAD
-          text: chalk.cyanBright(displayValue || `${value}`),
-=======
           text: chalk.cyanBright(audit.displayValue || `${audit.value}`),
-          width: 10,
->>>>>>> 0ced4d69
           padding: [0, 0, 0, 0],
         },
       );
@@ -76,14 +71,10 @@
   categories,
   plugins,
 }: ScoredReport): string {
-<<<<<<< HEAD
-  const table = new Table({
+  const table = new CliTable3({
     /* eslint-disable no-magic-numbers */
     colWidths: [38, 7, 8],
     /* eslint-enable no-magic-numbers */
-=======
-  const table = new CliTable3({
->>>>>>> 0ced4d69
     head: reportRawOverviewTableHeaders,
     colAligns: ['left', 'right', 'left'],
     style: {
