import { describe, expect, it } from 'vitest';
import type { AuditReport, Issue, Table } from '@code-pushup/models';
import { tableSection } from './formatting';
import {
  aboutSection,
  auditDetails,
  auditDetailsAuditValue,
  auditDetailsIssues,
  auditsSection,
  generateMdReport,
} from './generate-md-report';
import type { ScoredReport } from './types';

const baseScoredReport = {
  date: '2025.01.01',
  duration: 4200,
  version: 'v1.0.0',
  commit: {
    message: 'ci: update action',
    author: 'Michael <michael.hladky@push-based.io>',
    date: new Date('2025.01.01'),
    hash: '535b8e9e557336618a764f3fa45609d224a62837',
  },
  plugins: [
    {
      slug: 'lighthouse',
      version: '1.0.1',
      duration: 15_365,
      title: 'Lighthouse',
      audits: [
        {
          slug: 'largest-contentful-paint',
          title: 'Largest Contentful Paint',
          score: 0.6,
          value: 2700,
        },
      ],
    },
  ],
  categories: [
    {
      title: 'Performance',
      slug: 'performance',
      score: 0.93,
      refs: [{ slug: 'largest-contentful-paint', plugin: 'lighthouse' }],
    },
  ],
} as ScoredReport;

// === Audit Details

describe('auditDetailsAuditValue', () => {
  it('should include score', () => {
    expect(
      auditDetailsAuditValue({ score: 0.77 } as AuditReport).toString(),
    ).toMatch('(score: 77)');
  });

  it('should include value', () => {
    expect(
      auditDetailsAuditValue({ value: 125 } as AuditReport).toString(),
    ).toMatch('**125**');
  });

  it('should add score icon for scores at the beginning', () => {
    expect(
      auditDetailsAuditValue({ score: 0 } as AuditReport).toString(),
    ).toMatch(/^🟥/);
  });

  it('should include both display value and score when provided', () => {
    expect(
      auditDetailsAuditValue({
        score: 1,
        displayValue: '100ms',
      } as AuditReport).toString(),
    ).toBe('🟩 **100ms** (score: 100)');
  });
});

describe('auditDetailsIssues', () => {
  it('should render complete section', () => {
    expect(
      auditDetailsIssues([
        {
          severity: 'info',
          message: 'File `index.js` is 56Kb.',
          source: {
            file: 'index.js',
          },
        },
        {
          severity: 'warning',
          message: 'Package license is has to be "MIT"',
          source: {
            file: 'package.json',
            position: {
              startLine: 4,
            },
          },
        },
        {
          severity: 'error',
          message: 'no unused vars',
          source: {
            file: 'index.js',
            position: {
              startLine: 400,
              endLine: 200,
            },
          },
        },
      ])?.toString(),
    ).toMatchSnapshot();
  });

  it('should return empty string for missing issues', () => {
    expect(auditDetailsIssues()).toBeNull();
  });

  it('should include message', () => {
    expect(
      auditDetailsIssues([
        { message: 'File `index.js` is 56Kb too big.', severity: 'error' },
      ])?.toString(),
    ).toMatch('File `index.js` is 56Kb too big.');
  });

  it('should include correct severity icon', () => {
    expect(
      auditDetailsIssues([{ severity: 'info' } as Issue])?.toString(),
    ).toMatch('ℹ️');
  });

  it('should include source file', () => {
    expect(
<<<<<<< HEAD
      auditDetailsIssues([{ source: { file: '/index.js' } } as Issue]),
    ).toMatch('<code>/index.js</code>');
=======
      auditDetailsIssues([
        { source: { file: 'index.js' }, severity: 'error' } as Issue,
      ])?.toString(),
    ).toMatch('`index.js`');
>>>>>>> 29c39efe
  });

  it('should include source file linked with position', () => {
    expect(
      auditDetailsIssues(
        [
          {
            source: {
              file: '/src/index.js',
              position: {
                startLine: 4,
                startColumn: 7,
              },
            },
<<<<<<< HEAD
          } as Issue,
        ],
        { outputDir: '/.code-pushup' },
      ),
    ).toMatch('<code>[/src/index.js](../src/index.js:4:7)</code>');
=======
          },
          severity: 'info',
        } as Issue,
      ])?.toString(),
    ).toMatch(/\|\s*4\s*\|/);
>>>>>>> 29c39efe
  });

  it('should include formatted line information', () => {
    expect(
      auditDetailsIssues([
        {
          source: {
            file: 'index.js',
            position: {
              startLine: 4,
              endLine: 7,
            },
          },
          severity: 'warning',
        } as Issue,
      ])?.toString(),
    ).toMatch(/\|\s*4-7\s*\|/);
  });
});

describe('tableSection', () => {
  it('should render complete section', () => {
    expect(
      tableSection({
        columns: [
          { key: 'phase', label: 'Phase' },
          { key: 'percentageLcp', label: '% of LCP' },
          { key: 'timing', label: 'Timing' },
        ],
        rows: [
          {
            phase: 'TTFB',
            percentageLcp: '27%',
            timing: '620 ms',
          },
          {
            phase: 'Load Delay',
            percentageLcp: '25%',
            timing: '580 ms',
          },
          {
            phase: 'Load Time',
            percentageLcp: '41%',
            timing: '940 ms',
          },
          {
            phase: 'Render Delay',
            percentageLcp: '6%',
            timing: '140 ms',
          },
        ],
      })?.toString(),
    ).toMatchSnapshot();
  });
});

describe('auditDetails', () => {
  it('should only return audit value if no details are given', () => {
    expect(
      auditDetails({ score: 0, value: 125 } as AuditReport).toString(),
    ).toBe('🟥 **125** (score: 0)\n');
  });

  it('should wrap details into an HTML details element if details are present', () => {
    const md = auditDetails({
      score: 0,
      value: 0,
      details: {
        issues: [{ severity: 'error' }],
        table: { rows: [['']] },
      },
    } as AuditReport).toString();
    expect(md).toMatch('<details>');
    expect(md).toMatch('<summary>🟥 <b>0</b> (score: 0)</summary>');
    expect(md).toMatch('</details>');
  });

  it('should display issue section if issues are present', () => {
    const md = auditDetails({
      score: 0,
      value: 0,
      details: {
        issues: [{ severity: 'warning' }],
      },
    } as AuditReport).toString();
    expect(md).toMatch('<details>');
    expect(md).toMatch('#### Issues');
    expect(md).not.toMatch('#### Additional Information');
  });

  it('should skip issue section if empty issues array is present', () => {
    const md = auditDetails({
      score: 0,
      value: 0,
      details: {
        issues: [] as Issue[],
      },
    } as AuditReport).toString();
    expect(md).not.toMatch('<details>');
    expect(md).not.toMatch('#### Issues');
    expect(md).not.toMatch('#### Additional Information');
  });

  it('should display table section if table is present', () => {
    const md = auditDetails({
      slug: 'prefer-design-system-over-css-classes',
      title: 'Prefer the design system over CSS classes',
      score: 0.99,
      value: 0,
      displayValue: '190ms',
      details: {
        table: {
          title: 'Elements',
          rows: [
            {
              element: 'button',
            },
            {
              element: 'div',
            },
          ],
        },
      },
    } as AuditReport).toString();
    expect(md).toMatch('<details>');
    expect(md).toMatch('#### Elements');
    expect(md).toMatch(/\|\s*button\s*\|/);
    expect(md).toMatch(/\|\s*div\s*\|/);
    expect(md).not.toMatch('#### Issues');
  });

  it('should render complete details section', () => {
    expect(
      auditDetails({
        slug: 'prefer-design-system-over-css-classes',
        title: 'Prefer the design system over CSS classes',
        score: 0.99,
        value: 0,
        displayValue: '190ms',
        details: {
          table: {
            columns: [
              { key: 'classNames', label: 'Class Names' },
              { key: 'element' },
            ],
            rows: [
              {
                classNames: '.btn, .icon',
                element: 'button',
              },
              {
                classNames: '.badge, .badge-icon',
                element: 'div',
              },
            ],
          },
          issues: [
            {
              message: 'Use design system components instead of classes',
              severity: 'error',
              source: {
                file: 'list.component.ts',
                position: {
                  startLine: 400,
                  endLine: 200,
                },
              },
            },
            {
              message: 'File size is 20KB too big',
              severity: 'error',
              source: {
                file: 'list.component.ts',
              },
            },
          ],
        },
      } as AuditReport).toString(),
    ).toMatchSnapshot();
  });
});

describe('auditsSection', () => {
  it('should render section heading', () => {
    expect(
      auditsSection({
        plugins: [{ audits: [] as AuditReport[] }],
      } as ScoredReport).toString(),
    ).toMatch('## 🛡️ Audits');
  });

  it('should render audit result', () => {
    expect(
      auditsSection({
        plugins: [{ audits: [{ score: 1, value: 0 }] }],
      } as ScoredReport).toString(),
    ).toMatch('🟩 **0** (score: 100)');
  });

  it('should render audit details', () => {
    const md = auditsSection({
      plugins: [
        {
          audits: [
            {
              details: {
<<<<<<< HEAD
                issues: [{ source: { file: 'index.js' } }],
                table: { rows: [{ value: 42 }] },
=======
                issues: [{ severity: 'error' }] as Issue[],
                table: { rows: [{ value: 42 }] } as Table,
>>>>>>> 29c39efe
              },
            },
          ],
        },
      ],
    } as ScoredReport).toString();
    expect(md).toMatch('#### Issues');
    expect(md).toMatch(
      /\|\s*Severity\s*\|\s*Message\s*\|\s*Source file\s*\|\s*Line\(s\)\s*\|/,
    );
    expect(md).toMatch(/\|\s*value\s*\|/);
  });

  it('should render audit meta information', () => {
    expect(
      auditsSection({
        plugins: [
          {
            slug: 'lighthouse',
            title: 'Lighthouse',
            audits: [
              {
                slug: 'interaction-to-next-paint',
                title: 'Interaction to next paint',
                score: 0.74,
                value: 2163,
                description: 'Measures responsiveness.',
                docsUrl: 'https://web.dev/inp',
              },
            ],
          },
        ],
      } as ScoredReport).toString(),
    ).toMatch(`Measures responsiveness. [📖 Docs](https://web.dev/inp)`);
  });

  it('should render complete audit section', () => {
    expect(
      auditsSection({
        plugins: [
          {
            slug: 'eslint',
            title: 'ESLint',
            audits: [
              {
                slug: 'no-any',
                title: 'No any',
                description: 'No unsafe any assignment',
                score: 1,
                value: 0,
              },
              {
                slug: 'no-let',
                title: 'No let',
                score: 0,
                value: 5,
                displayValue: '5 errors',
              },
            ],
          },
          {
            slug: 'lighthouse',
            title: 'Lighthouse',
            audits: [
              {
                slug: 'largest-contentful-paint',
                title: 'Largest contentful paint',
                description: 'No unsafe any assignment',
                docsUrl: 'https://web.dev/lcp',
                score: 0.6,
                value: 0,
              },
            ],
          },
        ],
      } as ScoredReport).toString(),
    ).toMatchSnapshot();
  });
});

// === About

describe('aboutSection', () => {
  it('should return about section with h2 and created by in plain test', () => {
    const md = aboutSection(baseScoredReport).toString();
    expect(md).toMatch('## About');
    expect(md).toMatch(
      'Report was created by [Code PushUp](https://github.com/code-pushup/cli#readme) on Wed, Jan 1, 2025, 12:00 AM UTC.',
    );
  });

  it('should return commit section', () => {
    const md = aboutSection({
      ...baseScoredReport,
      plugins: [
        {
          version: '1.1.1',
          duration: 4200,
          title: 'Lighthouse',
          audits: Array.from({ length: 3 }),
        },
      ],
      categories: Array.from({ length: 3 }),
    } as ScoredReport).toString();
    expect(md).toMatch(
      /\|\s*Commit\s*\|\s*Version\s*\|\s*Duration\s*\|\s*Plugins\s*\|\s*Categories\s*\|\s*Audits\s*\|/,
    );
    expect(md).toMatch(
      /\|\s*ci: update action \(535b8e9e557336618a764f3fa45609d224a62837\)\s*\|\s*`v1.0.0`\s*\|\s*4.20 s\s*\|\s*1\s*\|\s*3\s*\|\s*3\s*\|/,
    );
  });

  it('should return plugins section with content', () => {
    const md = aboutSection({
      ...baseScoredReport,
      plugins: [
        {
          version: '1.0.1',
          duration: 15_365,
          title: 'Lighthouse',
          audits: Array.from({ length: 78 }),
        },
        {
          version: '0.3.12',
          duration: 260,
          title: 'File Size',
          audits: Array.from({ length: 2 }),
        },
      ],
    } as ScoredReport).toString();
    expect(md).toMatch(
      /\|\s*Plugin\s*\|\s*Audits\s*\|\s*Version\s*\|\s*Duration\s*\|/,
    );
    expect(md).toMatch(
      /\|\s*Lighthouse\s*\|\s*78\s*\|\s*`1.0.1`\s*\|\s*15.37 s\s*\|/,
    );
    expect(md).toMatch(
      /\|\s*File Size\s*\|\s*2\s*\|\s*`0.3.12`\s*\|\s*260 ms\s*\|/,
    );
  });

  it('should return full about section', () => {
    const md = aboutSection({
      ...baseScoredReport,
      plugins: [
        {
          version: '1.1.1',
          duration: 42,
          title: 'Lighthouse',
          audits: Array.from({ length: 3 }),
        },
      ],
      categories: Array.from({ length: 3 }),
    } as ScoredReport).toString();
    expect(md).toMatchSnapshot();
  });
});

// FULL REPORT

describe('generateMdReport', () => {
  it('should render all sections of the report', () => {
    const md = generateMdReport(baseScoredReport);
    // report title
    expect(md).toMatch('# Code PushUp Report');
    // categories section heading
    expect(md).toMatch(/\|\s*🏷 Category\s*\|\s*⭐ Score\s*\|\s*🛡 Audits\s*\|/);
    // categories section heading
    expect(md).toMatch('## 🏷 Categories');
    // audits heading
    expect(md).toMatch('## 🛡️ Audits');
    // about section heading
    expect(md).toMatch('## About');
    // plugin table
    expect(md).toMatch(
      /\|\s*Plugin\s*\|\s*Audits\s*\|\s*Version\s*\|\s*Duration\s*\|/,
    );
    // made with <3
    expect(md).toMatch('Made with ❤ by [Code PushUp]');
  });

  it('should skip categories section if empty', () => {
    const md = generateMdReport({ ...baseScoredReport, categories: [] });
    expect(md).not.toMatch('## 🏷 Categories');
    expect(md).toMatch('# Code PushUp Report\n\n## 🛡️ Audits');
  });

  it('should render complete md report', () => {
    expect(
      generateMdReport({
        packageName: '@code-pushup/cli',
        version: 'v1.0.0',
        date: 'Wed, Apr 17, 2024, 2:37 PM GMT+2',
        duration: 42_356,
        commit: {
          message: 'ci: update action',
          author: 'Michael <michael.hladky@push-based.io>',
          date: new Date('2025.01.01'),
          hash: '535b8e9e557336618a764f3fa45609d224a62837',
        },
        plugins: [
          {
            date: 'Wed, Apr 17, 2024, 2:38 PM GMT+2',
            slug: 'lighthouse',
            title: 'Lighthouse',
            packageName: '@code-pushup/lighthouse',
            version: '1.0.1.beta-1',
            duration: 17_968,
            icon: 'lighthouse',
            audits: [
              {
                slug: 'largest-contentful-paint',
                title: 'Largest Contentful Paint',
                score: 0.6728,
                value: 2705,
                displayValue: '2,7 s',
                description:
                  'This is the largest contentful element painted within the viewport. [Learn more about the Largest Contentful Paint element](https://developer.chrome.com/docs/lighthouse/performance/lighthouse-largest-contentful-paint/)',
                docsUrl: 'https://web.dev/lcp',
                details: {
                  table: {
                    columns: [
                      { key: 'phase', label: 'Phase' },
                      {
                        key: 'percentageLcp',
                        label: '% of LCP',
                        align: 'left',
                      },
                      { key: 'timing', label: 'Timing', align: 'right' },
                    ],
                    rows: [
                      {
                        phase: 'TTFB',
                        percentageLcp: '27%',
                        timing: '620 ms',
                      },
                      {
                        phase: 'Load Delay',
                        percentageLcp: '25%',
                        timing: '580 ms',
                      },
                      {
                        phase: 'Load Time',
                        percentageLcp: '41%',
                        timing: '940 ms',
                      },
                      {
                        phase: 'Render Delay',
                        percentageLcp: '6%',
                        timing: '140 ms',
                      },
                    ],
                  },
                },
              },
              {
                slug: 'splash-screen',
                title: 'Splash Screen',
                score: 1,
                value: 1,
              },
              {
                slug: 'fast-images',
                title: 'Fast Images',
                score: 0.97,
                value: 1,
              },
              {
                slug: 'is-crawlable',
                title: 'Website is crawlable',
                score: 0,
                value: 0,
                description:
                  "Search engines are unable to include your pages in search results if they don't have permission to crawl them. [Learn more about crawler directives](https://developer.chrome.com/docs/lighthouse/seo/is-crawlable/).",
              },
            ],
            groups: [
              {
                slug: 'performance-group',
                title: 'Performance Group',
                description: 'Collection of performance focused rules.',
                score: 0,
                docsUrl: 'https://web.dev/lighthouse#performance-group',
                refs: [
                  { slug: 'largest-contentful-paint', weight: 721 },
                  { slug: 'fast-images', weight: 1 },
                ],
              },
            ],
          },
          {
            date: 'Wed, Apr 17, 2024, 2:38 PM GMT+2',
            slug: 'eslint',
            title: 'ESLint',
            packageName: '@code-pushup/eslint',
            version: '3.71.8',
            duration: 17_968,
            icon: 'eslint',
            audits: [
              {
                slug: 'no-explicit-any',
                title: 'No explicit any',
                score: 0,
                value: 63,
                displayValue: '63 errors',
                description: `The any type in TypeScript is a dangerous "escape hatch" from the type system. Using any disables many type checking rules and is generally best used only as a last resort or when prototyping code. This rule reports on explicit uses of the any keyword as a type annotation.

Preferable alternatives to any include:

If the type is known, describing it in an interface or type
If the type is not known, using the safer unknown type
TypeScript's --noImplicitAny compiler option prevents an implied any, but doesn't prevent any from being explicitly used the way this rule does.

\`\`\`ts
.eslintrc.cjs
module.exports = {
  "rules": {
    "@typescript-eslint/no-explicit-any": "error"
  }
};
\`\`\`
`,
                docsUrl: 'https://typescript-eslint.io/rules/no-explicit-any/',
                details: {
                  issues: [
                    {
                      severity: 'info',
                      message: 'File `index.js` is 56Kb.',
                      source: {
                        file: 'index.js',
                      },
                    },
                    {
                      severity: 'warning',
                      message: 'Package license is has to be "MIT"',
                      source: {
                        file: 'package.json',
                        position: {
                          startLine: 4,
                        },
                      },
                    },
                    {
                      severity: 'error',
                      message: 'no unused vars',
                      source: {
                        file: 'index.js',
                        position: {
                          startLine: 400,
                          endLine: 200,
                        },
                      },
                    },
                  ],
                },
              },
            ],
          },
        ],
        categories: [
          {
            title: 'Performance',
            slug: 'performance',
            score: 0.61,
            refs: [
              {
                slug: 'performance-group',
                plugin: 'lighthouse',
                type: 'group',
                weight: 81,
              },
            ],
          },
          {
            title: 'SEO',
            slug: 'seo',
            score: 1,
            isBinary: true,
            refs: [
              {
                slug: 'is-crawlable',
                plugin: 'lighthouse',
                type: 'audit',
                weight: 2,
              },
            ],
          },
          {
            title: 'PWA',
            slug: 'pwa',
            score: 0,
            isBinary: true,
            refs: [
              {
                slug: 'splash-screen',
                plugin: 'lighthouse',
                type: 'audit',
                weight: 1,
              },
            ],
          },
        ],
      }),
    ).toMatchSnapshot();
  });
});<|MERGE_RESOLUTION|>--- conflicted
+++ resolved
@@ -134,15 +134,10 @@
 
   it('should include source file', () => {
     expect(
-<<<<<<< HEAD
-      auditDetailsIssues([{ source: { file: '/index.js' } } as Issue]),
-    ).toMatch('<code>/index.js</code>');
-=======
       auditDetailsIssues([
-        { source: { file: 'index.js' }, severity: 'error' } as Issue,
+        { source: { file: '/index.js' }, severity: 'error' } as Issue,
       ])?.toString(),
-    ).toMatch('`index.js`');
->>>>>>> 29c39efe
+    ).toMatch('`/index.js`');
   });
 
   it('should include source file linked with position', () => {
@@ -157,19 +152,12 @@
                 startColumn: 7,
               },
             },
-<<<<<<< HEAD
+            severity: 'warning',
           } as Issue,
         ],
         { outputDir: '/.code-pushup' },
-      ),
-    ).toMatch('<code>[/src/index.js](../src/index.js:4:7)</code>');
-=======
-          },
-          severity: 'info',
-        } as Issue,
-      ])?.toString(),
-    ).toMatch(/\|\s*4\s*\|/);
->>>>>>> 29c39efe
+      )?.toString(),
+    ).toMatch('`[/src/index.js](../src/index.js:4:7)`');
   });
 
   it('should include formatted line information', () => {
@@ -376,13 +364,8 @@
           audits: [
             {
               details: {
-<<<<<<< HEAD
-                issues: [{ source: { file: 'index.js' } }],
-                table: { rows: [{ value: 42 }] },
-=======
                 issues: [{ severity: 'error' }] as Issue[],
                 table: { rows: [{ value: 42 }] } as Table,
->>>>>>> 29c39efe
               },
             },
           ],
