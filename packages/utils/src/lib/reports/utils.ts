<<<<<<< HEAD
import ansis, { Ansis } from 'ansis';
import { join } from 'node:path';
=======
import { InlineText, md } from 'build-md';
>>>>>>> a08978e8
import {
  AuditDiff,
  AuditReport,
  CategoryRef,
  IssueSeverity as CliIssueSeverity,
  Group,
  Issue,
} from '@code-pushup/models';
import { SCORE_COLOR_RANGE } from './constants';
import { ScoredReport, SortableAuditReport, SortableGroup } from './types';

export function formatReportScore(score: number): string {
  const scaledScore = score * 100;
  const roundedScore = Math.round(scaledScore);

  return roundedScore === 100 && score !== 1
    ? Math.floor(scaledScore).toString()
    : roundedScore.toString();
}

export function formatScoreWithColor(
  score: number,
  options?: { skipBold?: boolean },
): InlineText {
  const styledNumber = options?.skipBold
    ? formatReportScore(score)
    : md.bold(formatReportScore(score));
  return md`${scoreMarker(score)} ${styledNumber}`;
}

export type MarkerShape = 'circle' | 'square';
export type ScoreColors = 'red' | 'yellow' | 'green';
export const MARKERS: Record<MarkerShape, Record<ScoreColors, string>> = {
  circle: {
    red: '🔴',
    yellow: '🟡',
    green: '🟢',
  },
  square: {
    red: '🟥',
    yellow: '🟨',
    green: '🟩',
  },
};

export function scoreMarker(
  score: number,
  markerType: MarkerShape = 'circle',
): string {
  if (score >= SCORE_COLOR_RANGE.GREEN_MIN) {
    return MARKERS[markerType].green;
  }
  if (score >= SCORE_COLOR_RANGE.YELLOW_MIN) {
    return MARKERS[markerType].yellow;
  }
  return MARKERS[markerType].red;
}

export function getDiffMarker(diff: number): string {
  if (diff > 0) {
    return '↑';
  }
  if (diff < 0) {
    return '↓';
  }
  return '';
}

export function colorByScoreDiff(text: string, diff: number): InlineText {
  const color = diff > 0 ? 'green' : diff < 0 ? 'red' : 'gray';
  return shieldsBadge(text, color);
}

export function shieldsBadge(text: string, color: string): InlineText {
  return md.image(
    `https://img.shields.io/badge/${encodeURIComponent(text)}-${color}`,
    text,
  );
}

export function formatDiffNumber(diff: number): string {
  const number =
    Math.abs(diff) === Number.POSITIVE_INFINITY ? '∞' : `${Math.abs(diff)}`;
  const sign = diff < 0 ? '−' : '+';
  return `${sign}${number}`;
}

export function severityMarker(severity: 'info' | 'warning' | 'error'): string {
  if (severity === 'error') {
    return '🚨';
  }
  if (severity === 'warning') {
    return '⚠️';
  }
  return 'ℹ️';
}

export function formatScoreChange(diff: number): InlineText {
  const marker = getDiffMarker(diff);
  const text = formatDiffNumber(Math.round(diff * 1000) / 10); // round with max 1 decimal
  return colorByScoreDiff(`${marker} ${text}`, diff);
}

export function formatValueChange({
  values,
  scores,
}: Pick<AuditDiff, 'values' | 'scores'>): InlineText {
  const marker = getDiffMarker(values.diff);
  const percentage =
    values.before === 0
      ? values.diff > 0
        ? Number.POSITIVE_INFINITY
        : Number.NEGATIVE_INFINITY
      : Math.round((100 * values.diff) / values.before);
  // eslint-disable-next-line no-irregular-whitespace
  const text = `${formatDiffNumber(percentage)} %`;
  return colorByScoreDiff(`${marker} ${text}`, scores.diff);
}

export function calcDuration(start: number, stop?: number): number {
  return Math.round((stop ?? performance.now()) - start);
}

export function countWeightedRefs(refs: CategoryRef[]) {
  return refs
    .filter(({ weight }) => weight > 0)
    .reduce((sum, { weight }) => sum + weight, 0);
}

export function countCategoryAudits(
  refs: CategoryRef[],
  plugins: ScoredReport['plugins'],
): number {
  // Create lookup object for groups within each plugin
  const groupLookup = plugins.reduce<Record<string, Record<string, Group>>>(
    (lookup, plugin) => {
      if (plugin.groups == null || plugin.groups.length === 0) {
        return lookup;
      }

      return {
        ...lookup,
        [plugin.slug]: Object.fromEntries(
          plugin.groups.map(group => [group.slug, group]),
        ),
      };
    },
    {},
  );

  // Count audits
  return refs.reduce((acc, ref) => {
    if (ref.type === 'group') {
      const groupRefs = groupLookup[ref.plugin]?.[ref.slug]?.refs;
      return acc + (groupRefs?.length ?? 0);
    }
    return acc + 1;
  }, 0);
}

export function compareCategoryAuditsAndGroups(
  a: SortableAuditReport | SortableGroup,
  b: SortableAuditReport | SortableGroup,
): number {
  if (a.weight !== b.weight) {
    return b.weight - a.weight;
  }

  if (a.score !== b.score) {
    return a.score - b.score;
  }

  if ('value' in a && 'value' in b && a.value !== b.value) {
    return b.value - a.value;
  }

  return a.title.localeCompare(b.title);
}

export function compareAudits(a: AuditReport, b: AuditReport): number {
  if (a.score !== b.score) {
    return a.score - b.score;
  }

  if (a.value !== b.value) {
    return b.value - a.value;
  }

  return a.title.localeCompare(b.title);
}

export function compareIssueSeverity(
  severity1: CliIssueSeverity,
  severity2: CliIssueSeverity,
): number {
  const levels: Record<CliIssueSeverity, number> = {
    info: 0,
    warning: 1,
    error: 2,
  };
  return levels[severity1] - levels[severity2];
}

export function throwIsNotPresentError(
  itemName: string,
  presentPlace: string,
): never {
  throw new Error(`${itemName} is not present in ${presentPlace}`);
}

export function getPluginNameFromSlug(
  slug: string,
  plugins: ScoredReport['plugins'],
): string {
  return (
    plugins.find(({ slug: pluginSlug }) => pluginSlug === slug)?.title || slug
  );
}

export function compareIssues(a: Issue, b: Issue): number {
  if (a.severity !== b.severity) {
    return -compareIssueSeverity(a.severity, b.severity);
  }

  if (!a.source && b.source) {
    return -1;
  }

  if (a.source && !b.source) {
    return 1;
  }

  if (a.source?.file !== b.source?.file) {
    return a.source?.file.localeCompare(b.source?.file || '') ?? 0;
  }

  if (!a.source?.position && b.source?.position) {
    return -1;
  }

  if (a.source?.position && !b.source?.position) {
    return 1;
  }

  if (a.source?.position?.startLine !== b.source?.position?.startLine) {
    return (
      (a.source?.position?.startLine ?? 0) -
      (b.source?.position?.startLine ?? 0)
    );
  }

  return 0;
}

// @TODO rethink implementation
export function applyScoreColor(
  { score, text }: { score: number; text?: string },
  style: Ansis = ansis,
) {
  const formattedScore = text ?? formatReportScore(score);

  if (score >= SCORE_COLOR_RANGE.GREEN_MIN) {
    return text
      ? style.green(formattedScore)
      : style.bold(style.green(formattedScore));
  }

  if (score >= SCORE_COLOR_RANGE.YELLOW_MIN) {
    return text
      ? style.yellow(formattedScore)
      : style.bold(style.yellow(formattedScore));
  }

  return text
    ? style.red(formattedScore)
    : style.bold(style.red(formattedScore));
}

export function targetScoreIcon(
  score: number,
  targetScore?: number,
  options: {
    passIcon?: string;
    failIcon?: string;
    prefix?: string;
    postfix?: string;
  } = {},
): string {
  if (targetScore != null) {
    const {
      passIcon = '✅',
      failIcon = '❌',
      prefix = '',
      postfix = '',
    } = options; // ✅✓ ❌✗
    if (score >= targetScore) {
      return `${prefix}${passIcon}${postfix}`;
    }
    return `${prefix}${failIcon}${postfix}`;
  }
  return '';
}<|MERGE_RESOLUTION|>--- conflicted
+++ resolved
@@ -1,9 +1,5 @@
-<<<<<<< HEAD
 import ansis, { Ansis } from 'ansis';
-import { join } from 'node:path';
-=======
 import { InlineText, md } from 'build-md';
->>>>>>> a08978e8
 import {
   AuditDiff,
   AuditReport,
