import { bold, cyan, cyanBright, green, red, yellow } from 'ansis';
import { AuditReport } from '@code-pushup/models';
import { ui } from '../logging';
import {
  CODE_PUSHUP_DOMAIN,
  FOOTER_PREFIX,
  TERMINAL_WIDTH,
  reportHeadlineText,
  reportRawOverviewTableHeaders,
} from './constants';
import { ScoredReport } from './types';
import { applyScoreColor, countCategoryAudits, targetScoreIcon } from './utils';

function log(msg = ''): void {
  ui().logger.log(msg);
}

export function logStdoutSummary(report: ScoredReport): void {
  const printCategories = report.categories.length > 0;

  log(reportToHeaderSection(report));
  log();
  logPlugins(report);
  if (printCategories) {
    logCategories(report);
  }
  log(`${FOOTER_PREFIX} ${CODE_PUSHUP_DOMAIN}`);
  log();
}

function reportToHeaderSection(report: ScoredReport): string {
  const { packageName, version } = report;
  return `${bold(reportHeadlineText)} - ${packageName}@${version}`;
}

function logPlugins(report: ScoredReport): void {
  const { plugins } = report;

  plugins.forEach(plugin => {
    const { title, audits } = plugin;
    log();
    log(bold.magentaBright(`${title} audits`));
    log();
    audits.forEach((audit: AuditReport) => {
      ui().row([
        {
          text: applyScoreColor({ score: audit.score, text: '●' }),
          width: 2,
          padding: [0, 1, 0, 0],
        },
        {
          text: audit.title,
          // eslint-disable-next-line no-magic-numbers
          padding: [0, 3, 0, 0],
        },
        {
          text: cyanBright(audit.displayValue || `${audit.value}`),
          width: 10,
          padding: [0, 0, 0, 0],
        },
      ]);
    });
    log();
  });
}

const passIcon = chalk.bold(chalk.green('✓'));
const failIcon = chalk.bold(chalk.red('✗'));
export function logCategories({ categories, plugins }: ScoredReport): void {
  const hAlign = (idx: number) => (idx === 0 ? 'left' : 'right');

  const rows = categories.map(({ title, score, refs, isBinary }) => [
    title,
    // @TODO refactor `isBinary: boolean` to `targetScore: number` #713
    `${targetScoreIcon(score, isBinary === true ? 1 : undefined, {
      passIcon,
      failIcon,
    })} ${applyScoreColor({ score })}`,
    countCategoryAudits(refs, plugins),
  ]);
  const table = ui().table();
  // eslint-disable-next-line no-magic-numbers
  table.columnWidths([TERMINAL_WIDTH - 9 - 10 - 4, 9, 10]);
  table.head(
    reportRawOverviewTableHeaders.map((heading, idx) => ({
      content: cyan(heading),
      hAlign: hAlign(idx),
    })),
  );
  rows.forEach(row =>
    table.row(
      row.map((content, idx) => ({
        content: content.toString(),
        hAlign: hAlign(idx),
      })),
    ),
  );

  log(bold.magentaBright('Categories'));
  log();
  table.render();
  log();
<<<<<<< HEAD
=======
}

function applyScoreColor({ score, text }: { score: number; text?: string }) {
  const formattedScore = text ?? formatReportScore(score);

  if (score >= SCORE_COLOR_RANGE.GREEN_MIN) {
    return text ? green(formattedScore) : bold.green(formattedScore);
  }

  if (score >= SCORE_COLOR_RANGE.YELLOW_MIN) {
    return text ? yellow(formattedScore) : bold.yellow(formattedScore);
  }

  return text ? red(formattedScore) : bold.red(formattedScore);
>>>>>>> 1b955414
}<|MERGE_RESOLUTION|>--- conflicted
+++ resolved
@@ -100,21 +100,4 @@
   log();
   table.render();
   log();
-<<<<<<< HEAD
-=======
-}
-
-function applyScoreColor({ score, text }: { score: number; text?: string }) {
-  const formattedScore = text ?? formatReportScore(score);
-
-  if (score >= SCORE_COLOR_RANGE.GREEN_MIN) {
-    return text ? green(formattedScore) : bold.green(formattedScore);
-  }
-
-  if (score >= SCORE_COLOR_RANGE.YELLOW_MIN) {
-    return text ? yellow(formattedScore) : bold.yellow(formattedScore);
-  }
-
-  return text ? red(formattedScore) : bold.red(formattedScore);
->>>>>>> 1b955414
 }