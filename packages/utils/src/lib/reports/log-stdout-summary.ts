import { bold, cyan, cyanBright, green, red } from 'ansis';
import { AuditReport } from '@code-pushup/models';
import { ui } from '../logging';
import {
  CODE_PUSHUP_DOMAIN,
  FOOTER_PREFIX,
<<<<<<< HEAD
=======
  REPORT_HEADLINE_TEXT,
  REPORT_RAW_OVERVIEW_TABLE_HEADERS,
  SCORE_COLOR_RANGE,
>>>>>>> a08978e8
  TERMINAL_WIDTH,
} from './constants';
import { ScoredReport } from './types';
import { applyScoreColor, countCategoryAudits, targetScoreIcon } from './utils';

function log(msg = ''): void {
  ui().logger.log(msg);
}

export function logStdoutSummary(report: ScoredReport): void {
  const printCategories = report.categories.length > 0;

  log(reportToHeaderSection(report));
  log();
  logPlugins(report);
  if (printCategories) {
    logCategories(report);
  }
  log(`${FOOTER_PREFIX} ${CODE_PUSHUP_DOMAIN}`);
  log();
}

function reportToHeaderSection(report: ScoredReport): string {
  const { packageName, version } = report;
  return `${bold(REPORT_HEADLINE_TEXT)} - ${packageName}@${version}`;
}

function logPlugins(report: ScoredReport): void {
  const { plugins } = report;

  plugins.forEach(plugin => {
    const { title, audits } = plugin;
    log();
    log(bold.magentaBright(`${title} audits`));
    log();
    audits.forEach((audit: AuditReport) => {
      ui().row([
        {
          text: applyScoreColor({ score: audit.score, text: '●' }),
          width: 2,
          padding: [0, 1, 0, 0],
        },
        {
          text: audit.title,
          // eslint-disable-next-line no-magic-numbers
          padding: [0, 3, 0, 0],
        },
        {
          text: cyanBright(audit.displayValue || `${audit.value}`),
          width: 10,
          padding: [0, 0, 0, 0],
        },
      ]);
    });
    log();
  });
}

const passIcon = bold(green('✓'));
const failIcon = bold(red('✗'));
export function logCategories({ categories, plugins }: ScoredReport): void {
  const hAlign = (idx: number) => (idx === 0 ? 'left' : 'right');

  const rows = categories.map(({ title, score, refs, isBinary }) => [
    title,
    // @TODO refactor `isBinary: boolean` to `targetScore: number` #713
    `${targetScoreIcon(score, isBinary === true ? 1 : undefined, {
      passIcon,
      failIcon,
      postfix: ' ',
    })}${applyScoreColor({ score })}`,
    countCategoryAudits(refs, plugins),
  ]);
  const table = ui().table();
  // eslint-disable-next-line no-magic-numbers
  table.columnWidths([TERMINAL_WIDTH - 9 - 10 - 4, 9, 10]);
  table.head(
    REPORT_RAW_OVERVIEW_TABLE_HEADERS.map((heading, idx) => ({
      content: cyan(heading),
      hAlign: hAlign(idx),
    })),
  );
  rows.forEach(row =>
    table.row(
      row.map((content, idx) => ({
        content: content.toString(),
        hAlign: hAlign(idx),
      })),
    ),
  );

  log(bold.magentaBright('Categories'));
  log();
  table.render();
  log();
}<|MERGE_RESOLUTION|>--- conflicted
+++ resolved
@@ -4,12 +4,8 @@
 import {
   CODE_PUSHUP_DOMAIN,
   FOOTER_PREFIX,
-<<<<<<< HEAD
-=======
   REPORT_HEADLINE_TEXT,
   REPORT_RAW_OVERVIEW_TABLE_HEADERS,
-  SCORE_COLOR_RANGE,
->>>>>>> a08978e8
   TERMINAL_WIDTH,
 } from './constants';
 import { ScoredReport } from './types';
