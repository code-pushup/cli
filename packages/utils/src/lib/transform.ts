--- conflicted
+++ resolved
@@ -168,8 +168,5 @@
 
   return `${value}th`;
 }
-<<<<<<< HEAD
-=======
 
->>>>>>> f0f91650
 /* eslint-enable no-magic-numbers */