--- conflicted
+++ resolved
@@ -22,11 +22,7 @@
       author: 'BioPhoton',
       date: 'Sat Sep 10 12:00:00 2021 +0200',
     };
-<<<<<<< HEAD
-    const mdReport = reportToMd(sortReport(scoreReport(report())), commit);
-=======
-    const mdReport = reportToMd(scoreReport(reportMock()), commit);
->>>>>>> bf7ebdb5
+    const mdReport = reportToMd(sortReport(scoreReport(reportMock())), commit);
     expect(mdReport).toContain(
       `${commit.message} (${commit.hash.slice(0, 7)})`,
     );
