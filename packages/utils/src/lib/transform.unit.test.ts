--- conflicted
+++ resolved
@@ -7,7 +7,6 @@
   distinct,
   factorOf,
   fromJsonLines,
-  normalizeTable,
   objectFromEntries,
   objectToCliArgs,
   objectToEntries,
@@ -338,62 +337,4 @@
       }),
     ).toStrictEqual([['Value'], ['my value']]);
   });
-<<<<<<< HEAD
-});
-
-describe('normalizeTable', () => {
-  it('should remove empty optional fields', () => {
-    expect(
-      normalizeTable({
-        headings: undefined,
-        alignment: undefined,
-        rows: [['1']],
-      }),
-    ).toStrictEqual({
-      rows: [['1']],
-    });
-  });
-
-  it('should normalize table of primitive items', () => {
-    expect(
-      normalizeTable({
-        rows: [['1']],
-      }),
-    ).toStrictEqual({
-      rows: [['1']],
-    });
-  });
-
-  it('should throw for table of primitive items with headings', () => {
-    expect(() =>
-      normalizeTable({
-        headings: [],
-        rows: [['1']],
-      }),
-    ).toThrow('Rows have to be objects if headings are given');
-  });
-
-  it('should normalize table of objects', () => {
-    expect(
-      normalizeTable({
-        rows: [{ test: 'prop value' }],
-      }),
-    ).toStrictEqual({
-      rows: [{ test: 'prop value' }],
-    });
-  });
-
-  it('should normalize table of objects and headings with key to only displayed data', () => {
-    expect(
-      normalizeTable({
-        headings: [{ key: 'slug' }],
-        rows: [{ slug: 'my-audit-slug', value: 'my value', title: 'My Audit' }],
-      }),
-    ).toStrictEqual({
-      headings: [{ key: 'slug' }],
-      rows: [{ slug: 'my-audit-slug' }],
-    });
-  });
-=======
->>>>>>> 7b2834c5
 });