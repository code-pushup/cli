import { describe, expect, it } from 'vitest';
import {
  apostrophize,
  capitalize,
  countOccurrences,
  deepClone,
  distinct,
  factorOf,
  fromJsonLines,
  objectFromEntries,
  objectToCliArgs,
  objectToEntries,
  objectToKeys,
  toArray,
  toJsonLines,
  toNumberPrecision,
  toOrdinal,
  toUnixPath,
} from './transform';

describe('toArray', () => {
  it('should transform non-array value into array with single value', () => {
    expect(toArray('src/**/*.ts')).toEqual(['src/**/*.ts']);
  });

  it('should leave array value unchanged', () => {
    expect(toArray(['*.ts', '*.js'])).toEqual(['*.ts', '*.js']);
  });
});

describe('objectToKeys', () => {
  it('should transform object into array of keys', () => {
    const keys: 'prop1'[] = objectToKeys({ prop1: 1 });
    expect(keys).toEqual(['prop1']);
  });

  it('should transform empty object into empty array', () => {
    const keys: never[] = objectToKeys({});
    expect(keys).toEqual([]);
  });
});

describe('objectFromEntries', () => {
  it('should transform key-value pairs to an object', () => {
    expect(
      objectFromEntries([
        ['jan', 'January'],
        ['feb', 'February'],
      ]),
    ).toEqual({ jan: 'January', feb: 'February' });
  });

  it('should transform key-value pairs with numeric keys to an object', () => {
    expect(
      objectFromEntries([
        [1, 'January'],
        [2, 'February'],
      ]),
    ).toEqual({ 1: 'January', 2: 'February' });
  });

  it('should transform empty entries to empty object', () => {
    expect(objectFromEntries([])).toEqual({});
  });
});

describe('objectToEntries', () => {
  it('should transform object into array of entries', () => {
    const keys: ['prop1', number][] = objectToEntries({ prop1: 1 });
    expect(keys).toEqual([['prop1', 1]]);
  });

  it('should transform empty object into empty array', () => {
    const keys: [never, never][] = objectToEntries({});
    expect(keys).toEqual([]);
  });
});

describe('countOccurrences', () => {
  it('should return record with counts for each item', () => {
    expect(
      countOccurrences(['error', 'warning', 'error', 'error', 'warning']),
    ).toEqual({ error: 3, warning: 2 });
  });

  it('should return empty record for no matches', () => {
    expect(countOccurrences([])).toEqual({});
  });
});

describe('distinct', () => {
  it('should remove duplicate strings from array', () => {
    expect(
      distinct([
        'no-unused-vars',
        'no-invalid-regexp',
        'no-unused-vars',
        'no-invalid-regexp',
        '@typescript-eslint/no-unused-vars',
      ]),
    ).toEqual([
      'no-unused-vars',
      'no-invalid-regexp',
      '@typescript-eslint/no-unused-vars',
    ]);
  });
});

describe('deepClone', () => {
  it('should clone the object with nested array with objects, with null and undefined properties', () => {
    const obj = {
      a: 1,
      b: 2,
      c: [
        { d: 3, e: 4 },
        { f: 5, g: 6 },
      ],
      d: null,
      e: undefined,
    };
    const cloned = deepClone(obj);
    expect(cloned).toStrictEqual(obj);
    expect(cloned).not.toBe(obj);
    expect(cloned.c).not.toBe(obj.c);
    expect(cloned.c[0]).not.toBe(obj.c[0]);
    expect(cloned.c[1]).not.toBe(obj.c[1]);
    expect(cloned.d).toBe(obj.d);
    expect(cloned.e).toBe(obj.e);
  });
});

describe('factorOf', () => {
  it.each([
    [[], 1],
    [[0, 0], 0],
    [[0, 1], 0.5],
    [[1, 1], 1],
  ])('should return correct factor items', (items, factor) => {
    expect(factorOf(items, i => i < 1)).toEqual(factor);
  });
});

describe('objectToCliArgs', () => {
  it('should handle the "_" argument as script', () => {
    const params = { _: 'bin.js' };
    const result = objectToCliArgs(params);
    expect(result).toEqual(['bin.js']);
  });

  it('should handle the "_" argument with multiple values', () => {
    const params = { _: ['bin.js', '--help'] };
    const result = objectToCliArgs(params);
    expect(result).toEqual(['bin.js', '--help']);
  });

  it('should handle shorthands arguments', () => {
    const params = {
      e: `test`,
    };
    const result = objectToCliArgs(params);
    expect(result).toEqual([`-e="${params.e}"`]);
  });

  it('should handle string arguments', () => {
    const params = { name: 'Juanita' };
    const result = objectToCliArgs(params);
    expect(result).toEqual(['--name="Juanita"']);
  });

  it('should handle number arguments', () => {
    const params = { parallel: 5 };
    const result = objectToCliArgs(params);
    expect(result).toEqual(['--parallel=5']);
  });

  it('should handle boolean arguments', () => {
    const params = { progress: true };
    const result = objectToCliArgs(params);
    expect(result).toEqual(['--progress']);
  });

  it('should handle negated boolean arguments', () => {
    const params = { progress: false };
    const result = objectToCliArgs(params);
    expect(result).toEqual(['--no-progress']);
  });

  it('should handle array of string arguments', () => {
    const params = { format: ['json', 'md'] };
    const result = objectToCliArgs(params);
    expect(result).toEqual(['--format="json"', '--format="md"']);
  });

<<<<<<< HEAD
  it('should handle nested objects as arguments', () => {
    const params = { persist: { format: ['json', 'md'] } };
=======
  it('should handle nested objects', () => {
    const params = { persist: { format: ['json', 'md'], verbose: false } };
>>>>>>> ae5b2cd4
    const result = objectToCliArgs(params);
    expect(result).toEqual([
      '--persist.format="json"',
      '--persist.format="md"',
<<<<<<< HEAD
=======
      '--no-persist.verbose',
>>>>>>> ae5b2cd4
    ]);
  });

  it('should throw error for unsupported type', () => {
    const params = { unsupported: undefined as any };
    expect(() => objectToCliArgs(params)).toThrow('Unsupported type');
  });
});

describe('toUnixPath', () => {
  it.each([
    ['main.ts', 'main.ts'],
    ['src/main.ts', 'src/main.ts'],
    ['../../relative/unix/path/index.ts', '../../relative/unix/path/index.ts'],
    [
      '..\\..\\relative\\windows\\path\\index.ts',
      '../../relative/windows/path/index.ts',
    ],
  ])('should transform "%s" to valid slug "%s"', (path, unixPath) => {
    expect(toUnixPath(path)).toBe(unixPath);
  });
});

describe('JSON lines format', () => {
  const head = { label: 'head' };
  const body = { label: 'body' };

  describe('fromJsonLines', () => {
    it('should transform JSON lines to JSON', () => {
      const jsonLines = [head, body]
        .map(label => JSON.stringify(label))
        .join('\n');

      expect(fromJsonLines(jsonLines)).toEqual([head, body]);
    });
  });

  describe('toJsonLines', () => {
    it('should transform JSON to JSON lines', () => {
      expect(toJsonLines([head, body])).toBe(
        '{"label":"head"}\n{"label":"body"}',
      );
    });
  });

  it('should transform to JSON lines and back', () => {
    expect(fromJsonLines(toJsonLines([head, body]))).toEqual([head, body]);
  });
});

describe('capitalize', () => {
  it('should transform the first string letter to upper case', () => {
    expect(capitalize('code PushUp')).toBe('Code PushUp');
  });

  it('should leave the first string letter in upper case', () => {
    expect(capitalize('Code PushUp')).toBe('Code PushUp');
  });

  it('should accept empty string', () => {
    expect(capitalize('')).toBe('');
  });
});

describe('apostrophize', () => {
  it("should add apostrophe and 's'", () => {
    expect(apostrophize('cli')).toBe("cli's");
  });

  it("should add apostrophe without 's' for words ending with 's'", () => {
    expect(apostrophize('yargs')).toBe("yargs'");
  });

  it("should add capital 'S' when upper case is defined", () => {
    expect(apostrophize('WORLD', true)).toBe("WORLD'S");
  });

  it('should leave formatting if provided', () => {
    expect(apostrophize('`git`')).toBe("`git`'s");
  });
});

describe('toNumberPrecision', () => {
  it.each([
    [12.1, 0, 12],
    [12.3, 1, 12.3],
    [12.35, 1, 12.4],
    [0.001, 2, 0],
  ])(
    'should round %d to %d decimal places as %d',
    (value, decimalPlaces, roundedValue) => {
      expect(toNumberPrecision(value, decimalPlaces)).toBe(roundedValue);
    },
  );
});

describe('toOrdinal', () => {
  it.each([
    [1, '1st'],
    [2, '2nd'],
    [3, '3rd'],
    [5, '5th'],
    [10, '10th'],
    [11, '11th'],
    [12, '12th'],
    [13, '13th'],
    [171, '171st'],
    [172, '172nd'],
    [173, '173rd'],
  ])('should covert %d to ordinal as %s', (value, ordinalValue) => {
    expect(toOrdinal(value)).toBe(ordinalValue);
  });
});<|MERGE_RESOLUTION|>--- conflicted
+++ resolved
@@ -191,21 +191,13 @@
     expect(result).toEqual(['--format="json"', '--format="md"']);
   });
 
-<<<<<<< HEAD
-  it('should handle nested objects as arguments', () => {
-    const params = { persist: { format: ['json', 'md'] } };
-=======
   it('should handle nested objects', () => {
     const params = { persist: { format: ['json', 'md'], verbose: false } };
->>>>>>> ae5b2cd4
     const result = objectToCliArgs(params);
     expect(result).toEqual([
       '--persist.format="json"',
       '--persist.format="md"',
-<<<<<<< HEAD
-=======
       '--no-persist.verbose',
->>>>>>> ae5b2cd4
     ]);
   });
 
