import { describe, expect, it } from 'vitest';
import {
  countOccurrences,
  deepClone,
  distinct,
  factorOf,
  fromJsonLines,
  objectFromEntries,
  objectToCliArgs,
  objectToEntries,
  objectToKeys,
  removeUndefinedAndEmptyProps,
  toArray,
  toJsonLines,
  toNumberPrecision,
  toOrdinal,
  toUnixPath,
} from './transform.js';

describe('toArray', () => {
  it('should transform non-array value into array with single value', () => {
    expect(toArray('src/**/*.ts')).toEqual(['src/**/*.ts']);
  });

  it('should leave array value unchanged', () => {
    expect(toArray(['*.ts', '*.js'])).toEqual(['*.ts', '*.js']);
  });

  it('should handle nested arrays', () => {
    expect(toArray([['*.ts', '*.js'], ['*.json']])).toEqual([
      ['*.ts', '*.js'],
      ['*.json'],
    ]);
  });
});

describe('objectToKeys', () => {
  it('should transform object into array of keys', () => {
    const keys: 'prop1'[] = objectToKeys({ prop1: 1 });
    expect(keys).toEqual(['prop1']);
  });

  it('should transform empty object into empty array', () => {
    const keys: never[] = objectToKeys({});
    expect(keys).toEqual([]);
  });

  it('should transform nested object into array of keys', () => {
    const keys = objectToKeys({
      prop1: 1,
      nestedProp1: { nestedKey1: 1 },
    });
    expect(keys).toEqual(['prop1', 'nestedProp1']);
  });
});

describe('objectFromEntries', () => {
  it('should transform key-value pairs to an object', () => {
    expect(
      objectFromEntries([
        ['jan', 'January'],
        ['feb', 'February'],
      ]),
    ).toEqual({ jan: 'January', feb: 'February' });
  });

  it('should transform key-value pairs with numeric keys to an object', () => {
    expect(
      objectFromEntries([
        [1, 'January'],
        [2, 'February'],
      ]),
    ).toEqual({ 1: 'January', 2: 'February' });
  });

  it('should transform empty entries to empty object', () => {
    expect(objectFromEntries([])).toEqual({});
  });
});

describe('objectToEntries', () => {
  it('should transform object into array of entries', () => {
    const keys: ['prop1', number][] = objectToEntries({ prop1: 1 });
    expect(keys).toEqual([['prop1', 1]]);
  });

  it('should transform empty object into empty array', () => {
    const keys: [never, never][] = objectToEntries({});
    expect(keys).toEqual([]);
  });

  it('should transform nested object into array of entries', () => {
    const keys = objectToEntries({
      prop1: 1,
      nestedProp1: { nestedKey1: 1 },
    });
    expect(keys).toEqual([
      ['prop1', 1],
      ['nestedProp1', { nestedKey1: 1 }],
    ]);
  });
});

describe('countOccurrences', () => {
  it('should return record with counts for each item', () => {
    expect(
      countOccurrences(['error', 'warning', 'error', 'error', 'warning']),
    ).toEqual({ error: 3, warning: 2 });
  });

  it('should return empty record for no matches', () => {
    expect(countOccurrences([])).toEqual({});
  });
});

describe('distinct', () => {
  it('should remove duplicate strings from array', () => {
    expect(
      distinct([
        'no-unused-vars',
        'no-invalid-regexp',
        'no-unused-vars',
        'no-invalid-regexp',
        '@typescript-eslint/no-unused-vars',
      ]),
    ).toEqual([
      'no-unused-vars',
      'no-invalid-regexp',
      '@typescript-eslint/no-unused-vars',
    ]);
  });
});

describe('deepClone', () => {
  it('should clone the object with nested array with objects, with null and undefined properties', () => {
    const obj = {
      a: 1,
      b: 2,
      c: [
        { d: 3, e: 4 },
        { f: 5, g: 6 },
      ],
      d: null,
      e: undefined,
    };
    const cloned = deepClone(obj);
    expect(cloned).toStrictEqual(obj);
    expect(cloned).not.toBe(obj);
    expect(cloned.c).not.toBe(obj.c);
    expect(cloned.c[0]).not.toBe(obj.c[0]);
    expect(cloned.c[1]).not.toBe(obj.c[1]);
    expect(cloned.d).toBe(obj.d);
    expect(cloned.e).toBe(obj.e);
  });
});

describe('factorOf', () => {
  it.each([
    [[], 1],
    [[0, 0], 0],
    [[0, 1], 0.5],
    [[1, 1], 1],
  ])('should return correct factor items', (items, factor) => {
    expect(factorOf(items, i => i < 1)).toEqual(factor);
  });
});

describe('objectToCliArgs', () => {
  it('should handle the "_" argument as script', () => {
    const params = { _: 'bin.js' };
    const result = objectToCliArgs(params);
    expect(result).toEqual(['bin.js']);
  });

  it('should handle the "_" argument with multiple values', () => {
    const params = { _: ['bin.js', '--help'] };
    const result = objectToCliArgs(params);
    expect(result).toEqual(['bin.js', '--help']);
  });

  it('should handle shorthands arguments', () => {
    const params = {
      e: `test`,
    };
    const result = objectToCliArgs(params);
    expect(result).toEqual([`-e="${params.e}"`]);
  });

  it('should handle string arguments', () => {
    const params = { name: 'Juanita' };
    const result = objectToCliArgs(params);
    expect(result).toEqual(['--name="Juanita"']);
  });

  it('should handle number arguments', () => {
    const params = { parallel: 5 };
    const result = objectToCliArgs(params);
    expect(result).toEqual(['--parallel=5']);
  });

  it('should handle boolean arguments', () => {
    const params = { verbose: true };
    const result = objectToCliArgs(params);
    expect(result).toEqual(['--verbose']);
  });

  it('should handle negated boolean arguments', () => {
    const params = { verbose: false };
    const result = objectToCliArgs(params);
    expect(result).toEqual(['--no-verbose']);
  });

  it('should handle array of string arguments', () => {
    const params = { format: ['json', 'md'] };
    const result = objectToCliArgs(params);
    expect(result).toEqual(['--format="json"', '--format="md"']);
  });

  it('should handle nested objects', () => {
    const params = { persist: { format: ['json', 'md'], verbose: false } };
    const result = objectToCliArgs(params);
    expect(result).toEqual([
      '--persist.format="json"',
      '--persist.format="md"',
      '--no-persist.verbose',
    ]);
  });

<<<<<<< HEAD
  it('should handle objects with undefined', () => {
=======
  it('should handle objects with undefined or null', () => {
>>>>>>> a863abb8
    const params = { format: undefined };
    const result = objectToCliArgs(params);
    expect(result).toStrictEqual([]);
  });

  it('should throw error for unsupported type', () => {
    const params = { unsupported: Symbol('test') as any };
    expect(() => objectToCliArgs(params)).toThrow('Unsupported type');
  });
});

describe('toUnixPath', () => {
  it.each([
    ['main.ts', 'main.ts'],
    ['src/main.ts', 'src/main.ts'],
    ['../../relative/unix/path/index.ts', '../../relative/unix/path/index.ts'],
    [
      String.raw`..\..\relative\windows\path\index.ts`,
      '../../relative/windows/path/index.ts',
    ],
  ])('should transform "%s" to valid slug "%s"', (path, unixPath) => {
    expect(toUnixPath(path)).toBe(unixPath);
  });
});

describe('JSON lines format', () => {
  const head = { label: 'head' };
  const body = { label: 'body' };

  describe('fromJsonLines', () => {
    it('should transform JSON lines to JSON', () => {
      const jsonLines = [head, body]
        .map(label => JSON.stringify(label))
        .join('\n');

      expect(fromJsonLines(jsonLines)).toEqual([head, body]);
    });

    it('should ignore non-JSON lines', () => {
      const jsonLines = [
        '(node:346640) [DEP0040] DeprecationWarning: The `punycode` module is deprecated. Please use a userland alternative instead.',
        '(Use `node --trace-deprecation ...` to show where the warning was created)',
        JSON.stringify(head),
        JSON.stringify(body),
      ].join('\n');

      expect(fromJsonLines(jsonLines)).toEqual([head, body]);
    });
  });

  describe('toJsonLines', () => {
    it('should transform JSON to JSON lines', () => {
      expect(toJsonLines([head, body])).toBe(
        '{"label":"head"}\n{"label":"body"}',
      );
    });
  });

  it('should transform to JSON lines and back', () => {
    expect(fromJsonLines(toJsonLines([head, body]))).toEqual([head, body]);
  });
});

describe('toNumberPrecision', () => {
  it.each([
    [12.1, 0, 12],
    [12.3, 1, 12.3],
    [12.35, 1, 12.4],
    [0.001, 2, 0],
  ])(
    'should round %d to %d decimal places as %d',
    (value, decimalPlaces, roundedValue) => {
      expect(toNumberPrecision(value, decimalPlaces)).toBe(roundedValue);
    },
  );
});

describe('toOrdinal', () => {
  it.each([
    [1, '1st'],
    [2, '2nd'],
    [3, '3rd'],
    [5, '5th'],
    [10, '10th'],
    [11, '11th'],
    [12, '12th'],
    [13, '13th'],
    [171, '171st'],
    [172, '172nd'],
    [173, '173rd'],
  ])('should covert %d to ordinal as %s', (value, ordinalValue) => {
    expect(toOrdinal(value)).toBe(ordinalValue);
  });
});

describe('removeUndefinedAndEmptyProps', () => {
  it('should omit empty strings and undefined', () => {
    expect(
      removeUndefinedAndEmptyProps({ foo: '', bar: undefined }),
    ).toStrictEqual({});
  });

  it('should preserve other values', () => {
    const obj = { a: 'hello', b: 42, c: [], d: {}, e: null };
    expect(removeUndefinedAndEmptyProps(obj)).toStrictEqual(obj);
  });
});<|MERGE_RESOLUTION|>--- conflicted
+++ resolved
@@ -226,11 +226,7 @@
     ]);
   });
 
-<<<<<<< HEAD
-  it('should handle objects with undefined', () => {
-=======
   it('should handle objects with undefined or null', () => {
->>>>>>> a863abb8
     const params = { format: undefined };
     const result = objectToCliArgs(params);
     expect(result).toStrictEqual([]);
