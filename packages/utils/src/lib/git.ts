--- conflicted
+++ resolved
@@ -1,10 +1,8 @@
 import { isAbsolute, join, relative } from 'node:path';
 import { simpleGit } from 'simple-git';
-<<<<<<< HEAD
 import { ui } from './logging';
-=======
 import { toUnixPath } from './transform';
->>>>>>> 1f1cdd59
+
 
 export type CommitData = {
   hash: string;
