import { isAbsolute, join, relative } from 'node:path';
import { simpleGit } from 'simple-git';
<<<<<<< HEAD
import { ui } from './logging';
=======
import { Commit, commitSchema } from '@code-pushup/models';
>>>>>>> dab58224
import { toUnixPath } from './transform';

export async function getLatestCommit(
  git = simpleGit(),
): Promise<Commit | null> {
  // git log -1 --pretty=format:"%H %s %an %aI"
  // https://git-scm.com/docs/pretty-formats
  const log = await git.log({
    maxCount: 1,
    format: { hash: '%H', message: '%s', author: '%an', date: '%aI' },
  });
  if (!log.latest) {
    return null;
  }
  return commitSchema.parse(log.latest);
}

export function getGitRoot(git = simpleGit()): Promise<string> {
  return git.revparse('--show-toplevel');
}

export function formatGitPath(path: string, gitRoot: string): string {
  const absolutePath = isAbsolute(path) ? path : join(process.cwd(), path);
  const relativePath = relative(gitRoot, absolutePath);
  return toUnixPath(relativePath);
}

export async function toGitPath(
  path: string,
  git = simpleGit(),
): Promise<string> {
  const gitRoot = await getGitRoot(git);
  return formatGitPath(path, gitRoot);
}

<<<<<<< HEAD
export function validateCommitData(
  commitData: CommitData | null,
  options: { throwError?: true } = {},
): commitData is CommitData {
  if (!commitData) {
    const msg = 'no commit data available';
    if (options.throwError) {
      throw new Error(msg);
    } else {
      ui().logger.warning(msg);
      return false;
    }
  }
  return true;
}

=======
>>>>>>> dab58224
export async function guardAgainstLocalChanges(
  git = simpleGit(),
): Promise<void> {
  const isClean = await git.status(['-s']).then(r => r.files.length === 0);
  if (!isClean) {
    throw new Error(
      'Working directory needs to be clean before we you can proceed. Commit your local changes or stash them.',
    );
  }
}

export async function getCurrentBranchOrTag(
  git = simpleGit(),
): Promise<string> {
  try {
    const branch = await git.branch().then(r => r.current);
    // eslint-disable-next-line unicorn/prefer-ternary
    if (branch) {
      return branch;
    } else {
      // If no current branch, try to get the tag
      // @TODO use simple git
      return await git
        .raw(['describe', '--tags', '--exact-match'])
        .then(out => out.trim());
    }
  } catch {
    // Return a custom error message when something goes wrong
    throw new Error('Could not get current tag or branch.');
  }
}

export async function safeCheckout(
  branchOrHash: string,
  options: {
    forceCleanStatus?: true;
  } = {},
  git = simpleGit(),
): Promise<void> {
  // git requires a clean history to check out a branch
  if (options.forceCleanStatus) {
    await git.raw(['reset', '--hard']);
    await git.clean(['f', 'd']);
    // @TODO replace with ui().logger.info
    console.info(`git status cleaned`);
  }
  await guardAgainstLocalChanges(git);
  await git.checkout(branchOrHash);
}<|MERGE_RESOLUTION|>--- conflicted
+++ resolved
@@ -1,10 +1,7 @@
 import { isAbsolute, join, relative } from 'node:path';
 import { simpleGit } from 'simple-git';
-<<<<<<< HEAD
+import { Commit, commitSchema } from '@code-pushup/models';
 import { ui } from './logging';
-=======
-import { Commit, commitSchema } from '@code-pushup/models';
->>>>>>> dab58224
 import { toUnixPath } from './transform';
 
 export async function getLatestCommit(
@@ -40,25 +37,6 @@
   return formatGitPath(path, gitRoot);
 }
 
-<<<<<<< HEAD
-export function validateCommitData(
-  commitData: CommitData | null,
-  options: { throwError?: true } = {},
-): commitData is CommitData {
-  if (!commitData) {
-    const msg = 'no commit data available';
-    if (options.throwError) {
-      throw new Error(msg);
-    } else {
-      ui().logger.warning(msg);
-      return false;
-    }
-  }
-  return true;
-}
-
-=======
->>>>>>> dab58224
 export async function guardAgainstLocalChanges(
   git = simpleGit(),
 ): Promise<void> {
