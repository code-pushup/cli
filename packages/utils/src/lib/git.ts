import { simpleGit } from 'simple-git';

export type CommitData = {
  hash: string;
  message: string;
  author: string;
  date: string;
};

export const git = simpleGit();

export async function getLatestCommit() {
  // git log -1 --pretty=format:"%H %s %an %ad" // logs hash, message, author, date
  const log = await git.log({
    maxCount: 1,
    format: { hash: '%H', message: '%s', author: '%an', date: '%ad' },
  });
  return log.latest;
}

<<<<<<< HEAD
export function branchHasChanges(): Promise<boolean> {
  return git.status(['-s']).then(r => r.files.length > 0);
}

export async function guardAgainstLocalChanges(): Promise<void> {
  const isDirty = await branchHasChanges();
  if (isDirty) {
    throw new Error(
      'Working directory needs to be clean before we you can proceed. Commit your local changes or stash them.',
    );
  }
}

export async function getCurrentBranchOrTag(): Promise<string> {
  return (
    (await git.branch().then(r => r.current)) ||
    // @TODO replace with simple git
    (await git.raw(['describe --tags --exact-match']).then(out => out.trim()))
  );
}

export async function safeCheckout(
  branchOrHash: string,
  options: {
    clean?: boolean;
  } = {},
): Promise<void> {
  // git requires a clean history to check out a branch
  if (options?.clean) {
    await git.clean(['f']);
    console.info(`branch cleaned`);
  }
  await guardAgainstLocalChanges();
  await git.checkout(branchOrHash);
=======
export function validateCommitData(
  commitData?: unknown,
  options: { throwError?: boolean } = {},
): commitData is CommitData {
  const { throwError = false } = options;
  if (!commitData) {
    const msg = 'no commit data available';
    if (throwError) {
      throw new Error(msg);
    } else {
      console.warn(msg);
      return false;
    }
  }
  return true;
>>>>>>> 5de0f7ac
}<|MERGE_RESOLUTION|>--- conflicted
+++ resolved
@@ -18,7 +18,23 @@
   return log.latest;
 }
 
-<<<<<<< HEAD
+export function validateCommitData(
+  commitData?: unknown,
+  options: { throwError?: boolean } = {},
+): commitData is CommitData {
+  const { throwError = false } = options;
+  if (!commitData) {
+    const msg = 'no commit data available';
+    if (throwError) {
+      throw new Error(msg);
+    } else {
+      console.warn(msg);
+      return false;
+    }
+  }
+  return true;
+}
+
 export function branchHasChanges(): Promise<boolean> {
   return git.status(['-s']).then(r => r.files.length > 0);
 }
@@ -53,21 +69,4 @@
   }
   await guardAgainstLocalChanges();
   await git.checkout(branchOrHash);
-=======
-export function validateCommitData(
-  commitData?: unknown,
-  options: { throwError?: boolean } = {},
-): commitData is CommitData {
-  const { throwError = false } = options;
-  if (!commitData) {
-    const msg = 'no commit data available';
-    if (throwError) {
-      throw new Error(msg);
-    } else {
-      console.warn(msg);
-      return false;
-    }
-  }
-  return true;
->>>>>>> 5de0f7ac
 }