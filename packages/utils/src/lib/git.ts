--- conflicted
+++ resolved
@@ -53,21 +53,10 @@
   return true;
 }
 
-<<<<<<< HEAD
-export function statusIsClean(git = simpleGit()): Promise<boolean> {
-  return git.status(['-s']).then(r => r.files.length === 0);
-}
-
-export async function guardAgainstLocalChanges(
-  git = simpleGit(),
-): Promise<void> {
-  const isClean = await statusIsClean(git);
-=======
 export async function guardAgainstLocalChanges(
   git = simpleGit(),
 ): Promise<void> {
   const isClean = await git.status(['-s']).then(r => r.files.length === 0);
->>>>>>> 0724ab66
   if (!isClean) {
     throw new Error(
       'Working directory needs to be clean before we you can proceed. Commit your local changes or stash them.',
@@ -78,13 +67,6 @@
 export async function getCurrentBranchOrTag(
   git = simpleGit(),
 ): Promise<string> {
-<<<<<<< HEAD
-  return (
-    (await git.branch().then(r => r.current)) ||
-    // @TODO replace with simple git
-    (await git.raw(['describe --tags --exact-match']).then(out => out.trim()))
-  );
-=======
   try {
     const branch = await git.branch().then(r => r.current);
     // eslint-disable-next-line unicorn/prefer-ternary
@@ -101,7 +83,6 @@
     // Return a custom error message when something goes wrong
     throw new Error('Could not get current tag or branch.');
   }
->>>>>>> 0724ab66
 }
 
 export async function safeCheckout(
