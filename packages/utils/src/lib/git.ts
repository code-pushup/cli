--- conflicted
+++ resolved
@@ -8,8 +8,6 @@
   author: string;
   date: string;
 };
-
-<<<<<<< HEAD
 export type GitTag = {
   name: string;
   semver: string;
@@ -18,55 +16,12 @@
 
 export const git = simpleGit();
 
-export async function getLatestCommit() {
-=======
 export async function getLatestCommit(git = simpleGit()) {
->>>>>>> 474625c3
   // git log -1 --pretty=format:"%H %s %an %ad" // logs hash, message, author, date
   const log = await git.log({
     maxCount: 1,
     format: { hash: '%H', message: '%s', author: '%an', date: '%ad' },
   });
-<<<<<<< HEAD
-  return log.latest;
-}
-
-export async function branchHasChanges(): Promise<boolean> {
-  return await git.status(['-s']).then(r => r.files.length > 0);
-}
-
-export async function guardAgainstDirtyRepo(): Promise<void> {
-  const isDirty = await branchHasChanges();
-  if (isDirty) {
-    throw new Error(`
-        Repository should be clean before we you can proceed.
-        Commit your local changes or stash them.
-      `);
-  }
-}
-
-export async function getCurrentBranchOrTag(): Promise<string> {
-  return (
-    (await git.branch().then(r => r.current)) ||
-    // @TODO replace with simple git
-    (await git.raw(['describe --tags --exact-match']).then(out => out.trim()))
-  );
-}
-
-export async function safeCheckout(
-  branchOrHash: string,
-  options: {
-    gitRestore?: string;
-  } = {},
-): Promise<void> {
-  // git requires a clean history to check out a branch
-  if (options?.gitRestore !== undefined) {
-    await git.clean(['f']);
-    console.info('branch restored with: '+options.gitRestore)
-  }
-  await guardAgainstDirtyRepo();
-  await git.checkout(branchOrHash);
-=======
   return log.latest satisfies CommitData | null;
 }
 
@@ -103,5 +58,41 @@
     }
   }
   return true;
->>>>>>> 474625c3
+}
+
+export async function branchHasChanges(): Promise<boolean> {
+  return await git.status(['-s']).then(r => r.files.length > 0);
+}
+
+export async function guardAgainstDirtyRepo(): Promise<void> {
+  const isDirty = await branchHasChanges();
+  if (isDirty) {
+    throw new Error(`
+        Repository should be clean before we you can proceed.
+        Commit your local changes or stash them.
+      `);
+  }
+}
+
+export async function getCurrentBranchOrTag(): Promise<string> {
+  return (
+    (await git.branch().then(r => r.current)) ||
+    // @TODO replace with simple git
+    (await git.raw(['describe --tags --exact-match']).then(out => out.trim()))
+  );
+}
+
+export async function safeCheckout(
+  branchOrHash: string,
+  options: {
+    gitRestore?: string;
+  } = {},
+): Promise<void> {
+  // git requires a clean history to check out a branch
+  if (options?.gitRestore !== undefined) {
+    await git.clean(['f']);
+    console.info('branch restored with: ' + options.gitRestore);
+  }
+  await guardAgainstDirtyRepo();
+  await git.checkout(branchOrHash);
 }