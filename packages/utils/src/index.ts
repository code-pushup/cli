export {
  ProcessConfig,
  ProcessError,
  ProcessObserver,
  ProcessResult,
  executeProcess,
} from './lib/execute-process';
export {
  CrawlFileSystemOptions,
  FileResult,
  MultipleFileResults,
  crawlFileSystem,
  ensureDirectoryExists,
  fileExists,
  findLineNumberInText,
  importEsmModule,
  logMultipleFileResults,
  pluginWorkDir,
  readJsonFile,
  readTextFile,
} from './lib/file-system';
export {
  formatBytes,
  formatDuration,
  pluralize,
  pluralizeToken,
  slugify,
  truncateDescription,
  truncateText,
  truncateTitle,
} from './lib/formatting';
export { getLatestCommit, git } from './lib/git';
export {
  isPromiseFulfilledResult,
  isPromiseRejectedResult,
} from './lib/guards';
export { logMultipleResults } from './lib/log-results';
export { NEW_LINE } from './lib/md';
export { ProgressBar, getProgressBar } from './lib/progress';
export {
  CODE_PUSHUP_DOMAIN,
  FOOTER_PREFIX,
  README_LINK,
  calcDuration,
  compareIssueSeverity,
  loadReport,
} from './lib/report';
export { reportToMd } from './lib/report-to-md';
export { reportToStdout } from './lib/report-to-stdout';
export { ScoredReport, scoreReport } from './lib/scoring';
export {
  CliArgsObject,
  countOccurrences,
  distinct,
  factorOf,
  objectToCliArgs,
  objectToEntries,
  objectToKeys,
  toArray,
  toUnixPath,
} from './lib/transform';
export { verboseUtils } from './lib/verbose-utils';
<<<<<<< HEAD
export { sortReport } from './lib/sort-report';
=======
export { groupByStatus } from './lib/group-by-status';
>>>>>>> cedf01c7
<|MERGE_RESOLUTION|>--- conflicted
+++ resolved
@@ -60,8 +60,5 @@
   toUnixPath,
 } from './lib/transform';
 export { verboseUtils } from './lib/verbose-utils';
-<<<<<<< HEAD
-export { sortReport } from './lib/sort-report';
-=======
 export { groupByStatus } from './lib/group-by-status';
->>>>>>> cedf01c7
+export { sortReport } from './lib/sort-report';