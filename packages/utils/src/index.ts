export { exists } from '@code-pushup/models';
export { Diff, matchArrayItemsByKey, comparePairs } from './lib/diff';
export {
  ProcessConfig,
  ProcessError,
  ProcessObserver,
  ProcessResult,
  executeProcess,
} from './lib/execute-process';
export {
  CrawlFileSystemOptions,
  FileResult,
  MultipleFileResults,
  crawlFileSystem,
  directoryExists,
  ensureDirectoryExists,
  fileExists,
  findLineNumberInText,
  importEsmModule,
  logMultipleFileResults,
  pluginWorkDir,
  readJsonFile,
  readTextFile,
  removeDirectoryIfExists,
} from './lib/file-system';
export { filterItemRefsBy } from './lib/filter';
export {
  formatBytes,
  formatDuration,
  pluralize,
  pluralizeToken,
  slugify,
  truncateDescription,
  truncateIssueMessage,
  truncateText,
  truncateTitle,
} from './lib/formatting';
export {
  formatGitPath,
  getGitRoot,
  getLatestCommit,
  toGitPath,
  getCurrentBranchOrTag,
<<<<<<< HEAD
  guardAgainstLocalChanges,
=======
>>>>>>> 10df94cc
  safeCheckout,
} from './lib/git';
export { groupByStatus } from './lib/group-by-status';
export {
  isPromiseFulfilledResult,
  isPromiseRejectedResult,
} from './lib/guards';
export { logMultipleResults } from './lib/log-results';
export { link } from './lib/logging';
export { ProgressBar, getProgressBar } from './lib/progress';
export {
  CODE_PUSHUP_DOMAIN,
  FOOTER_PREFIX,
  README_LINK,
  TERMINAL_WIDTH,
} from './lib/reports/constants';
export {
  listAuditsFromAllPlugins,
  listGroupsFromAllPlugins,
} from './lib/reports/flatten-plugins';
export { generateMdReport } from './lib/reports/generate-md-report';
export { generateStdoutSummary } from './lib/reports/generate-stdout-summary';
export { scoreReport } from './lib/reports/scoring';
export { sortReport } from './lib/reports/sorting';
export {
  ScoredCategoryConfig,
  ScoredGroup,
  ScoredReport,
} from './lib/reports/types';
export {
  calcDuration,
  compareIssueSeverity,
  loadReport,
} from './lib/reports/utils';
export {
  CliArgsObject,
  capitalize,
  countOccurrences,
  distinct,
  factorOf,
  objectToCliArgs,
  objectToEntries,
  objectToKeys,
  toArray,
  toNumberPrecision,
  toOrdinal,
  toUnixNewlines,
  toUnixPath,
} from './lib/transform';
export { verboseUtils } from './lib/verbose-utils';<|MERGE_RESOLUTION|>--- conflicted
+++ resolved
@@ -41,10 +41,7 @@
   getLatestCommit,
   toGitPath,
   getCurrentBranchOrTag,
-<<<<<<< HEAD
   guardAgainstLocalChanges,
-=======
->>>>>>> 10df94cc
   safeCheckout,
 } from './lib/git';
 export { groupByStatus } from './lib/group-by-status';
