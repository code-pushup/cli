--- conflicted
+++ resolved
@@ -38,14 +38,9 @@
 export {
   formatGitPath,
   getCurrentBranchOrTag,
+  guardAgainstLocalChanges,
   getGitRoot,
   getLatestCommit,
-<<<<<<< HEAD
-  toGitPath,
-  getCurrentBranchOrTag,
-  guardAgainstLocalChanges,
-=======
->>>>>>> a4b10a23
   safeCheckout,
   toGitPath,
 } from './lib/git';
