<<<<<<< HEAD
import * as html from './lib/reports/html';

=======
export * from './lib/text-formats';
>>>>>>> 8fe3dc20
export { ExcludeNullFromPropertyTypes } from './lib/types';
export { exists } from '@code-pushup/models';
export { Diff, comparePairs, matchArrayItemsByKey } from './lib/diff';
export {
  ProcessConfig,
  ProcessError,
  ProcessObserver,
  ProcessResult,
  executeProcess,
} from './lib/execute-process';
export {
  CrawlFileSystemOptions,
  FileResult,
  MultipleFileResults,
  crawlFileSystem,
  directoryExists,
  ensureDirectoryExists,
  fileExists,
  findLineNumberInText,
  importEsmModule,
  logMultipleFileResults,
  pluginWorkDir,
  readJsonFile,
  readTextFile,
  removeDirectoryIfExists,
} from './lib/file-system';
export { filterItemRefsBy } from './lib/filter';
export {
  formatBytes,
  formatDuration,
  pluralize,
  pluralizeToken,
  slugify,
  truncateDescription,
  truncateIssueMessage,
  truncateText,
  truncateTitle,
} from './lib/formatting';
export {
  formatGitPath,
  guardAgainstLocalChanges,
  getGitRoot,
  safeCheckout,
  toGitPath,
} from './lib/git/git';
export {
  getSemverTags,
  LogResult,
  getHashes,
  getHashFromTag,
  getCurrentBranchOrTag,
  getLatestCommit,
} from './lib/git/git.commits-and-tags';
export { groupByStatus } from './lib/group-by-status';
export {
  isPromiseFulfilledResult,
  isPromiseRejectedResult,
} from './lib/guards';
export { logMultipleResults } from './lib/log-results';
export { CliUi, Column, link, ui } from './lib/logging';
export { ProgressBar, getProgressBar } from './lib/progress';
export {
  CODE_PUSHUP_DOMAIN,
  FOOTER_PREFIX,
  README_LINK,
  TERMINAL_WIDTH,
} from './lib/reports/constants';
export {
  listAuditsFromAllPlugins,
  listGroupsFromAllPlugins,
} from './lib/reports/flatten-plugins';
export { generateMdReport } from './lib/reports/generate-md-report';
export { generateMdReportsDiff } from './lib/reports/generate-md-reports-diff';
export { logStdoutSummary } from './lib/reports/log-stdout-summary';
export { scoreReport } from './lib/reports/scoring';
export { sortReport } from './lib/reports/sorting';
export {
  ScoredCategoryConfig,
  ScoredGroup,
  ScoredReport,
} from './lib/reports/types';
export {
  calcDuration,
  compareIssueSeverity,
  loadReport,
} from './lib/reports/utils';

export const htmlFormat = { ...html };
export * as markdown from './lib/reports/md';
export {
  CliArgsObject,
  apostrophize,
  capitalize,
  countOccurrences,
  distinct,
  factorOf,
  fromJsonLines,
  objectFromEntries,
  objectToCliArgs,
  objectToEntries,
  objectToKeys,
  toArray,
  toJsonLines,
  toNumberPrecision,
  toOrdinal,
  toUnixNewlines,
  toUnixPath,
  normalizeTable,
} from './lib/transform';
export { verboseUtils } from './lib/verbose-utils';
export { isSemver, normalizeSemver, sortSemvers } from './lib/semver';<|MERGE_RESOLUTION|>--- conflicted
+++ resolved
@@ -1,9 +1,4 @@
-<<<<<<< HEAD
-import * as html from './lib/reports/html';
-
-=======
 export * from './lib/text-formats';
->>>>>>> 8fe3dc20
 export { ExcludeNullFromPropertyTypes } from './lib/types';
 export { exists } from '@code-pushup/models';
 export { Diff, comparePairs, matchArrayItemsByKey } from './lib/diff';
@@ -90,9 +85,6 @@
   compareIssueSeverity,
   loadReport,
 } from './lib/reports/utils';
-
-export const htmlFormat = { ...html };
-export * as markdown from './lib/reports/md';
 export {
   CliArgsObject,
   apostrophize,
@@ -111,7 +103,6 @@
   toOrdinal,
   toUnixNewlines,
   toUnixPath,
-  normalizeTable,
 } from './lib/transform';
 export { verboseUtils } from './lib/verbose-utils';
 export { isSemver, normalizeSemver, sortSemvers } from './lib/semver';