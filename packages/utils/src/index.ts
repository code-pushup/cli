--- conflicted
+++ resolved
@@ -7,12 +7,7 @@
   executeProcess,
   objectToCliArgs,
 } from './lib/execute-process';
-<<<<<<< HEAD
-export { getProgressBar, ProgressBar } from './lib/progress';
 export { git, getLatestCommit } from './lib/git';
-=======
-export { git, latestHash } from './lib/git';
->>>>>>> 213a4b8d
 export { importEsmModule } from './lib/load-file';
 export { ProgressBar, getProgressBar } from './lib/progress';
 export {
