--- conflicted
+++ resolved
@@ -56,9 +56,9 @@
 } from './lib/git/git.js';
 export { groupByStatus } from './lib/group-by-status.js';
 export {
-  hasNoNullableProps,
   isPromiseFulfilledResult,
   isPromiseRejectedResult,
+  hasNoNullableProps,
 } from './lib/guards.js';
 export { logMultipleResults } from './lib/log-results.js';
 export { link, ui, type CliUi, type Column } from './lib/logging.js';
@@ -95,16 +95,6 @@
   formatReportScore,
 } from './lib/reports/utils.js';
 export { isSemver, normalizeSemver, sortSemvers } from './lib/semver.js';
-<<<<<<< HEAD
-export {
-  camelCaseToKebabCase,
-  kebabCaseToSentence,
-  kebabCaseToCamelCase,
-  camelCaseToSentence,
-} from './lib/string.js';
-export * from './lib/text-formats/index.js';
-=======
->>>>>>> 6c0097f5
 export {
   camelCaseToKebabCase,
   kebabCaseToCamelCase,
