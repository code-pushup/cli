--- conflicted
+++ resolved
@@ -22,10 +22,7 @@
   readTextFile,
   removeDirectoryIfExists,
 } from './lib/file-system';
-<<<<<<< HEAD
-=======
 export { filterItemRefsBy } from './lib/filter';
->>>>>>> ec7ee5ea
 export {
   formatBytes,
   formatDuration,
@@ -51,14 +48,11 @@
 } from './lib/guards';
 export { logMultipleResults } from './lib/log-results';
 export { ProgressBar, getProgressBar } from './lib/progress';
-<<<<<<< HEAD
 export { TERMINAL_WIDTH } from './lib/reports/constants';
 export { generateMdReport } from './lib/reports/generate-md-report';
 export { logStdoutSummary } from './lib/reports/log-stdout-summary';
 export { ScoredReport, scoreReport } from './lib/reports/scoring';
 export { sortReport } from './lib/reports/sorting';
-=======
->>>>>>> ec7ee5ea
 export {
   CODE_PUSHUP_DOMAIN,
   FOOTER_PREFIX,
