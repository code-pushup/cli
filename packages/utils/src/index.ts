export { exists } from '@code-pushup/models';
export {
  camelCaseToKebabCase,
  capitalize,
  kebabCaseToCamelCase,
  lowercase,
  toSentenceCase,
  toTitleCase,
  uppercase,
} from './lib/case-conversions.js';
export { filesCoverageToTree, type FileCoverage } from './lib/coverage-tree.js';
export { createRunnerFiles } from './lib/create-runner-files.js';
export { dateToUnixTimestamp } from './lib/dates.js';
export { comparePairs, matchArrayItemsByKey, type Diff } from './lib/diff.js';
export {
  coerceBooleanValue,
  isCI,
  isEnvVarEnabled,
  runnerArgsFromEnv,
  runnerArgsToEnv,
} from './lib/env.js';
export { stringifyError } from './lib/errors.js';
export {
  executeProcess,
  ProcessError,
  type ProcessConfig,
  type ProcessObserver,
  type ProcessResult,
} from './lib/execute-process.js';
export {
  crawlFileSystem,
  createReportPath,
  directoryExists,
  ensureDirectoryExists,
  fileExists,
  filePathToCliArg,
  findLineNumberInText,
  findNearestFile,
  importModule,
  logMultipleFileResults,
  pluginWorkDir,
  projectToFilename,
  readJsonFile,
  readTextFile,
  removeDirectoryIfExists,
  type CrawlFileSystemOptions,
  type FileResult,
  type MultipleFileResults,
} from './lib/file-system.js';
export { filterItemRefsBy } from './lib/filter.js';
export {
  formatBytes,
  formatDuration,
  indentLines,
  pluralize,
  pluralizeToken,
  roundDecimals,
  serializeCommandWithArgs,
  slugify,
  transformLines,
  truncateDescription,
  truncateIssueMessage,
  truncateMultilineText,
  truncateText,
  truncateTitle,
  UNICODE_ELLIPSIS,
} from './lib/formatting.js';
export {
  getCurrentBranchOrTag,
  getHashes,
  getHashFromTag,
  getLatestCommit,
  getSemverTags,
  type LogResult,
} from './lib/git/git.commits-and-tags.js';
export {
  formatGitPath,
  getGitRoot,
  guardAgainstLocalChanges,
  safeCheckout,
  toGitPath,
} from './lib/git/git.js';
export {
  hasNoNullableProps,
  isPromiseFulfilledResult,
  isPromiseRejectedResult,
} from './lib/guards.js';
export { interpolate } from './lib/interpolate.js';
export { logMultipleResults } from './lib/log-results.js';
<<<<<<< HEAD
export { Logger, logger, formatCommand } from './lib/logger.js';
export { link, ui, type CliUi, type Column } from './lib/logging.js';
=======
export { Logger, logger } from './lib/logger.js';
>>>>>>> d21a99c1
export { mergeConfigs } from './lib/merge-configs.js';
export {
  addIndex,
  ContextValidationError,
  createCategoryRefs,
  expandAuditsForUrls,
  expandCategoryRefs,
  expandGroupsForUrls,
  removeIndex,
  shouldExpandForUrls,
  validateUrlContext,
} from './lib/plugin-url-aggregation.js';
export {
  getUrlIdentifier,
  normalizeUrlInput,
  type PluginUrlContext,
} from './lib/plugin-url-config.js';
export {
  asyncSequential,
  groupByStatus,
  settlePromise,
} from './lib/promises.js';
export { generateRandomId } from './lib/random.js';
export {
  CODE_PUSHUP_DOMAIN,
  CODE_PUSHUP_UNICODE_LOGO,
  FOOTER_PREFIX,
  README_LINK,
} from './lib/reports/constants.js';
export {
  listAuditsFromAllPlugins,
  listGroupsFromAllPlugins,
} from './lib/reports/flatten-plugins.js';
export { formatIssueSeverities } from './lib/reports/formatting.js';
export { generateMdReport } from './lib/reports/generate-md-report.js';
export {
  generateMdReportsDiff,
  generateMdReportsDiffForMonorepo,
} from './lib/reports/generate-md-reports-diff.js';
export { loadReport } from './lib/reports/load-report.js';
export { logStdoutSummary } from './lib/reports/log-stdout-summary.js';
export { scoreAuditsWithTarget, scoreReport } from './lib/reports/scoring.js';
export { sortReport } from './lib/reports/sorting.js';
export type {
  ScoredCategoryConfig,
  ScoredGroup,
  ScoredReport,
} from './lib/reports/types.js';
export {
  calcDuration,
  compareIssueSeverity,
  formatReportScore,
} from './lib/reports/utils.js';
export { isSemver, normalizeSemver, sortSemvers } from './lib/semver.js';
export { formatAsciiLink } from './lib/text-formats/ascii/link.js';
export { formatAsciiSticker } from './lib/text-formats/ascii/sticker.js';
export { formatAsciiTable } from './lib/text-formats/ascii/table.js';
export { formatAsciiTree } from './lib/text-formats/ascii/tree.js';
export * from './lib/text-formats/index.js';
export {
  countOccurrences,
  distinct,
  factorOf,
  fromJsonLines,
  objectFromEntries,
  objectToCliArgs,
  objectToEntries,
  objectToKeys,
  removeUndefinedAndEmptyProps,
  toArray,
  toJsonLines,
  toNumberPrecision,
  toOrdinal,
  toUnixNewlines,
  toUnixPath,
  type CliArgsObject,
} from './lib/transform.js';
export type {
  CamelCaseToKebabCase,
  ExcludeNullableProps,
  ExtractArray,
  ExtractArrays,
  ItemOrArray,
  LooseAutocomplete,
  Prettify,
  WithRequired,
} from './lib/types.js';<|MERGE_RESOLUTION|>--- conflicted
+++ resolved
@@ -87,12 +87,7 @@
 } from './lib/guards.js';
 export { interpolate } from './lib/interpolate.js';
 export { logMultipleResults } from './lib/log-results.js';
-<<<<<<< HEAD
-export { Logger, logger, formatCommand } from './lib/logger.js';
-export { link, ui, type CliUi, type Column } from './lib/logging.js';
-=======
 export { Logger, logger } from './lib/logger.js';
->>>>>>> d21a99c1
 export { mergeConfigs } from './lib/merge-configs.js';
 export {
   addIndex,
