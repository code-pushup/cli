--- conflicted
+++ resolved
@@ -31,7 +31,6 @@
   truncateText,
   truncateTitle,
 } from './lib/formatting';
-<<<<<<< HEAD
 export {
   git,
   getLatestCommit,
@@ -40,10 +39,7 @@
   guardAgainstDirtyRepo,
   GitTag,
 } from './lib/git';
-=======
-export { getLatestCommit, git } from './lib/git';
 export { groupByStatus } from './lib/group-by-status';
->>>>>>> 4cb188bb
 export {
   isPromiseFulfilledResult,
   isPromiseRejectedResult,
