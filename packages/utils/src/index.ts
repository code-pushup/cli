export { exists } from '@code-pushup/models';
export {
  camelCaseToKebabCase,
  capitalize,
  kebabCaseToCamelCase,
  lowercase,
  toSentenceCase,
  toTitleCase,
  uppercase,
} from './lib/case-conversions.js';
export { filesCoverageToTree, type FileCoverage } from './lib/coverage-tree.js';
export { createRunnerFiles } from './lib/create-runner-files.js';
export { comparePairs, matchArrayItemsByKey, type Diff } from './lib/diff.js';
export {
  coerceBooleanValue,
  isCI,
  isEnvVarEnabled,
  isVerbose,
} from './lib/env.js';
export { stringifyError } from './lib/errors.js';
export {
  executeProcess,
  ProcessError,
  type ProcessConfig,
  type ProcessObserver,
  type ProcessResult,
} from './lib/execute-process.js';
export {
  crawlFileSystem,
  createReportPath,
  directoryExists,
  ensureDirectoryExists,
  fileExists,
  filePathToCliArg,
  findLineNumberInText,
  findNearestFile,
  importModule,
  logMultipleFileResults,
  pluginWorkDir,
  projectToFilename,
  readJsonFile,
  readTextFile,
  removeDirectoryIfExists,
  type CrawlFileSystemOptions,
  type FileResult,
  type MultipleFileResults,
} from './lib/file-system.js';
export { filterItemRefsBy } from './lib/filter.js';
export {
  formatBytes,
  formatDuration,
  pluralize,
  pluralizeToken,
  slugify,
  truncateDescription,
  truncateIssueMessage,
  truncateText,
  truncateTitle,
} from './lib/formatting.js';
export {
  getCurrentBranchOrTag,
  getHashes,
  getHashFromTag,
  getLatestCommit,
  getSemverTags,
  type LogResult,
} from './lib/git/git.commits-and-tags.js';
export {
  formatGitPath,
  getGitRoot,
  guardAgainstLocalChanges,
  safeCheckout,
  toGitPath,
} from './lib/git/git.js';
export {
  hasNoNullableProps,
  isPromiseFulfilledResult,
  isPromiseRejectedResult,
} from './lib/guards.js';
<<<<<<< HEAD
export { createPatternMatcher } from './lib/lang.js';
=======
export { interpolate } from './lib/interpolate.js';
>>>>>>> 7daf2012
export { logMultipleResults } from './lib/log-results.js';
export { link, ui, type CliUi, type Column } from './lib/logging.js';
export { mergeConfigs } from './lib/merge-configs.js';
export { getProgressBar, type ProgressBar } from './lib/progress.js';
export { asyncSequential, groupByStatus } from './lib/promises.js';
export { generateRandomId } from './lib/random.js';
export {
  CODE_PUSHUP_DOMAIN,
  CODE_PUSHUP_UNICODE_LOGO,
  FOOTER_PREFIX,
  README_LINK,
  TERMINAL_WIDTH,
} from './lib/reports/constants.js';
export {
  listAuditsFromAllPlugins,
  listGroupsFromAllPlugins,
} from './lib/reports/flatten-plugins.js';
export { generateMdReport } from './lib/reports/generate-md-report.js';
export {
  generateMdReportsDiff,
  generateMdReportsDiffForMonorepo,
} from './lib/reports/generate-md-reports-diff.js';
export { loadReport } from './lib/reports/load-report.js';
export { logStdoutSummary } from './lib/reports/log-stdout-summary.js';
export { scoreReport } from './lib/reports/scoring.js';
export { sortReport } from './lib/reports/sorting.js';
export type {
  ScoredCategoryConfig,
  ScoredGroup,
  ScoredReport,
} from './lib/reports/types.js';
export {
  calcDuration,
  compareIssueSeverity,
  formatReportScore,
} from './lib/reports/utils.js';
export { isSemver, normalizeSemver, sortSemvers } from './lib/semver.js';
export * from './lib/text-formats/index.js';
export {
  countOccurrences,
  distinct,
  factorOf,
  fromJsonLines,
  objectFromEntries,
  objectToCliArgs,
  objectToEntries,
  objectToKeys,
  removeUndefinedAndEmptyProps,
  toArray,
  toJsonLines,
  toNumberPrecision,
  toOrdinal,
  toUnixNewlines,
  toUnixPath,
  type CliArgsObject,
} from './lib/transform.js';
export type {
  CamelCaseToKebabCase,
  ExcludeNullableProps,
  ExtractArray,
  ExtractArrays,
  ItemOrArray,
  Prettify,
  WithRequired,
} from './lib/types.js';
export { parseSchema, SchemaValidationError } from './lib/zod-validation.js';<|MERGE_RESOLUTION|>--- conflicted
+++ resolved
@@ -77,11 +77,8 @@
   isPromiseFulfilledResult,
   isPromiseRejectedResult,
 } from './lib/guards.js';
-<<<<<<< HEAD
+export { interpolate } from './lib/interpolate.js';
 export { createPatternMatcher } from './lib/lang.js';
-=======
-export { interpolate } from './lib/interpolate.js';
->>>>>>> 7daf2012
 export { logMultipleResults } from './lib/log-results.js';
 export { link, ui, type CliUi, type Column } from './lib/logging.js';
 export { mergeConfigs } from './lib/merge-configs.js';
