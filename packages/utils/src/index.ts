--- conflicted
+++ resolved
@@ -38,21 +38,17 @@
   truncateTitle,
 } from './lib/formatting';
 export {
-<<<<<<< HEAD
+  formatGitPath,
+  getGitRoot,
+  getLatestCommit,
+  toGitPath,
+  validateCommitData,
   git,
-  getLatestCommit,
   getCurrentBranchOrTag,
   branchHasChanges,
   guardAgainstDirtyRepo,
   GitTag,
   safeCheckout,
-=======
-  formatGitPath,
-  getGitRoot,
-  getLatestCommit,
-  toGitPath,
-  validateCommitData,
->>>>>>> 474625c3
 } from './lib/git';
 export { groupByStatus } from './lib/group-by-status';
 export {
