--- conflicted
+++ resolved
@@ -19,18 +19,7 @@
       }
     },
     "unit-test": {},
-<<<<<<< HEAD
-    "int-test": {
-      "cache": true,
-      "outputs": ["{workspaceRoot}/coverage/{projectName}/int-tests/lcov.info"],
-      "executor": "@nx/vite:test",
-      "options": {
-        "configFile": "{projectRoot}/vitest.int.config.ts",
-        "coverage": {
-          "enabled": true
-        }
-      }
-    },
+    "int-test": {},
     "code-pushup": {
       "dependsOn": [
         "code-pushup-coverage",
@@ -43,9 +32,6 @@
     "code-pushup-jsdocs": {},
     "code-pushup-js-packages": {},
     "code-pushup-typescript": {}
-=======
-    "int-test": {}
->>>>>>> bdb7f021
   },
   "tags": ["scope:shared", "type:util", "publishable"]
 }