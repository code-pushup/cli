--- conflicted
+++ resolved
@@ -4,34 +4,11 @@
   "sourceRoot": "packages/utils/src",
   "projectType": "library",
   "targets": {
-<<<<<<< HEAD
     "code-pushup": {
       "dependsOn": ["unit-test", "int-test"]
     },
-    "build": {
-      "executor": "@nx/js:tsc",
-      "outputs": ["{options.outputPath}"],
-      "options": {
-        "outputPath": "dist/packages/utils",
-        "main": "packages/utils/src/index.ts",
-        "tsConfig": "packages/utils/tsconfig.lib.json",
-        "assets": ["packages/utils/*.md"]
-      }
-    },
-    "lint": {
-      "executor": "@nx/linter:eslint",
-      "outputs": ["{options.outputFile}"],
-      "options": {
-        "lintFilePatterns": [
-          "packages/utils/**/*.ts",
-          "packages/utils/package.json"
-        ]
-      }
-    },
-=======
     "build": {},
     "lint": {},
->>>>>>> 7daf2012
     "perf": {
       "command": "npx tsx --tsconfig=../tsconfig.perf.json",
       "options": {
