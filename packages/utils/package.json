--- conflicted
+++ resolved
@@ -1,14 +1,8 @@
 {
   "name": "@code-pushup/utils",
-<<<<<<< HEAD
-  "version": "0.40.1",
-  "dependencies": {
-    "@code-pushup/models": "0.40.1",
-=======
   "version": "0.42.0",
   "dependencies": {
     "@code-pushup/models": "0.42.0",
->>>>>>> 8fe3dc20
     "bundle-require": "^4.0.1",
     "esbuild": "^0.19.2",
     "chalk": "^5.3.0",
