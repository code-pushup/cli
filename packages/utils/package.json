--- conflicted
+++ resolved
@@ -1,14 +1,8 @@
 {
   "name": "@code-pushup/utils",
-<<<<<<< HEAD
-  "version": "0.38.1",
-  "dependencies": {
-    "@code-pushup/models": "0.38.1",
-=======
   "version": "0.39.0",
   "dependencies": {
     "@code-pushup/models": "0.39.0",
->>>>>>> 6bc746b4
     "bundle-require": "^4.0.1",
     "esbuild": "^0.19.2",
     "chalk": "^5.3.0",
