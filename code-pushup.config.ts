--- conflicted
+++ resolved
@@ -1,13 +1,9 @@
 import 'dotenv/config';
 import { z } from 'zod';
 import {
-<<<<<<< HEAD
-  LIGHTHOUSE_OUTPUT_FILE_DEFAULT,
+  // LIGHTHOUSE_OUTPUT_FILE_DEFAULT,
   benchmarkJsPlugin,
   benchmarkJsSuiteNameToCategoryRef,
-=======
-  // LIGHTHOUSE_OUTPUT_FILE_DEFAULT,
->>>>>>> 6bcf2b8a
   fileSizePlugin,
   fileSizeRecommendedRefs, // lighthouseCorePerfGroupRefs,
   // lighthousePlugin,
@@ -74,7 +70,7 @@
     fileSizePlugin({
       directory: './dist/examples/react-todos-app',
       pattern: /\.js$/,
-      budget: 307_200, // 300 kB
+      budget: 174_080, // 170 kB
     }),
 
     packageJsonPlugin({
@@ -83,12 +79,12 @@
       type: 'module',
     }),
 
-<<<<<<< HEAD
-    await lighthousePlugin({
-      url: 'https://staging.code-pushup.dev/login',
-      outputPath: join('.code-pushup', LIGHTHOUSE_OUTPUT_FILE_DEFAULT),
-      headless: true,
-    }),
+    // see https://github.com/code-pushup/cli/issues/538
+    // await lighthousePlugin({
+    //   url: 'https://staging.code-pushup.dev/login',
+    //   outputPath: join('.code-pushup', LIGHTHOUSE_OUTPUT_FILE_DEFAULT),
+    //   headless: true,
+    // }),
 
     await benchmarkJsPlugin({
       tsconfig: join('packages', 'utils', 'tsconfig.perf.ts'),
@@ -96,14 +92,6 @@
         join('packages', 'utils', 'perf', suit, 'index.ts'),
       ),
     }),
-=======
-    // see https://github.com/code-pushup/cli/issues/538
-    // await lighthousePlugin({
-    //   url: 'https://staging.code-pushup.dev/login',
-    //   outputPath: join('.code-pushup', LIGHTHOUSE_OUTPUT_FILE_DEFAULT),
-    //   headless: true,
-    // }),
->>>>>>> 6bcf2b8a
   ],
 
   categories: [
@@ -162,12 +150,8 @@
         ...fileSizeRecommendedRefs,
         packageJsonPerformanceGroupRef,
         packageJsonDocumentationGroupRef,
-<<<<<<< HEAD
-        ...lighthouseCorePerfGroupRefs,
-        ...benchmarkJsSuiteNames.map(suiteNameToCategoryRef),
-=======
         // ...lighthouseCorePerfGroupRefs,
->>>>>>> 6bcf2b8a
+        ...benchmarkJsSuiteNames.map(benchmarkJsSuiteNameToCategoryRef),
       ],
     },
   ],
