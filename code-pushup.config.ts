import 'dotenv/config';
import { z } from 'zod';
import {
  coverageCoreConfigNx,
  eslintCoreConfigNx,
  jsPackagesCoreConfig,
  lighthouseCoreConfig,
} from './code-pushup.preset';
import {
  fileSizePlugin,
  fileSizeRecommendedRefs,
  packageJsonDocumentationGroupRef,
  packageJsonPerformanceGroupRef,
  packageJsonPlugin,
} from './dist/examples/plugins';
import { mergeConfigs } from './dist/packages/utils';
import type { CoreConfig } from './packages/models/src';

// load upload configuration from environment
const envSchema = z.object({
  CP_SERVER: z.string().url(),
  CP_API_KEY: z.string().min(1),
  CP_ORGANIZATION: z.string().min(1),
  CP_PROJECT: z.string().min(1),
});
const { data: env } = await envSchema.safeParseAsync(process.env);

const config: CoreConfig = {
  ...(env && {
    upload: {
      server: env.CP_SERVER,
      apiKey: env.CP_API_KEY,
      organization: env.CP_ORGANIZATION,
      project: env.CP_PROJECT,
    },
  }),

  plugins: [
<<<<<<< HEAD
    await eslintPlugin(await eslintConfigFromAllNxProjects()),

    await coveragePlugin({
      coverageToolCommand: {
        command: 'npx',
        args: [
          'nx',
          'run-many',
          '-t',
          'unit-test',
          'integration-test',
          '--coverage.enabled',
          '--skipNxCache',
        ],
      },
      reports: await getNxCoveragePaths(['unit-test', 'integration-test']),
    }),

    await jsPackagesPlugin(),

=======
>>>>>>> 32dfce76
    fileSizePlugin({
      directory: './dist/examples/react-todos-app',
      pattern: /\.js$/,
      budget: 174_080, // 170 kB
    }),

    packageJsonPlugin({
      directory: './dist/packages',
      license: 'MIT',
      type: 'module',
    }),
  ],

  categories: [
    {
      slug: 'custom-checks',
      title: 'Custom checks',
      refs: [
        ...fileSizeRecommendedRefs,
        packageJsonPerformanceGroupRef,
        packageJsonDocumentationGroupRef,
      ],
    },
  ],
};

export default mergeConfigs(
  config,
  await coverageCoreConfigNx(),
  await jsPackagesCoreConfig(),
  await lighthouseCoreConfig(
    'https://github.com/code-pushup/cli?tab=readme-ov-file#code-pushup-cli/',
  ),
  await eslintCoreConfigNx(),
);<|MERGE_RESOLUTION|>--- conflicted
+++ resolved
@@ -36,29 +36,6 @@
   }),
 
   plugins: [
-<<<<<<< HEAD
-    await eslintPlugin(await eslintConfigFromAllNxProjects()),
-
-    await coveragePlugin({
-      coverageToolCommand: {
-        command: 'npx',
-        args: [
-          'nx',
-          'run-many',
-          '-t',
-          'unit-test',
-          'integration-test',
-          '--coverage.enabled',
-          '--skipNxCache',
-        ],
-      },
-      reports: await getNxCoveragePaths(['unit-test', 'integration-test']),
-    }),
-
-    await jsPackagesPlugin(),
-
-=======
->>>>>>> 32dfce76
     fileSizePlugin({
       directory: './dist/examples/react-todos-app',
       pattern: /\.js$/,
