import 'dotenv/config';
import { z } from 'zod';
<<<<<<< HEAD
import eslintPlugin from './dist/packages/plugin-eslint';
import { fileSizePlugin } from './examples/plugins/src';
=======
import eslintPlugin, {
  eslintConfigFromNxProjects,
} from './dist/packages/plugin-eslint';
import {
  fileSizePlugin,
  fileSizeRecommendedRefs,
} from './examples/plugins/src';
>>>>>>> eae6d5da
import type { CoreConfig } from './packages/models/src';

// load upload configuration from environment
const envSchema = z.object({
  CP_SERVER: z.string().url(),
  CP_API_KEY: z.string().min(1),
  CP_ORGANIZATION: z.string().min(1),
  CP_PROJECT: z.string().min(1),
});
const env = await envSchema.parseAsync(process.env);

const config: CoreConfig = {
  persist: {
    outputDir: '.code-pushup',
    filename: 'report',
    format: ['json', 'md'],
  },

  upload: {
    server: env.CP_SERVER,
    apiKey: env.CP_API_KEY,
    organization: env.CP_ORGANIZATION,
    project: env.CP_PROJECT,
  },

  plugins: [
<<<<<<< HEAD
    await eslintPlugin({ eslintrc: eslintConfig, patterns }),
    fileSizePlugin({
      directory: './dist/packages',
      pattern: /\.js$/,
      budget: 42_000,
=======
    await eslintPlugin(await eslintConfigFromNxProjects()),
    await fileSizePlugin({
      directory: './dist/packages',
      pattern: /\.js$/,
      budget: 42000,
>>>>>>> eae6d5da
    }),
  ],

  categories: [
    {
      slug: 'bug-prevention',
      title: 'Bug prevention',
      refs: [{ type: 'group', plugin: 'eslint', slug: 'problems', weight: 1 }],
    },
    {
      slug: 'code-style',
      title: 'Code style',
      refs: [
        { type: 'group', plugin: 'eslint', slug: 'suggestions', weight: 1 },
      ],
    },
    {
      slug: 'performance',
      title: 'Performance',
      refs: [...fileSizeRecommendedRefs],
    },
  ],
};

export default config;<|MERGE_RESOLUTION|>--- conflicted
+++ resolved
@@ -1,9 +1,5 @@
 import 'dotenv/config';
 import { z } from 'zod';
-<<<<<<< HEAD
-import eslintPlugin from './dist/packages/plugin-eslint';
-import { fileSizePlugin } from './examples/plugins/src';
-=======
 import eslintPlugin, {
   eslintConfigFromNxProjects,
 } from './dist/packages/plugin-eslint';
@@ -11,7 +7,6 @@
   fileSizePlugin,
   fileSizeRecommendedRefs,
 } from './examples/plugins/src';
->>>>>>> eae6d5da
 import type { CoreConfig } from './packages/models/src';
 
 // load upload configuration from environment
@@ -38,19 +33,11 @@
   },
 
   plugins: [
-<<<<<<< HEAD
-    await eslintPlugin({ eslintrc: eslintConfig, patterns }),
+    await eslintPlugin(await eslintConfigFromNxProjects()),
     fileSizePlugin({
       directory: './dist/packages',
       pattern: /\.js$/,
       budget: 42_000,
-=======
-    await eslintPlugin(await eslintConfigFromNxProjects()),
-    await fileSizePlugin({
-      directory: './dist/packages',
-      pattern: /\.js$/,
-      budget: 42000,
->>>>>>> eae6d5da
     }),
   ],
 
