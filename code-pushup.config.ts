--- conflicted
+++ resolved
@@ -4,13 +4,9 @@
 import {
   fileSizePlugin,
   fileSizeRecommendedRefs,
-<<<<<<< HEAD
   knipCategoryGroupRef,
   knipPlugin,
-  packageJsonDocumentationGroupRef, // lighthousePlugin, lighthouseCorePerfGroupRefs,
-=======
   packageJsonDocumentationGroupRef,
->>>>>>> 94da246c
   packageJsonPerformanceGroupRef,
   packageJsonPlugin,
 } from './dist/examples/plugins';
@@ -22,16 +18,14 @@
 } from './dist/packages/plugin-eslint';
 import jsPackagesPlugin from './dist/packages/plugin-js-packages';
 import {
-<<<<<<< HEAD
+  lighthouseGroupRef,
+  lighthousePlugin,
+} from './dist/packages/plugin-lighthouse';
+import {
   KNIP_PLUGIN_SLUG,
   KNIP_RAW_REPORT_NAME,
   KNIP_REPORT_NAME,
 } from './examples/plugins/src/knip/src/constants';
-=======
-  lighthouseGroupRef,
-  lighthousePlugin,
-} from './dist/packages/plugin-lighthouse';
->>>>>>> 94da246c
 import type { CoreConfig } from './packages/models/src';
 
 // load upload configuration from environment
@@ -91,13 +85,7 @@
       type: 'module',
     }),
 
-<<<<<<< HEAD
-    // see https://github.com/code-pushup/cli/issues/538
-    // await lighthousePlugin({
-    //   url: 'https://staging.code-pushup.dev/login',
-    //   outputPath: join('.code-pushup', LIGHTHOUSE_OUTPUT_FILE_DEFAULT),
-    //   headless: true,
-    // }),
+    await lighthousePlugin('https://codepushup.dev/'),
 
     await knipPlugin({
       rawOutputFile: join(
@@ -111,9 +99,6 @@
         `${KNIP_REPORT_NAME.split('.').shift()}-${Date.now()}.json`,
       ),
     }),
-=======
-    await lighthousePlugin('https://codepushup.dev/'),
->>>>>>> 94da246c
   ],
 
   categories: [
@@ -204,13 +189,9 @@
         ...fileSizeRecommendedRefs,
         packageJsonPerformanceGroupRef,
         packageJsonDocumentationGroupRef,
-<<<<<<< HEAD
-        // ...lighthouseCorePerfGroupRefs,
         knipCategoryGroupRef('files'),
         knipCategoryGroupRef('dependencies'),
         knipCategoryGroupRef('exports'),
-=======
->>>>>>> 94da246c
       ],
     },
   ],
