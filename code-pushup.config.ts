import { DEFAULT_FLAGS } from 'chrome-launcher/dist/flags.js';
import 'dotenv/config';
import { z } from 'zod';
import {
  fileSizePlugin,
  fileSizeRecommendedRefs,
  packageJsonDocumentationGroupRef,
  packageJsonPerformanceGroupRef,
  packageJsonPlugin,
} from './dist/examples/plugins';
import coveragePlugin, {
  getNxCoveragePaths,
} from './dist/packages/plugin-coverage';
import eslintPlugin, {
  eslintConfigFromAllNxProjects,
} from './dist/packages/plugin-eslint';
import jsPackagesPlugin from './dist/packages/plugin-js-packages';
import {
  lighthouseGroupRef,
  lighthousePlugin,
} from './dist/packages/plugin-lighthouse';
import type { CoreConfig } from './packages/models/src';

// load upload configuration from environment
const envSchema = z
  .object({
    CP_SERVER: z.string().url(),
    CP_API_KEY: z.string().min(1),
    CP_ORGANIZATION: z.string().min(1),
    CP_PROJECT: z.string().min(1),
  })
  .partial();
const env = await envSchema.parseAsync(process.env);

const config: CoreConfig = {
  ...(env.CP_SERVER &&
    env.CP_API_KEY &&
    env.CP_ORGANIZATION &&
    env.CP_PROJECT && {
      upload: {
        server: env.CP_SERVER,
        apiKey: env.CP_API_KEY,
        organization: env.CP_ORGANIZATION,
        project: env.CP_PROJECT,
      },
    }),

  plugins: [
    await eslintPlugin(await eslintConfigFromAllNxProjects()),

    await coveragePlugin({
      coverageToolCommand: {
        command: 'npx',
        args: [
          'nx',
          'run-many',
          '-t',
          'unit-test',
          'integration-test',
          '--coverage.enabled',
          '--skipNxCache',
        ],
      },
      reports: await getNxCoveragePaths(['unit-test', 'integration-test']),
    }),

    await jsPackagesPlugin({ packageManager: 'npm' }),

    fileSizePlugin({
      directory: './dist/examples/react-todos-app',
      pattern: /\.js$/,
      budget: 174_080, // 170 kB
    }),

    packageJsonPlugin({
      directory: './dist/packages',
      license: 'MIT',
      type: 'module',
    }),

<<<<<<< HEAD
    await lighthousePlugin(
      'https://github.com/code-pushup/cli?tab=readme-ov-file#code-pushup-cli/',
      {
        chromeFlags: DEFAULT_FLAGS.concat(['--headless']),
      },
    ),
=======
    await lighthousePlugin('https://codepushup.dev/', {
      chromeFlags: DEFAULT_FLAGS.concat(['--headless']),
      verbose: true,
    }),
>>>>>>> e19917fe
  ],

  categories: [
    {
      slug: 'performance',
      title: 'Performance',
      refs: [lighthouseGroupRef('performance')],
    },
    {
      slug: 'a11y',
      title: 'Accessibility',
      refs: [lighthouseGroupRef('accessibility')],
    },
    {
      slug: 'best-practices',
      title: 'Best Practices',
      refs: [lighthouseGroupRef('best-practices')],
    },
    {
      slug: 'seo',
      title: 'SEO',
      refs: [lighthouseGroupRef('seo')],
    },
    {
      slug: 'bug-prevention',
      title: 'Bug prevention',
      description: 'Lint rules that find **potential bugs** in your code.',
      refs: [{ type: 'group', plugin: 'eslint', slug: 'problems', weight: 1 }],
    },
    {
      slug: 'code-style',
      title: 'Code style',
      description:
        'Lint rules that promote **good practices** and consistency in your code.',
      refs: [
        { type: 'group', plugin: 'eslint', slug: 'suggestions', weight: 1 },
      ],
    },
    {
      slug: 'code-coverage',
      title: 'Code coverage',
      description: 'Measures how much of your code is **covered by tests**.',
      refs: [
        {
          type: 'group',
          plugin: 'coverage',
          slug: 'coverage',
          weight: 1,
        },
      ],
    },
    {
      slug: 'security',
      title: 'Security',
      description: 'Finds known **vulnerabilities** in 3rd-party packages.',
      refs: [
        {
          type: 'group',
          plugin: 'js-packages',
          slug: 'npm-audit',
          weight: 1,
        },
      ],
    },
    {
      slug: 'updates',
      title: 'Updates',
      description: 'Finds **outdated** 3rd-party packages.',
      refs: [
        {
          type: 'group',
          plugin: 'js-packages',
          slug: 'npm-outdated',
          weight: 1,
        },
      ],
    },
    {
      slug: 'custom-checks',
      title: 'Custom checks',
      refs: [
        ...fileSizeRecommendedRefs,
        packageJsonPerformanceGroupRef,
        packageJsonDocumentationGroupRef,
      ],
    },
  ],
};

export default config;<|MERGE_RESOLUTION|>--- conflicted
+++ resolved
@@ -78,19 +78,10 @@
       type: 'module',
     }),
 
-<<<<<<< HEAD
-    await lighthousePlugin(
-      'https://github.com/code-pushup/cli?tab=readme-ov-file#code-pushup-cli/',
-      {
-        chromeFlags: DEFAULT_FLAGS.concat(['--headless']),
-      },
-    ),
-=======
-    await lighthousePlugin('https://codepushup.dev/', {
+    await lighthousePlugin('https://github.com/code-pushup/cli?tab=readme-ov-file#code-pushup-cli/', {
       chromeFlags: DEFAULT_FLAGS.concat(['--headless']),
       verbose: true,
     }),
->>>>>>> e19917fe
   ],
 
   categories: [
