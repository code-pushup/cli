import 'dotenv/config';
import { join } from 'node:path';
import { z } from 'zod';
import {
<<<<<<< HEAD
  JS_BENCHMARKING_BENCHMARK_RUNNER_PATH,
  JS_BENCHMARKING_BENNY_RUNNER_PATH,
  JS_BENCHMARKING_DEFAULT_RUNNER_PATH,
  JS_BENCHMARKING_PLUGIN_SLUG,
  JS_BENCHMARKING_TINYBENCH_RUNNER_PATH,
  fileSizePlugin,
  fileSizeRecommendedRefs, // LIGHTHOUSE_OUTPUT_FILE_DEFAULT,
  jsBenchmarkingPlugin,
  jsBenchmarkingSuiteNameToCategoryRef, // lighthouseCorePerfGroupRefs,
  // lighthousePlugin,
=======
  fileSizePlugin,
  fileSizeRecommendedRefs,
>>>>>>> 4a8c678f
  packageJsonDocumentationGroupRef,
  packageJsonPerformanceGroupRef,
  packageJsonPlugin,
} from './dist/examples/plugins';
import coveragePlugin, {
  getNxCoveragePaths,
} from './dist/packages/plugin-coverage';
import eslintPlugin, {
  eslintConfigFromNxProjects,
} from './dist/packages/plugin-eslint';
import jsPackagesPlugin from './dist/packages/plugin-js-packages';
import {
  lighthouseGroupRef,
  lighthousePlugin,
} from './dist/packages/plugin-lighthouse';
import type { CoreConfig } from './packages/models/src';

// load upload configuration from environment
const envSchema = z
  .object({
    CP_SERVER: z.string().url(),
    CP_API_KEY: z.string().min(1),
    CP_ORGANIZATION: z.string().min(1),
    CP_PROJECT: z.string().min(1),
  })
  .partial();
const env = await envSchema.parseAsync(process.env);

const benchmarkJsSuiteNames = ['score-report'];

const config: CoreConfig = {
  ...(env.CP_SERVER &&
    env.CP_API_KEY &&
    env.CP_ORGANIZATION &&
    env.CP_PROJECT && {
      upload: {
        server: env.CP_SERVER,
        apiKey: env.CP_API_KEY,
        organization: env.CP_ORGANIZATION,
        project: env.CP_PROJECT,
      },
    }),

  plugins: [
    await eslintPlugin(await eslintConfigFromNxProjects()),

    await coveragePlugin({
      coverageToolCommand: {
        command: 'npx',
        args: [
          'nx',
          'run-many',
          '-t',
          'unit-test',
          'integration-test',
          '--coverage.enabled',
          '--skipNxCache',
        ],
      },
      reports: await getNxCoveragePaths(['unit-test', 'integration-test']),
    }),

    await jsPackagesPlugin({ packageManager: 'npm' }),

    fileSizePlugin({
      directory: './dist/examples/react-todos-app',
      pattern: /\.js$/,
      budget: 174_080, // 170 kB
    }),

    packageJsonPlugin({
      directory: './dist/packages',
      license: 'MIT',
      type: 'module',
    }),

<<<<<<< HEAD
    // see https://github.com/code-pushup/cli/issues/538
    // await lighthousePlugin({
    //   url: 'https://staging.code-pushup.dev/login',
    //   outputPath: join('.code-pushup', LIGHTHOUSE_OUTPUT_FILE_DEFAULT),
    //   headless: true,
    // }),

    await jsBenchmarkingPlugin({
      tsconfig: join('packages', 'utils', 'tsconfig.perf.ts'),
      runnerPath: JS_BENCHMARKING_BENCHMARK_RUNNER_PATH,
      outputFolder: join('.code-pushup', JS_BENCHMARKING_PLUGIN_SLUG),
      targets: benchmarkJsSuiteNames.map(suit =>
        join('packages', 'utils', 'perf', suit, 'index.ts'),
      ),
    }),
=======
    await lighthousePlugin('https://codepushup.dev/'),
>>>>>>> 4a8c678f
  ],

  categories: [
    {
      slug: 'performance',
      title: 'Performance',
      refs: [lighthouseGroupRef('performance')],
    },
    {
      slug: 'a11y',
      title: 'Accessibility',
      refs: [lighthouseGroupRef('accessibility')],
    },
    {
      slug: 'best-practices',
      title: 'Best Practices',
      refs: [lighthouseGroupRef('best-practices')],
    },
    {
      slug: 'seo',
      title: 'SEO',
      refs: [lighthouseGroupRef('seo')],
    },
    {
      slug: 'pwa',
      title: 'PWA',
      isBinary: true,
      refs: [lighthouseGroupRef('pwa')],
    },
    {
      slug: 'bug-prevention',
      title: 'Bug prevention',
      description: 'Lint rules that find **potential bugs** in your code.',
      refs: [{ type: 'group', plugin: 'eslint', slug: 'problems', weight: 1 }],
    },
    {
      slug: 'code-style',
      title: 'Code style',
      description:
        'Lint rules that promote **good practices** and consistency in your code.',
      refs: [
        { type: 'group', plugin: 'eslint', slug: 'suggestions', weight: 1 },
      ],
    },
    {
      slug: 'code-coverage',
      title: 'Code coverage',
      description: 'Measures how much of your code is **covered by tests**.',
      refs: [
        {
          type: 'group',
          plugin: 'coverage',
          slug: 'coverage',
          weight: 1,
        },
      ],
    },
    {
      slug: 'security',
      title: 'Security',
      description: 'Finds known **vulnerabilities** in 3rd-party packages.',
      refs: [
        {
          type: 'group',
          plugin: 'js-packages',
          slug: 'npm-audit',
          weight: 1,
        },
      ],
    },
    {
      slug: 'updates',
      title: 'Updates',
      description: 'Finds **outdated** 3rd-party packages.',
      refs: [
        {
          type: 'group',
          plugin: 'js-packages',
          slug: 'npm-outdated',
          weight: 1,
        },
      ],
    },
    {
      slug: 'custom-checks',
      title: 'Custom checks',
      refs: [
        ...fileSizeRecommendedRefs,
        packageJsonPerformanceGroupRef,
        packageJsonDocumentationGroupRef,
<<<<<<< HEAD
        // ...lighthouseCorePerfGroupRefs,
        ...benchmarkJsSuiteNames.map(jsBenchmarkingSuiteNameToCategoryRef),
=======
>>>>>>> 4a8c678f
      ],
    },
  ],
};

export default config;<|MERGE_RESOLUTION|>--- conflicted
+++ resolved
@@ -2,21 +2,15 @@
 import { join } from 'node:path';
 import { z } from 'zod';
 import {
-<<<<<<< HEAD
   JS_BENCHMARKING_BENCHMARK_RUNNER_PATH,
   JS_BENCHMARKING_BENNY_RUNNER_PATH,
   JS_BENCHMARKING_DEFAULT_RUNNER_PATH,
   JS_BENCHMARKING_PLUGIN_SLUG,
   JS_BENCHMARKING_TINYBENCH_RUNNER_PATH,
   fileSizePlugin,
-  fileSizeRecommendedRefs, // LIGHTHOUSE_OUTPUT_FILE_DEFAULT,
+  fileSizeRecommendedRefs,
   jsBenchmarkingPlugin,
-  jsBenchmarkingSuiteNameToCategoryRef, // lighthouseCorePerfGroupRefs,
-  // lighthousePlugin,
-=======
-  fileSizePlugin,
-  fileSizeRecommendedRefs,
->>>>>>> 4a8c678f
+  jsBenchmarkingSuiteNameToCategoryRef,
   packageJsonDocumentationGroupRef,
   packageJsonPerformanceGroupRef,
   packageJsonPlugin,
@@ -93,13 +87,7 @@
       type: 'module',
     }),
 
-<<<<<<< HEAD
-    // see https://github.com/code-pushup/cli/issues/538
-    // await lighthousePlugin({
-    //   url: 'https://staging.code-pushup.dev/login',
-    //   outputPath: join('.code-pushup', LIGHTHOUSE_OUTPUT_FILE_DEFAULT),
-    //   headless: true,
-    // }),
+    await lighthousePlugin('https://codepushup.dev/'),
 
     await jsBenchmarkingPlugin({
       tsconfig: join('packages', 'utils', 'tsconfig.perf.ts'),
@@ -109,9 +97,6 @@
         join('packages', 'utils', 'perf', suit, 'index.ts'),
       ),
     }),
-=======
-    await lighthousePlugin('https://codepushup.dev/'),
->>>>>>> 4a8c678f
   ],
 
   categories: [
@@ -202,11 +187,7 @@
         ...fileSizeRecommendedRefs,
         packageJsonPerformanceGroupRef,
         packageJsonDocumentationGroupRef,
-<<<<<<< HEAD
-        // ...lighthouseCorePerfGroupRefs,
         ...benchmarkJsSuiteNames.map(jsBenchmarkingSuiteNameToCategoryRef),
-=======
->>>>>>> 4a8c678f
       ],
     },
   ],
