# Code PushUp CLI

**Comprehensive tech quality monitoring <✓>**

[![version](https://img.shields.io/github/package-json/v/code-pushup/cli)](https://www.npmjs.com/package/%40code-pushup%2Fcli)
[![release date](https://img.shields.io/github/release-date/code-pushup/cli)](https://github.com/code-pushup/cli/releases)
[![license](https://img.shields.io/github/license/code-pushup/cli)](https://opensource.org/licenses/MIT)
[![commit activity](https://img.shields.io/github/commit-activity/m/code-pushup/cli)](https://github.com/code-pushup/cli/pulse/monthly)
[![CI](https://github.com/code-pushup/cli/actions/workflows/ci.yml/badge.svg?branch=main)](https://github.com/code-pushup/cli/actions/workflows/ci.yml?query=branch%3Amain)
[![Codecov](https://codecov.io/gh/code-pushup/cli/branch/main/graph/badge.svg?token=Y7V489JZ4A)](https://codecov.io/gh/code-pushup/cli)

---

### Common problems with keeping track of technical quality

<<<<<<< HEAD
- **When tech debt is invisible**, it's difficult to plan much-needed maintenance efforts 🔧
- **Individual tools** measure different metrics, **inability to combine** them leads to a lack of comprehensive overview 🧑‍🦯
- Open-source tools typically used for failing checks in CI, which **can't measure incremental improvements** due to arbitrary pass/fail thresholds 🤖
- Off-the-shelf solutions tend to be opinionated and **hard to customize**, so may not fit your specific needs 🧱

_We want to change that!_

## 🛠️ Standards for Code Quality that Integrates Any Tool
=======
_Common problems with keeping track of technical quality:_
>>>>>>> 9af30bdb

- When **tech debt is invisible**, it's difficult to plan much-needed maintenance efforts 🔧
- Individual tools measure different metrics, inability to combine them leads to  
  a **lack of comprehensive overview** 🧑‍🦯
- Open-source tools typically used for failing checks in CI, which **can't measure incremental improvements** due to arbitrary pass/fail thresholds 🤖
- Off-the-shelf solutions tend to be opinionated and **hard to customize**, so may not fit your specific needs 🧱

_We want to change that!_

---

## 🔎🔬 Code quality integrations for any tool 📉🔍

| [🚀 Get started](./packages/cli/README.md#getting-started)️                                                                                                                                                                                  | [🤖 CI automation](https://github.com/marketplace/actions/code-pushup)                                                                                                                                                                       |
| -------------------------------------------------------------------------------------------------------------------------------------------------------------------------------------------------------------------------------------------- | -------------------------------------------------------------------------------------------------------------------------------------------------------------------------------------------------------------------------------------------- |
| <a href="./packages/cli/README.md#getting-started"><img alt="Getting started cover image" title="Getting started with code-pushup" src="packages/cli/docs/images/cli-terminal-overview.png" max-height="200" width="auto"></a>               | <a href="./packages/cli/README.md#-ci-automation"><img alt="CI Automation cover" title="CI automation guide" src="docs/images/gh-action.png" max-height="200" width="auto"></a>                                                              |
| <ul><li>Run **[📦 `@code-pushup/cli`](./packages/cli#readme)** to collect **reports**.</li><li>[Get started](./packages/cli/README.md#getting-started) quickly with our [**official plugins**](#-officially-supported-plugins)! ⏱️</li></ul> | <ul><li>Easy **CI** setup with **[🤖 `code-pushup/github-action`](https://github.com/marketplace/actions/code-pushup)**.</li><li>Import logic from **[📦 `@code-pushup/core`](./packages/core#readme)** to craft **custom tools**.</li></ul> |

| 📈 [Portal](https://code-pushup.dev#portal)️                                                                                                                                                     | 🔌 [Custom plugins](./packages/cli/docs/custom-plugins.md)                                                                                                                                                                                                                    |
| ------------------------------------------------------------------------------------------------------------------------------------------------------------------------------------------------ | ----------------------------------------------------------------------------------------------------------------------------------------------------------------------------------------------------------------------------------------------------------------------------- |
| <a href="#portal-integration"><img alt="Portal integration cover image" title="Inetegrate code-pushup portal" src="packages/cli/docs/images/portal-cover.png" max-height="200" width="auto"></a> | <a href="#custom-plugins"><img alt="Custom plugins" title="Create custom code-pushup plugins" src="docs/images/code-pushup-custom-plugins.png" max-height="200" width="auto"></a>                                                                                             |
| <ul><li>**[Portal](https://code-pushup.dev#portal)** 🌐 **visualizes reports** in a slick UI.</li><li>Track **historical data** from uploads. ⬆️</li></ul>                                       | <ul><li>All the [data models](./packages/models/docs/models-reference.md) you need are provided in **[📦 `@code-pushup/models`](./packages/models/README.md)**.</li><li>Find tons of useful utilities in **[📦 `@code-pushup/utils`](./packages/utils/README.md)**.</li></ul> |

---

### 🔌 Officially supported plugins

|                                                                |                                                     |                                                                                    |
| -------------------------------------------------------------- | --------------------------------------------------- | ---------------------------------------------------------------------------------- |
| <img width="50" src="docs/images/plugin-eslint.icon.png">      | [ESLint](./packages/plugin-eslint#readme)           | Static analysis using **ESLint** rules.                                            |
| <img width="50" src="docs/images/plugin-coverage.icon.png">    | [Code Coverage](./packages/plugin-coverage#readme)  | Collects code **coverage** from your tests.                                        |
| <img width="50" src="docs/images/plugin-js-packages.icon.png"> | [JS Packages](./packages/plugin-js-packages#readme) | Checks 3rd party packages for known **vulnerabilities** and **outdated** versions. |
| <img width="50" src="docs/images/plugin-lighthouse.icon.png">  | [Lighthouse](./packages/plugin-lighthouse#readme)   | Measures web performance and best practices with **Lighthouse**.                   |

---

## 📝 How it works

1. **[Configure](./packages/cli/README.md#getting-started)**  
   Pick from a set of supported packages or include your own ideas. 🧩

2. **[Integrate](https://github.com/marketplace/actions/code-pushup)**  
   Use our integration guide and packages to set up CI integration in minutes. ⏱️

3. **[Observe](https://code-pushup.dev#portal)**  
   Guard regressions and track improvements with every code change. 🔍

4. **Relax!**  
   Watch improvements, share reports 📈

---

<table>
<tr>
<td>
<img alt="Code-Pushup Logo" src="./packages/cli/docs/images/code-pushup-logo.png" width="730"> 
</td>
<td>
<h2>Comprehensive tech quality monitoring <✓></h2>
<h3>Monitor regressions - Quantify tech debt</h3>
<!-- link when web landing is ready <a href="./packages/cli/README.md#getting-started">Try our paid features</a> -->
</td>
</tr>
</table>

## 💖 Want to support us?

- Read how to contribute to the codebase. See: [CONTRIBUTING.md](./CONTRIBUTING.md) 🤝
<!-- link when sponsorships are ready [Sponsor](./CONTRIBUTING.md) --><|MERGE_RESOLUTION|>--- conflicted
+++ resolved
@@ -11,20 +11,9 @@
 
 ---
 
-### Common problems with keeping track of technical quality
+### 🔌 Code quality tools are like phone chargers. Everyone has a different plug.
 
-<<<<<<< HEAD
-- **When tech debt is invisible**, it's difficult to plan much-needed maintenance efforts 🔧
-- **Individual tools** measure different metrics, **inability to combine** them leads to a lack of comprehensive overview 🧑‍🦯
-- Open-source tools typically used for failing checks in CI, which **can't measure incremental improvements** due to arbitrary pass/fail thresholds 🤖
-- Off-the-shelf solutions tend to be opinionated and **hard to customize**, so may not fit your specific needs 🧱
-
-_We want to change that!_
-
-## 🛠️ Standards for Code Quality that Integrates Any Tool
-=======
 _Common problems with keeping track of technical quality:_
->>>>>>> 9af30bdb
 
 - When **tech debt is invisible**, it's difficult to plan much-needed maintenance efforts 🔧
 - Individual tools measure different metrics, inability to combine them leads to  
