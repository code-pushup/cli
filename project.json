{
  "name": "cli-workspace",
  "$schema": "node_modules/nx/schemas/project-schema.json",
  "targets": {
    "code-pushup-js-packages": {},
    "code-pushup-lighthouse": {},
    "code-pushup-coverage": {
      "dependsOn": [
        {
          "target": "unit-test",
          "projects": "*"
        },
        {
          "target": "int-test",
          "projects": "*"
        }
      ]
    },
    "code-pushup-eslint": {
      "dependsOn": [
        {
          "target": "lint",
          "projects": "*"
        }
      ]
    },
    "code-pushup-jsdocs": {},
<<<<<<< HEAD
    "code-pushup-typescript": {}
=======
    "code-pushup-typescript": {},
    "code-pushup-axe": {},
    "code-pushup": {
      "dependsOn": ["code-pushup-*"],
      "executor": "nx:run-commands",
      "options": {
        "args": [
          "--verbose",
          "--cache.read",
          "--persist.outputDir={projectRoot}/.code-pushup",
          "--upload.project={projectName}"
        ]
      }
    }
>>>>>>> d21a99c1
  }
}<|MERGE_RESOLUTION|>--- conflicted
+++ resolved
@@ -25,23 +25,7 @@
       ]
     },
     "code-pushup-jsdocs": {},
-<<<<<<< HEAD
-    "code-pushup-typescript": {}
-=======
     "code-pushup-typescript": {},
-    "code-pushup-axe": {},
-    "code-pushup": {
-      "dependsOn": ["code-pushup-*"],
-      "executor": "nx:run-commands",
-      "options": {
-        "args": [
-          "--verbose",
-          "--cache.read",
-          "--persist.outputDir={projectRoot}/.code-pushup",
-          "--upload.project={projectName}"
-        ]
-      }
-    }
->>>>>>> d21a99c1
+    "code-pushup-axe": {}
   }
 }