{
  "name": "cli-workspace",
  "$schema": "node_modules/nx/schemas/project-schema.json",
  "targets": {
<<<<<<< HEAD
    "code-pushup-central": {
      "executor": "nx:run-commands",
      "options": {
        "command": "node packages/cli/src/index.ts",
        "args": [
          "--no-progress",
          "--verbose",
          "--config={projectRoot}/code-pushup.central.config.ts",
          "--persist.outputDir={projectRoot}/.code-pushup",
          "--upload.project=cli"
        ],
        "env": {
          "NODE_OPTIONS": "--import tsx",
          "TSX_TSCONFIG_PATH": "tsconfig.base.json"
        }
=======
    "code-pushup-js-packages": {},
    "code-pushup-lighthouse": {},
    "code-pushup-coverage": {
      "dependsOn": ["^*-test"]
    },
    "code-pushup-eslint": {},
    "code-pushup-jsdocs": {},
    "code-pushup-typescript": {},
    "code-pushup": {
      "dependsOn": ["code-pushup-*"],
      "executor": "nx:run-commands",
      "options": {
        "args": [
          "--no-progress",
          "--verbose",
          "--cache.read",
          "--persist.outputDir={projectRoot}/.code-pushup",
          "--upload.project={projectName}"
        ]
>>>>>>> ff016c42
      }
    },
    "code-pushup": {
      "dependsOn": ["code-pushup-js-packages", "code-pushup-lighthouse"],
      "executor": "nx:run-commands",
      "options": {
        "args": [
          "--no-progress",
          "--verbose",
          "--config={projectRoot}/code-pushup.config.ts",
          "--cache.read",
          "--persist.outputDir={projectRoot}/.code-pushup"
        ]
      }
    },
    "code-pushup-js-packages": {},
    "code-pushup-lighthouse": {}
  }
}<|MERGE_RESOLUTION|>--- conflicted
+++ resolved
@@ -2,23 +2,6 @@
   "name": "cli-workspace",
   "$schema": "node_modules/nx/schemas/project-schema.json",
   "targets": {
-<<<<<<< HEAD
-    "code-pushup-central": {
-      "executor": "nx:run-commands",
-      "options": {
-        "command": "node packages/cli/src/index.ts",
-        "args": [
-          "--no-progress",
-          "--verbose",
-          "--config={projectRoot}/code-pushup.central.config.ts",
-          "--persist.outputDir={projectRoot}/.code-pushup",
-          "--upload.project=cli"
-        ],
-        "env": {
-          "NODE_OPTIONS": "--import tsx",
-          "TSX_TSCONFIG_PATH": "tsconfig.base.json"
-        }
-=======
     "code-pushup-js-packages": {},
     "code-pushup-lighthouse": {},
     "code-pushup-coverage": {
@@ -38,23 +21,7 @@
           "--persist.outputDir={projectRoot}/.code-pushup",
           "--upload.project={projectName}"
         ]
->>>>>>> ff016c42
       }
-    },
-    "code-pushup": {
-      "dependsOn": ["code-pushup-js-packages", "code-pushup-lighthouse"],
-      "executor": "nx:run-commands",
-      "options": {
-        "args": [
-          "--no-progress",
-          "--verbose",
-          "--config={projectRoot}/code-pushup.config.ts",
-          "--cache.read",
-          "--persist.outputDir={projectRoot}/.code-pushup"
-        ]
-      }
-    },
-    "code-pushup-js-packages": {},
-    "code-pushup-lighthouse": {}
+    }
   }
 }