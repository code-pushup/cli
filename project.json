{
  "name": "cli-workspace",
  "$schema": "node_modules/nx/schemas/project-schema.json",
<<<<<<< HEAD
  "targets": {}
=======
  "targets": {
    "code-pushup-js-packages": {},
    "code-pushup-lighthouse": {},
    "code-pushup-coverage": {},
    "code-pushup-eslint": {},
    "code-pushup-jsdocs": {},
    "code-pushup-typescript": {},
    "code-pushup": {
      "dependsOn": ["code-pushup-*"],
      "executor": "nx:run-commands",
      "options": {
        "args": [
          "--no-progress",
          "--verbose",
          "--cache.read",
          "--persist.outputDir={projectRoot}/.code-pushup",
          "--upload.project={projectName}"
        ]
      }
    }
  }
>>>>>>> a6d3965d
}<|MERGE_RESOLUTION|>--- conflicted
+++ resolved
@@ -1,29 +1,12 @@
 {
   "name": "cli-workspace",
   "$schema": "node_modules/nx/schemas/project-schema.json",
-<<<<<<< HEAD
-  "targets": {}
-=======
   "targets": {
     "code-pushup-js-packages": {},
     "code-pushup-lighthouse": {},
     "code-pushup-coverage": {},
     "code-pushup-eslint": {},
     "code-pushup-jsdocs": {},
-    "code-pushup-typescript": {},
-    "code-pushup": {
-      "dependsOn": ["code-pushup-*"],
-      "executor": "nx:run-commands",
-      "options": {
-        "args": [
-          "--no-progress",
-          "--verbose",
-          "--cache.read",
-          "--persist.outputDir={projectRoot}/.code-pushup",
-          "--upload.project={projectName}"
-        ]
-      }
-    }
+    "code-pushup-typescript": {}
   }
->>>>>>> a6d3965d
 }