{
<<<<<<< HEAD
  "name": "cli-source",
=======
  "name": "cli-workspace",
>>>>>>> 97c31f81
  "$schema": "node_modules/nx/schemas/project-schema.json",
  "targets": {
    "code-pushup-central": {
      "executor": "nx:run-commands",
      "options": {
        "command": "node packages/cli/src/index.ts",
        "args": [
          "--no-progress",
          "--verbose",
          "--config={projectRoot}/code-pushup.central.config.ts",
          "--persist.outputDir={projectRoot}/.code-pushup",
          "--upload.project=cli"
        ],
        "env": {
          "NODE_OPTIONS": "--import tsx",
          "TSX_TSCONFIG_PATH": "tsconfig.base.json"
        }
      }
    },
    "code-pushup": {
      "dependsOn": ["code-pushup-js-packages", "code-pushup-lighthouse"],
      "executor": "nx:run-commands",
      "options": {
        "args": [
          "--no-progress",
          "--verbose",
          "--config={projectRoot}/code-pushup.config.ts",
          "--cache.read",
          "--persist.outputDir={projectRoot}/.code-pushup"
        ]
      }
    },
    "code-pushup-js-packages": {},
    "code-pushup-lighthouse": {}
  }
}<|MERGE_RESOLUTION|>--- conflicted
+++ resolved
@@ -1,9 +1,5 @@
 {
-<<<<<<< HEAD
-  "name": "cli-source",
-=======
   "name": "cli-workspace",
->>>>>>> 97c31f81
   "$schema": "node_modules/nx/schemas/project-schema.json",
   "targets": {
     "code-pushup-central": {
