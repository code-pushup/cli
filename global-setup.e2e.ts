import { execSync } from 'child_process';
import { setup as globalSetup } from './global-setup';
import { setupTestFolder, teardownTestFolder } from './testing/test-setup/src';
import startLocalRegistry from './tools/scripts/start-local-registry';
import stopLocalRegistry from './tools/scripts/stop-local-registry';

export async function setup() {
  await globalSetup();
  await startLocalRegistry();
<<<<<<< HEAD
  execSync('npm install -D @code-pushup/cli@e2e --force');
  execSync('npm install -D @code-pushup/eslint-plugin@e2e --force');
  execSync('npm install -D @code-pushup/coverage-plugin@e2e --force');
=======
  execSync('npm install -D @code-pushup/cli@e2e');
  execSync('npm install -D @code-pushup/nx-plugin@e2e');
  execSync('npm install -D @code-pushup/eslint-plugin@e2e');
  execSync('npm install -D @code-pushup/coverage-plugin@e2e');
>>>>>>> 535b8e9e
  await setupTestFolder('tmp/e2e');
}

export async function teardown() {
  stopLocalRegistry();
  execSync('npm uninstall @code-pushup/cli');
  execSync('npm uninstall @code-pushup/nx-plugin');
  execSync('npm uninstall @code-pushup/eslint-plugin');
  execSync('npm uninstall @code-pushup/coverage-plugin');
  await teardownTestFolder('tmp/e2e');
  await teardownTestFolder('tmp/local-registry');
}<|MERGE_RESOLUTION|>--- conflicted
+++ resolved
@@ -7,16 +7,10 @@
 export async function setup() {
   await globalSetup();
   await startLocalRegistry();
-<<<<<<< HEAD
-  execSync('npm install -D @code-pushup/cli@e2e --force');
-  execSync('npm install -D @code-pushup/eslint-plugin@e2e --force');
-  execSync('npm install -D @code-pushup/coverage-plugin@e2e --force');
-=======
   execSync('npm install -D @code-pushup/cli@e2e');
   execSync('npm install -D @code-pushup/nx-plugin@e2e');
   execSync('npm install -D @code-pushup/eslint-plugin@e2e');
   execSync('npm install -D @code-pushup/coverage-plugin@e2e');
->>>>>>> 535b8e9e
   await setupTestFolder('tmp/e2e');
 }
 
