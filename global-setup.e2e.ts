import { execSync } from 'child_process';
import { setup as globalSetup } from './global-setup';
import { setupTestFolder, teardownTestFolder } from './testing/test-setup/src';
import startLocalRegistry from './tools/scripts/start-local-registry';
import stopLocalRegistry from './tools/scripts/stop-local-registry';

export async function setup() {
  await globalSetup();
  await startLocalRegistry();
  execSync('npm install -D @code-pushup/cli@e2e');
<<<<<<< HEAD
=======
  execSync('npm install -D @code-pushup/nx-plugin@e2e');
>>>>>>> d0b03661
  execSync('npm install -D @code-pushup/eslint-plugin@e2e');
  execSync('npm install -D @code-pushup/coverage-plugin@e2e');
  await setupTestFolder('tmp/e2e');
}

export async function teardown() {
  stopLocalRegistry();
  execSync('npm uninstall @code-pushup/cli');
  execSync('npm uninstall @code-pushup/nx-plugin');
  execSync('npm uninstall @code-pushup/eslint-plugin');
  execSync('npm uninstall @code-pushup/coverage-plugin');
  await teardownTestFolder('tmp/e2e');
  await teardownTestFolder('tmp/local-registry');
}<|MERGE_RESOLUTION|>--- conflicted
+++ resolved
@@ -8,10 +8,7 @@
   await globalSetup();
   await startLocalRegistry();
   execSync('npm install -D @code-pushup/cli@e2e');
-<<<<<<< HEAD
-=======
   execSync('npm install -D @code-pushup/nx-plugin@e2e');
->>>>>>> d0b03661
   execSync('npm install -D @code-pushup/eslint-plugin@e2e');
   execSync('npm install -D @code-pushup/coverage-plugin@e2e');
   await setupTestFolder('tmp/e2e');
