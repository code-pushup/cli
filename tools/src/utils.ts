<<<<<<< HEAD
import {
  ProjectGraph,
  TargetConfiguration,
  readCachedProjectGraph,
} from '@nx/devkit';
=======
import type { TargetConfiguration } from '@nx/devkit';
>>>>>>> f4a9045f

export function someTargetsPresent(
  targets: Record<string, TargetConfiguration>,
  targetNames: string | string[],
): boolean {
  const searchTargets = Array.isArray(targetNames)
    ? targetNames
    : [targetNames];
  return Object.keys(targets).some(target => searchTargets.includes(target));
}

export function invariant(condition: string | boolean, message: string) {
  if (!condition) {
    console.error(message);
    process.exit(1);
  }
}

// A simple SemVer validation to validate the version
const validVersion = /^\d+\.\d+\.\d+(-\w+\.\d+)?/;
export function parseVersion(rawVersion: string) {
  if (rawVersion != null && rawVersion !== '') {
    invariant(
      rawVersion && validVersion.test(rawVersion),
      `No version provided or version did not match Semantic Versioning, expected: #.#.#-tag.# or #.#.#, got ${rawVersion}.`,
    );
    return rawVersion;
  } else {
    return undefined;
  }
}

export async function getAllDependencies(
  projectName: string,
): Promise<string[]> {
  // TODO check if the caching problems are introduced by readCachedProjectGraph
  const projectGraph: ProjectGraph = await readCachedProjectGraph();

  // Helper function to recursively collect dependencies
  const collectDependencies = (
    project: string,
    visited: Set<string> = new Set(),
  ): Set<string> => {
    // If the project has already been visited, return the accumulated set
    if (visited.has(project)) {
      return visited;
    }

    // Add the current project to the visited set
    const updatedVisited = new Set(visited).add(project);

    // Get the direct dependencies of the current project
    const dependencies = projectGraph.dependencies[project] || [];

    // Recursively collect dependencies of all direct dependencies
    return dependencies.reduce((acc, dependency) => {
      return collectDependencies(dependency.target, acc);
    }, updatedVisited);
  };

  // Get all dependencies, then remove the original project (optional)
  const allDependencies = collectDependencies(projectName);
  allDependencies.delete(projectName);

  return Array.from(allDependencies).filter(dep => !dep.startsWith('npm:'));
}<|MERGE_RESOLUTION|>--- conflicted
+++ resolved
@@ -1,12 +1,8 @@
-<<<<<<< HEAD
 import {
-  ProjectGraph,
-  TargetConfiguration,
+  type ProjectGraph,
+  type TargetConfiguration,
   readCachedProjectGraph,
 } from '@nx/devkit';
-=======
-import type { TargetConfiguration } from '@nx/devkit';
->>>>>>> f4a9045f
 
 export function someTargetsPresent(
   targets: Record<string, TargetConfiguration>,
