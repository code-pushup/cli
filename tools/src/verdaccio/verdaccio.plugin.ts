import {
  type CreateNodes,
  type CreateNodesContext,
  readJsonFile,
} from '@nx/devkit';
import { bold } from 'ansis';
import { dirname } from 'node:path';
import type { ProjectConfiguration } from 'nx/src/config/workspace-json-project-json';
import { someTargetsPresent } from '../utils';
import { START_VERDACCIO_SERVER_TARGET_NAME } from './constants';
import { uniquePort } from './utils';

type CreateNodesOptions = {
  port?: string | number;
  config?: string;
  storage?: string;
  preTargets?: string | string[];
  verbose?: boolean;
};

export const createNodes: CreateNodes = [
  '**/project.json',
  (
    projectConfigurationFile: string,
    opts: undefined | unknown,
    context: CreateNodesContext,
  ) => {
    const {
      port = uniquePort(),
      config = '.verdaccio/config.yml',
      storage = 'tmp/local-registry/storage',
      preTargets = ['e2e'],
    } = (opts ?? {}) as CreateNodesOptions;
    const root = dirname(projectConfigurationFile);
    const projectConfiguration: ProjectConfiguration = readJsonFile(
      projectConfigurationFile,
    );

    const hasPreVerdaccioTargets = someTargetsPresent(
      projectConfiguration.targets ?? {},
      preTargets,
    );

    if (!hasPreVerdaccioTargets) {
      return {};
    }

    if (!projectConfiguration.implicitDependencies && !isRootProject) {
      throw new Error(
        `You have to specify the needed projects as implicitDependencies in ${bold(
          projectConfiguration.name,
        )} to have them set up.`,
      );
    }

    return {
      projects: {
        [root]: {
          targets: verdaccioTargets({
            port,
            config,
            storage,
            preTargets,
            deps: projectConfiguration.implicitDependencies,
          }),
        },
      },
    };
  },
];

function verdaccioTargets({
  port,
  config,
  storage,
  deps,
}: Required<Omit<CreateNodesOptions, 'verbose'>> & { deps: string[] }) {
  return {
    [START_VERDACCIO_SERVER_TARGET_NAME]: {
      executor: '@nx/js:verdaccio',
      options: {
        port,
        config,
        storage,
      },
    },
<<<<<<< HEAD
    ['setup-e2e-deps']: {
      dependsOn: [
        {
          target: 'npm-install-e2e',
          projects: 'dependencies',
          params: 'forward',
        },
      ],
      command: 'echo "Dependencies are ready to use!"',
=======
    ['setup-deps']: {
      executor: 'nx:run-commands',
      options: {
        commands: [
          `nx run-many -t publish -p ${deps?.join(',')}`,
          // NPM install needs to be run sequentially as it can cause issues with installing dependencies multiple times
          `nx run-many -t npm-install -p ${deps?.join(',')} --parallel=1`,
        ],
        parallel: false,
      },
>>>>>>> 5f7b758b
    },
  };
}<|MERGE_RESOLUTION|>--- conflicted
+++ resolved
@@ -84,17 +84,6 @@
         storage,
       },
     },
-<<<<<<< HEAD
-    ['setup-e2e-deps']: {
-      dependsOn: [
-        {
-          target: 'npm-install-e2e',
-          projects: 'dependencies',
-          params: 'forward',
-        },
-      ],
-      command: 'echo "Dependencies are ready to use!"',
-=======
     ['setup-deps']: {
       executor: 'nx:run-commands',
       options: {
@@ -105,7 +94,6 @@
         ],
         parallel: false,
       },
->>>>>>> 5f7b758b
     },
   };
 }