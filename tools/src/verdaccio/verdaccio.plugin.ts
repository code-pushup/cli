import {
  type CreateNodes,
  type CreateNodesContext,
  readJsonFile,
} from '@nx/devkit';
import { dirname } from 'node:path';
<<<<<<< HEAD
import { type ProjectConfiguration } from 'nx/src/config/workspace-json-project-json';
import { someTargetsPresent } from '../utils';
import { START_VERDACCIO_SERVER_TARGET_NAME } from './constants';
=======
import type { ProjectConfiguration } from 'nx/src/config/workspace-json-project-json';
>>>>>>> f4a9045f
import { uniquePort } from './utils';

type CreateNodesOptions = {
  port?: string | number;
  config?: string;
  storage?: string;
  preTargets?: string | string[];
  verbose?: boolean;
};

export const createNodes: CreateNodes = [
  '**/project.json',
  (
    projectConfigurationFile: string,
    opts: undefined | unknown,
    context: CreateNodesContext,
  ) => {
    const {
      port = uniquePort(),
      config = '.verdaccio/config.yml',
      storage = 'tmp/local-registry/storage',
      verbose = false,
      preTargets = ['e2e'],
    } = (opts ?? {}) as CreateNodesOptions;
    const { workspaceRoot } = context;
    const root = dirname(projectConfigurationFile);
    const projectConfiguration: ProjectConfiguration = readJsonFile(
      projectConfigurationFile,
    );

    const hasPreVerdaccioTargets = someTargetsPresent(
      projectConfiguration?.targets ?? {},
      preTargets,
    );
    const isRootProject = root === '.';
    if (!hasPreVerdaccioTargets && !isRootProject) {
      return {};
    }

    return {
      projects: {
        [root]: {
          targets: verdaccioTargets({
            port,
            config,
            storage,
            preTargets,
          }),
        },
      },
    };
  },
];

function verdaccioTargets({
  port,
  config,
  storage,
}: Required<Omit<CreateNodesOptions, 'verbose'>>) {
  return {
    [START_VERDACCIO_SERVER_TARGET_NAME]: {
      executor: '@nx/js:verdaccio',
      options: {
        port,
        config,
        storage,
      },
    },
  };
}<|MERGE_RESOLUTION|>--- conflicted
+++ resolved
@@ -4,13 +4,9 @@
   readJsonFile,
 } from '@nx/devkit';
 import { dirname } from 'node:path';
-<<<<<<< HEAD
-import { type ProjectConfiguration } from 'nx/src/config/workspace-json-project-json';
+import type { ProjectConfiguration } from 'nx/src/config/workspace-json-project-json';
 import { someTargetsPresent } from '../utils';
 import { START_VERDACCIO_SERVER_TARGET_NAME } from './constants';
-=======
-import type { ProjectConfiguration } from 'nx/src/config/workspace-json-project-json';
->>>>>>> f4a9045f
 import { uniquePort } from './utils';
 
 type CreateNodesOptions = {
