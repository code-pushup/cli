{
  "compileOnSave": false,
  "compilerOptions": {
    "rootDir": ".",
    "sourceMap": true,
    "strict": true,
    "noUncheckedIndexedAccess": true,
    "declaration": false,
    "moduleResolution": "node",
    "emitDecoratorMetadata": true,
    "experimentalDecorators": true,
    "importHelpers": true,
    "target": "es2022",
    "module": "esnext",
<<<<<<< HEAD
    "lib": [
      "es2023",
      "dom"
    ],
=======
    "lib": ["es2023", "dom"],
>>>>>>> 138e180e
    "skipLibCheck": true,
    "skipDefaultLibCheck": true,
    "baseUrl": ".",
    "resolveJsonModule": true,
    "allowSyntheticDefaultImports": true,
    "verbatimModuleSyntax": true,
    "paths": {
<<<<<<< HEAD
      "@code-pushup/ci": [
        "packages/ci/src/index.ts"
      ],
      "@code-pushup/cli": [
        "packages/cli/src/index.ts"
      ],
      "@code-pushup/core": [
        "packages/core/src/index.ts"
      ],
      "@code-pushup/coverage-plugin": [
        "packages/plugin-coverage/src/index.ts"
      ],
      "@code-pushup/eslint-plugin": [
        "packages/plugin-eslint/src/index.ts"
      ],
=======
      "@code-pushup/ci": ["packages/ci/src/index.ts"],
      "@code-pushup/cli": ["packages/cli/src/index.ts"],
      "@code-pushup/core": ["packages/core/src/index.ts"],
      "@code-pushup/coverage-plugin": ["packages/plugin-coverage/src/index.ts"],
      "@code-pushup/eslint-plugin": ["packages/plugin-eslint/src/index.ts"],
>>>>>>> 138e180e
      "@code-pushup/js-packages-plugin": [
        "packages/plugin-js-packages/src/index.ts"
      ],
      "@code-pushup/lighthouse-plugin": [
        "packages/plugin-lighthouse/src/index.ts"
      ],
      "@code-pushup/models": [
        "packages/models/src/index.ts"
      ],
      "@code-pushup/nx-plugin": [
        "packages/nx-plugin/src/index.ts"
      ],
      "@code-pushup/test-nx-utils": [
        "testing/test-nx-utils/src/index.ts"
      ],
      "@code-pushup/test-setup": [
        "testing/test-setup/src/index.ts"
      ],
      "@code-pushup/test-utils": [
        "testing/test-utils/src/index.ts"
      ],
      "@code-pushup/utils": [
        "packages/utils/src/index.ts"
      ]
    }
  },
  "exclude": [
    "node_modules",
    "tmp"
  ]
}<|MERGE_RESOLUTION|>--- conflicted
+++ resolved
@@ -12,14 +12,7 @@
     "importHelpers": true,
     "target": "es2022",
     "module": "esnext",
-<<<<<<< HEAD
-    "lib": [
-      "es2023",
-      "dom"
-    ],
-=======
     "lib": ["es2023", "dom"],
->>>>>>> 138e180e
     "skipLibCheck": true,
     "skipDefaultLibCheck": true,
     "baseUrl": ".",
@@ -27,57 +20,24 @@
     "allowSyntheticDefaultImports": true,
     "verbatimModuleSyntax": true,
     "paths": {
-<<<<<<< HEAD
-      "@code-pushup/ci": [
-        "packages/ci/src/index.ts"
-      ],
-      "@code-pushup/cli": [
-        "packages/cli/src/index.ts"
-      ],
-      "@code-pushup/core": [
-        "packages/core/src/index.ts"
-      ],
-      "@code-pushup/coverage-plugin": [
-        "packages/plugin-coverage/src/index.ts"
-      ],
-      "@code-pushup/eslint-plugin": [
-        "packages/plugin-eslint/src/index.ts"
-      ],
-=======
       "@code-pushup/ci": ["packages/ci/src/index.ts"],
       "@code-pushup/cli": ["packages/cli/src/index.ts"],
       "@code-pushup/core": ["packages/core/src/index.ts"],
       "@code-pushup/coverage-plugin": ["packages/plugin-coverage/src/index.ts"],
       "@code-pushup/eslint-plugin": ["packages/plugin-eslint/src/index.ts"],
->>>>>>> 138e180e
       "@code-pushup/js-packages-plugin": [
         "packages/plugin-js-packages/src/index.ts"
       ],
       "@code-pushup/lighthouse-plugin": [
         "packages/plugin-lighthouse/src/index.ts"
       ],
-      "@code-pushup/models": [
-        "packages/models/src/index.ts"
-      ],
-      "@code-pushup/nx-plugin": [
-        "packages/nx-plugin/src/index.ts"
-      ],
-      "@code-pushup/test-nx-utils": [
-        "testing/test-nx-utils/src/index.ts"
-      ],
-      "@code-pushup/test-setup": [
-        "testing/test-setup/src/index.ts"
-      ],
-      "@code-pushup/test-utils": [
-        "testing/test-utils/src/index.ts"
-      ],
-      "@code-pushup/utils": [
-        "packages/utils/src/index.ts"
-      ]
+      "@code-pushup/models": ["packages/models/src/index.ts"],
+      "@code-pushup/nx-plugin": ["packages/nx-plugin/src/index.ts"],
+      "@code-pushup/test-nx-utils": ["testing/test-nx-utils/src/index.ts"],
+      "@code-pushup/test-setup": ["testing/test-setup/src/index.ts"],
+      "@code-pushup/test-utils": ["testing/test-utils/src/index.ts"],
+      "@code-pushup/utils": ["packages/utils/src/index.ts"]
     }
   },
-  "exclude": [
-    "node_modules",
-    "tmp"
-  ]
+  "exclude": ["node_modules", "tmp"]
 }