<<<<<<< HEAD
import { type Report } from '@code-pushup/models';
=======
import type { Report } from '../../../../packages/models/src';
>>>>>>> 241dc0f0

export const MINIMAL_REPORT_MOCK = {
  packageName: '@code-pushup/core',
  version: '0.0.1',
  date: '2023-08-16T09:00:00.000Z',
  duration: 666,
  categories: [],
  plugins: [],
} satisfies Report;

export const REPORT_MOCK = {
  packageName: '@code-pushup/core',
  version: '1.0.0',
  date: '2023-08-16T09:00:00.000Z',
  duration: 666,
  categories: [
    {
      slug: 'test-results',
      title: 'Test results',
      refs: [
        {
          type: 'audit',
          slug: 'cypress-component-tests',
          plugin: 'cypress',
          weight: 1,
        },
        {
          type: 'audit',
          slug: 'cypress-e2e-tests',
          plugin: 'cypress',
          weight: 3,
        },
      ],
    },
    {
      slug: 'bug-prevention',
      title: 'Bug prevention',
      refs: [
        {
          type: 'audit',
          slug: 'eslint-functional',
          plugin: 'eslint',
          weight: 1,
        },
        {
          type: 'group',
          slug: 'typescript-eslint',
          plugin: 'eslint',
          weight: 8,
        },
        {
          type: 'audit',
          slug: 'eslint-jest-consistent-naming',
          plugin: 'eslint',
          weight: 1,
        },
        {
          type: 'audit',
          slug: 'eslint-cypress',
          plugin: 'eslint',
          weight: 0,
        },
      ],
    },
  ],
  plugins: [
    {
      slug: 'cypress',
      title: 'Cypress results',
      date: '2023-08-16T09:00:00.000Z',
      duration: 42,
      icon: 'cypress',
      audits: [
        {
          slug: 'cypress-component-tests',
          title: 'Cypress component tests',
          value: 0,
          score: 1,
        },
        {
          slug: 'cypress-e2e-tests',
          title: 'Cypress e2e tests',
          value: 3,
          score: 0.5,
          details: {
            issues: [
              {
                message: 'Test `Display progress for selected commit` failed.',
                severity: 'error',
              },
              {
                message: 'Test `Sort audit table based on value` failed.',
                severity: 'error',
              },
              {
                message: 'Test `Open Bug prevention category detail` failed.',
                severity: 'error',
              },
            ],
          },
        },
      ],
    },
    {
      slug: 'eslint',
      title: 'ESLint',
      date: '2023-08-16T09:00:00.000Z',
      duration: 624,
      icon: 'eslint',
      groups: [
        {
          slug: 'typescript-eslint',
          title: 'TypeScript ESLint',
          refs: [
            {
              slug: 'typescript-eslint-typing',
              weight: 3,
            },
            {
              slug: 'typescript-eslint-enums',
              weight: 1,
            },
            {
              slug: 'typescript-eslint-experimental',
              weight: 0,
            },
          ],
        },
      ],
      audits: [
        {
          slug: 'eslint-cypress',
          title: 'Cypress rules',
          value: 0,
          score: 1,
        },
        {
          slug: 'typescript-eslint-typing',
          title: 'Type checking',
          value: 2,
          score: 0,
          details: {
            issues: [
              {
                message: 'command might be undefined',
                severity: 'warning',
                source: {
                  file: 'packages/cli/cli.ts',
                  position: {
                    startLine: 5,
                    startColumn: 10,
                    endLine: 5,
                    endColumn: 20,
                  },
                },
              },
              {
                message: 'outputFile does not exist in type Cli',
                severity: 'error',
                source: {
                  file: 'packages/cli/cli.ts',
                  position: {
                    startLine: 1,
                    startColumn: 1,
                    endLine: 5,
                    endColumn: 10,
                  },
                },
              },
            ],
          },
        },
        {
          slug: 'typescript-eslint-enums',
          title: 'Enumeration value checks',
          value: 0,
          score: 1,
        },
        {
          slug: 'typescript-eslint-experimental',
          title: 'TypeScript experimental checks',
          value: 1,
          score: 0,
          details: {
            issues: [{ message: 'Use better-enums.', severity: 'info' }],
          },
        },
        {
          slug: 'eslint-functional',
          title: 'Functional principles',
          value: 1,
          score: 0,
          details: {
            issues: [
              {
                message: 'Unexpected let, use const instead.',
                severity: 'error',
                source: {
                  file: 'packages/core/report.ts',
                },
              },
            ],
          },
        },
        {
          slug: 'eslint-jest-consistent-naming',
          title: 'Consistent naming',
          value: 0,
          score: 1,
        },
      ],
    },
  ],
} satisfies Report;<|MERGE_RESOLUTION|>--- conflicted
+++ resolved
@@ -1,8 +1,4 @@
-<<<<<<< HEAD
-import { type Report } from '@code-pushup/models';
-=======
 import type { Report } from '../../../../packages/models/src';
->>>>>>> 241dc0f0
 
 export const MINIMAL_REPORT_MOCK = {
   packageName: '@code-pushup/core',
