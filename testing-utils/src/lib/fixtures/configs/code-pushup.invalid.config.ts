<<<<<<< HEAD
import { join } from 'node:path';

const config = {
  persist: { outputDir: join('tmp', 'ts') },
=======
import { type CoreConfig } from '@code-pushup/models';

export default {
  persist: { outputDir: 'tmp' },
>>>>>>> 9f4cd18f
  upload: {
    organization: 'code-pushup',
    project: 'cli-ts',
    apiKey: 'e2e-api-key',
    server: 'https://e2e.com/api',
  },
  categories: [
    {
      slug: 'bug-prevention',
      title: 'Bug prevention',
      // due to duplicate category references, the config is invalid
      refs: [
        {
          type: 'audit',
          plugin: 'node',
          slug: 'node-version',
          weight: 1,
        },
        {
          type: 'audit',
          plugin: 'node',
          slug: 'node-version',
          weight: 1,
        },
      ],
    },
  ],
  plugins: [
    {
      audits: [
        {
          slug: 'node-version',
          title: 'Node version',
          description: 'prints node version to file',
          docsUrl: 'https://nodejs.org/',
        },
      ],
      runner: {
        command: 'node',
        args: ['-v'],
        outputFile: 'output.json',
      },
      groups: [],
      slug: 'node',
      title: 'Node.js',
      icon: 'javascript',
    },
  ],
};

export default config;<|MERGE_RESOLUTION|>--- conflicted
+++ resolved
@@ -1,14 +1,5 @@
-<<<<<<< HEAD
-import { join } from 'node:path';
-
 const config = {
-  persist: { outputDir: join('tmp', 'ts') },
-=======
-import { type CoreConfig } from '@code-pushup/models';
-
-export default {
   persist: { outputDir: 'tmp' },
->>>>>>> 9f4cd18f
   upload: {
     organization: 'code-pushup',
     project: 'cli-ts',
