<<<<<<< HEAD
export const CORE_CONFIG_MOCK = {
  persist: { outputDir: 'test' },
=======
import { type CoreConfig } from '@code-pushup/models';

export const CORE_CONFIG_MOCK = {
>>>>>>> 9f4cd18f
  upload: {
    organization: 'code-pushup',
    project: 'cli',
    apiKey: 'dummy-api-key',
    server: 'https://example.com/api',
  },
  categories: [
    {
      slug: 'bug-prevention',
      title: 'Bug prevention',
      refs: [
        {
          type: 'audit',
          plugin: 'vitest',
          slug: 'vitest-unit-tests',
          weight: 1,
        },
        {
          type: 'audit',
          plugin: 'cypress',
          slug: 'cypress-e2e-tests',
          weight: 1,
        },
      ],
    },
  ],
  plugins: [
    {
      slug: 'vitest',
      title: 'Vitest results',
      icon: 'vitest',
      description: 'Vitest test results analysis',
      docsUrl: 'https://vitest.dev/',
      audits: [
        {
          slug: 'vitest-unit-tests',
          title: 'Vitest unit tests',
          description: 'Vitest unit tests results analysis',
          docsUrl: 'https://vitest.dev/',
        },
      ],
      runner: {
        command: 'npx',
        args: ['nx run cli:unit-test'],
        outputFile: 'cli-unit-tests.json',
      },
    },
    {
      slug: 'cypress',
      title: 'Cypress results',
      icon: 'cypress',
      description: 'Cypress test results analysis',
      docsUrl: 'https://Cypress.dev/',
      audits: [
        {
          slug: 'cypress-e2e-tests',
          title: 'Cypress e2e tests',
          description: 'Cypress e2e tests results analysis',
          docsUrl: 'https://docs.cypress.io/',
        },
      ],
      runner: {
        command: 'npx',
        args: ['cypress run'],
        outputFile: 'ui-e2e-tests.json',
      },
    },
  ],
};<|MERGE_RESOLUTION|>--- conflicted
+++ resolved
@@ -1,11 +1,7 @@
-<<<<<<< HEAD
-export const CORE_CONFIG_MOCK = {
-  persist: { outputDir: 'test' },
-=======
 import { type CoreConfig } from '@code-pushup/models';
 
 export const CORE_CONFIG_MOCK = {
->>>>>>> 9f4cd18f
+  persist: { outputDir: 'test' },
   upload: {
     organization: 'code-pushup',
     project: 'cli',
