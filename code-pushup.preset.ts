--- conflicted
+++ resolved
@@ -17,11 +17,7 @@
 } from './packages/plugin-eslint/src/index.js';
 import jsPackagesPlugin from './packages/plugin-js-packages/src/index.js';
 import jsDocsPlugin from './packages/plugin-jsdocs/src/index.js';
-<<<<<<< HEAD
-import type { JsDocsPluginConfig } from './packages/plugin-jsdocs/src/index.js';
-=======
 import type { JsDocsPluginTransformedConfig } from './packages/plugin-jsdocs/src/lib/config.js';
->>>>>>> 3541c80e
 import {
   PLUGIN_SLUG,
   groups,
@@ -261,21 +257,12 @@
         },
         reports: projectName
           ? [
-<<<<<<< HEAD
-              // Prefer Jest default dir; adjust if your project uses Vitest
-              `packages/${projectName}/coverage/lcov.info`,
-            ]
-          : await getNxCoveragePaths({
-              targets: targetNames,
-            }),
-=======
               {
                 pathToProject: `packages/${projectName}`,
                 resultsPath: `packages/${projectName}/coverage/lcov.info`,
               },
             ]
           : await getNxCoveragePaths(targetNames),
->>>>>>> 3541c80e
       }),
     ],
     categories: coverageCategories,
