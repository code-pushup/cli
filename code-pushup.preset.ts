/* eslint-disable @nx/enforce-module-boundaries */
import 'dotenv/config';
import { z } from 'zod';
import type {
  CategoryConfig,
  CoreConfig,
  PersistConfig,
  PluginConfig,
  UploadConfig,
} from './packages/models/src/index.js';
import coveragePlugin, {
  getNxCoveragePaths,
} from './packages/plugin-coverage/src/index.js';
import eslintPlugin, {
  eslintConfigFromAllNxProjects,
  eslintConfigFromNxProject,
} from './packages/plugin-eslint/src/index.js';
import jsPackagesPlugin from './packages/plugin-js-packages/src/index.js';
import jsDocsPlugin from './packages/plugin-jsdocs/src/index.js';
import type { JsDocsPluginTransformedConfig } from './packages/plugin-jsdocs/src/lib/config.js';
import {
  PLUGIN_SLUG,
  groups,
} from './packages/plugin-jsdocs/src/lib/constants.js';
import { filterGroupsByOnlyAudits } from './packages/plugin-jsdocs/src/lib/utils.js';
import lighthousePlugin, {
  type LighthouseUrls,
  lighthouseGroupRef,
  mergeLighthouseCategories,
} from './packages/plugin-lighthouse/src/index.js';
import typescriptPlugin, {
  type TypescriptPluginOptions,
  getCategories,
} from './packages/plugin-typescript/src/index.js';

/**
 * Helper function to load and validate Code PushUp environment variables for upload configuration
 */
export async function loadEnv(
  projectName: string | undefined = process.env.NX_TASK_TARGET_PROJECT,
): Promise<Partial<CoreConfig>> {
  if (projectName == null || projectName === '') {
    throw new Error(
      'loadEnv failed! Project name is not defined. Please run code pushup fit Nx or provide a projectName.',
    );
  }
  const envSchema = z.object({
    CP_SERVER: z.string().url(),
    CP_API_KEY: z.string().min(1),
    CP_ORGANIZATION: z.string().min(1),
    CP_PROJECT: z.string().optional(),
  });

  const { data: env, success } = await envSchema.safeParseAsync(process.env);

  if (!success || !env) {
    return {};
  }
  const uploadConfig = {
    apiKey: env.CP_API_KEY,
    server: env.CP_SERVER,
    organization: env.CP_ORGANIZATION,
    ...(env.CP_PROJECT
      ? { project: env.CP_PROJECT }
      : { project: projectName }),
  };
  return uploadConfig.apiKey ? { upload: uploadConfig } : {};
}

/**
 * Common exclusion patterns for JSDoc coverage
 */
export const jsDocsExclusionPatterns = [
  '!packages/**/node_modules',
  '!packages/**/{mocks,mock}',
  '!**/*.{spec,test}.ts',
  '!**/implementation/**',
  '!**/internal/**',
];

export const jsPackagesCategories: CategoryConfig[] = [
  {
    slug: 'security',
    title: 'Security',
    description: 'Finds known **vulnerabilities** in 3rd-party packages.',
    refs: [
      {
        type: 'group',
        plugin: 'js-packages',
        slug: 'npm-audit',
        weight: 1,
      },
    ],
  },
  {
    slug: 'updates',
    title: 'Updates',
    description: 'Finds **outdated** 3rd-party packages.',
    refs: [
      {
        type: 'group',
        plugin: 'js-packages',
        slug: 'npm-outdated',
        weight: 1,
      },
    ],
  },
];

export const lighthouseCategories: CategoryConfig[] = [
  {
    slug: 'performance',
    title: 'Performance',
    refs: [lighthouseGroupRef('performance')],
  },
  {
    slug: 'a11y',
    title: 'Accessibility',
    refs: [lighthouseGroupRef('accessibility')],
  },
  {
    slug: 'best-practices',
    title: 'Best Practices',
    refs: [lighthouseGroupRef('best-practices')],
  },
  {
    slug: 'seo',
    title: 'SEO',
    refs: [lighthouseGroupRef('seo')],
  },
];

export const eslintCategories: CategoryConfig[] = [
  {
    slug: 'bug-prevention',
    title: 'Bug prevention',
    description: 'Lint rules that find **potential bugs** in your code.',
    refs: [{ type: 'group', plugin: 'eslint', slug: 'problems', weight: 1 }],
  },
  {
    slug: 'code-style',
    title: 'Code style',
    description:
      'Lint rules that promote **good practices** and consistency in your code.',
    refs: [{ type: 'group', plugin: 'eslint', slug: 'suggestions', weight: 1 }],
  },
];

export function getJsDocsCategories(
  config: JsDocsPluginTransformedConfig,
): CategoryConfig[] {
  return [
    {
      slug: 'docs',
      title: 'Documentation',
      description: 'Measures how much of your code is **documented**.',
      refs: filterGroupsByOnlyAudits(groups, config).map(group => ({
        weight: 1,
        type: 'group',
        plugin: PLUGIN_SLUG,
        slug: group.slug,
      })),
    },
  ];
}

export const coverageCategories: CategoryConfig[] = [
  {
    slug: 'code-coverage',
    title: 'Code coverage',
    description: 'Measures how much of your code is **covered by tests**.',
    refs: [
      {
        type: 'group',
        plugin: 'coverage',
        slug: 'coverage',
        weight: 1,
      },
    ],
  },
];

export const jsPackagesCoreConfig = async (
  packageJsonPath?: string,
): Promise<CoreConfig> => ({
  plugins: [
    await jsPackagesPlugin(packageJsonPath ? { packageJsonPath } : undefined),
  ],
  categories: jsPackagesCategories,
});

export const lighthouseCoreConfig = async (
  urls: LighthouseUrls,
): Promise<CoreConfig> => {
  const lhPlugin = await lighthousePlugin(urls, {
    onlyAudits: ['largest-contentful-paint'],
  });
  return {
    plugins: [lhPlugin],
    categories: mergeLighthouseCategories(lhPlugin, lighthouseCategories),
  };
};

export const jsDocsCoreConfig = (
  config: JsDocsPluginTransformedConfig | string[],
): CoreConfig => ({
  plugins: [
    jsDocsPlugin(Array.isArray(config) ? { patterns: config } : config),
  ],
  categories: getJsDocsCategories(
    Array.isArray(config) ? { patterns: config } : config,
  ),
});

export const eslintCoreConfigNx = async (
  projectName?: string,
): Promise<CoreConfig> => ({
  plugins: [
    projectName
      ? await eslintPlugin(`packages/${projectName}/eslint.config.js`)
      : await eslintPlugin(await eslintConfigFromAllNxProjects()),
  ],
  categories: eslintCategories,
});

export const typescriptPluginConfig = async (
  options?: TypescriptPluginOptions,
): Promise<CoreConfig> => ({
  plugins: [await typescriptPlugin(options)],
  categories: getCategories(),
});

/**
 * Generates coverage configuration for Nx projects. Supports both single projects and all projects.
 */
export const coverageCoreConfigNx = async (
  projectArg?:
    | string
    | {
        projectName?: string;
        targetNames?: string | string[];
      },
): Promise<CoreConfig> => {
<<<<<<< HEAD
  const { projectName, targetNames } =
    typeof projectArg === 'string'
      ? { projectName: projectArg }
      : (projectArg ?? {});
  const parsedTargetNames = Array.isArray(targetNames)
    ? targetNames
    : targetNames != null
      ? [targetNames]
      : ['unit-test', 'int-test'];
  const targetArgs = ['-t', parsedTargetNames.join(',')];
=======
  const targetNames = ['unit-test', 'int-test'];
  const targetArgs = ['-t', ...targetNames];
>>>>>>> 2ae961a0
  return {
    plugins: [
      await coveragePlugin({
        coverageToolCommand: {
          command: 'npx',
          args: projectName
            ? ['nx', 'run-many', '-p', projectName, ...targetArgs]
            : ['nx', 'run-many', ...targetArgs],
        },
        reports: projectName
<<<<<<< HEAD
          ? parsedTargetNames.map(target => ({
              pathToProject: `packages/${projectName}`,
              resultsPath: `coverage/${projectName}/${target}s/lcov.info`,
            }))
          : await getNxCoveragePaths({ targets: parsedTargetNames }),
=======
          ? [
              {
                pathToProject: `packages/${projectName}`,
                resultsPath: `packages/${projectName}/coverage/lcov.info`,
              },
            ]
          : await getNxCoveragePaths(targetNames),
>>>>>>> 2ae961a0
      }),
    ],
    categories: coverageCategories,
  };
};

export function mergeConfigs(
  config: CoreConfig,
  ...configs: Partial<CoreConfig>[]
): CoreConfig {
  return configs.reduce<CoreConfig>(
    (acc, obj) => ({
      ...acc,
      ...mergeCategories(acc.categories, obj.categories),
      ...mergePlugins(acc.plugins, obj.plugins),
      ...mergePersist(acc.persist, obj.persist),
      ...mergeUpload(acc.upload, obj.upload),
    }),
    config,
  );
}

function mergeCategories(
  a: CategoryConfig[] | undefined,
  b: CategoryConfig[] | undefined,
): Pick<CoreConfig, 'categories'> {
  if (!a && !b) {
    return {};
  }

  const mergedMap = new Map<string, CategoryConfig>();

  const addToMap = (categories: CategoryConfig[]) => {
    categories.forEach(newObject => {
      if (mergedMap.has(newObject.slug)) {
        const existingObject: CategoryConfig | undefined = mergedMap.get(
          newObject.slug,
        );

        mergedMap.set(newObject.slug, {
          ...existingObject,
          ...newObject,

          refs: mergeByUniqueCategoryRefCombination(
            existingObject?.refs,
            newObject.refs,
          ),
        });
      } else {
        mergedMap.set(newObject.slug, newObject);
      }
    });
  };

  if (a) {
    addToMap(a);
  }
  if (b) {
    addToMap(b);
  }

  // Convert the map back to an array
  return { categories: [...mergedMap.values()] };
}

function mergePlugins(
  a: PluginConfig[] | undefined,
  b: PluginConfig[] | undefined,
): Pick<CoreConfig, 'plugins'> {
  if (!a && !b) {
    return { plugins: [] };
  }

  const mergedMap = new Map<string, PluginConfig>();

  const addToMap = (plugins: PluginConfig[]) => {
    plugins.forEach(newObject => {
      mergedMap.set(newObject.slug, newObject);
    });
  };

  if (a) {
    addToMap(a);
  }
  if (b) {
    addToMap(b);
  }

  return { plugins: [...mergedMap.values()] };
}

function mergePersist(
  a: PersistConfig | undefined,
  b: PersistConfig | undefined,
): Pick<CoreConfig, 'persist'> {
  if (!a && !b) {
    return {};
  }

  if (a) {
    return b ? { persist: { ...a, ...b } } : { persist: a };
  } else {
    return { persist: b };
  }
}

function mergeByUniqueCategoryRefCombination<
  T extends { slug: string; type: string; plugin: string },
>(a: T[] | undefined, b: T[] | undefined) {
  const map = new Map<string, T>();

  const addToMap = (refs: T[]) => {
    refs.forEach(ref => {
      const uniqueIdentification = `${ref.type}:${ref.plugin}:${ref.slug}`;
      if (map.has(uniqueIdentification)) {
        map.set(uniqueIdentification, {
          ...map.get(uniqueIdentification),
          ...ref,
        });
      } else {
        map.set(uniqueIdentification, ref);
      }
    });
  };

  // Add objects from both arrays to the map
  if (a) {
    addToMap(a);
  }
  if (b) {
    addToMap(b);
  }

  return [...map.values()];
}

function mergeUpload(
  a: UploadConfig | undefined,
  b: UploadConfig | undefined,
): Pick<CoreConfig, 'upload'> {
  if (!a && !b) {
    return {};
  }

  if (a) {
    return b ? { upload: { ...a, ...b } } : { upload: a };
  } else {
    return { upload: b };
  }
}<|MERGE_RESOLUTION|>--- conflicted
+++ resolved
@@ -241,7 +241,6 @@
         targetNames?: string | string[];
       },
 ): Promise<CoreConfig> => {
-<<<<<<< HEAD
   const { projectName, targetNames } =
     typeof projectArg === 'string'
       ? { projectName: projectArg }
@@ -252,10 +251,6 @@
       ? [targetNames]
       : ['unit-test', 'int-test'];
   const targetArgs = ['-t', parsedTargetNames.join(',')];
-=======
-  const targetNames = ['unit-test', 'int-test'];
-  const targetArgs = ['-t', ...targetNames];
->>>>>>> 2ae961a0
   return {
     plugins: [
       await coveragePlugin({
@@ -266,13 +261,6 @@
             : ['nx', 'run-many', ...targetArgs],
         },
         reports: projectName
-<<<<<<< HEAD
-          ? parsedTargetNames.map(target => ({
-              pathToProject: `packages/${projectName}`,
-              resultsPath: `coverage/${projectName}/${target}s/lcov.info`,
-            }))
-          : await getNxCoveragePaths({ targets: parsedTargetNames }),
-=======
           ? [
               {
                 pathToProject: `packages/${projectName}`,
@@ -280,7 +268,6 @@
               },
             ]
           : await getNxCoveragePaths(targetNames),
->>>>>>> 2ae961a0
       }),
     ],
     categories: coverageCategories,
