--- conflicted
+++ resolved
@@ -48,23 +48,19 @@
     },
     "run-print-config": {
       "command": "npx dist/packages/cli print-config --config=examples/plugins/code-pushup.config.ts",
-<<<<<<< HEAD
-      "dependsOn": ["^build"]
-    },
-    "run-print-config": {
-      "command": "npx dist/packages/cli print-config --config=examples/plugins/code-pushup.config.ts",
-      "dependsOn": ["^build"]
-    },
-    "run-help": {
-      "command": "npx dist/packages/cli help --config=examples/plugins/code-pushup.config.ts",
-      "dependsOn": ["^build"]
-=======
       "dependsOn": [
         "build",
         "^build",
         { "projects": ["cli"], "target": "build" }
       ]
->>>>>>> 1a4bd61a
+    },
+    "run-help": {
+      "command": "npx dist/packages/cli help --config=examples/plugins/code-pushup.config.ts",
+      "dependsOn": [
+        "build",
+        "^build",
+        { "projects": ["cli"], "target": "build" }
+      ]
     }
   },
   "tags": ["scope:internal", "type:feature"]
