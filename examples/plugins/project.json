--- conflicted
+++ resolved
@@ -40,17 +40,22 @@
     },
     "run-collect": {
       "command": "npx dist/packages/cli collect --config=examples/plugins/code-pushup.config.ts --persist.format=md",
-<<<<<<< HEAD
-      "dependsOn": ["^build"]
+      "dependsOn": [
+        "build",
+        "^build",
+        { "projects": ["cli"], "target": "build" }
+      ]
     },
     "run-upload": {
       "command": "npx dist/packages/cli upload --config=examples/plugins/code-pushup.config.ts",
-      "dependsOn": ["^build"]
+      "dependsOn": [
+        "build",
+        "^build",
+        { "projects": ["cli"], "target": "build" }
+      ]
     },
     "run-history": {
       "command": "npx dist/packages/cli history --config=examples/plugins/code-pushup.config.ts --persist.format=md",
-      "dependsOn": ["^build"]
-=======
       "dependsOn": [
         "build",
         "^build",
@@ -64,7 +69,6 @@
         "^build",
         { "projects": ["cli"], "target": "build" }
       ]
->>>>>>> 4cb188bb
     }
   },
   "tags": ["scope:internal", "type:feature"]
