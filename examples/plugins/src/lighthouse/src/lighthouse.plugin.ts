import Result from 'lighthouse/types/lhr/lhr';
import { dirname } from 'node:path';
import {
  AuditOutput,
  AuditOutputs,
  PluginConfig,
  RunnerConfig,
} from '@code-pushup/models';
import {
  ensureDirectoryExists,
<<<<<<< HEAD
  filterBy,
=======
>>>>>>> 09a7ab03
  filterItemRefsBy,
  toArray,
} from '@code-pushup/utils';
import {
  LIGHTHOUSE_OUTPUT_FILE_DEFAULT,
  PLUGIN_SLUG,
  audits,
  categoryCorePerfGroup,
} from './constants';
import { LighthouseCliOptions, PluginOptions } from './types';
import { getLighthouseCliArguments, lhrDetailsToIssueDetails } from './utils';

/**
 * @example
 * // code-pushup.config.ts
 * import { create as lighthousePlugin } from 'lighthouse.plugin.ts';
 *
 * export default {
 *   persist: {
 *     outputDir: '.code-pushup',
 *   },
 *   plugins: [
 *     await lighthousePlugin({ url: "angular.dev" })
 *   ],
 *   categories: [
 *     {
 *       slug: 'performance',
 *       title: 'Performance',
 *       refs: [
 *         ...lighthousePluginRecommended
 *       ]
 *     }
 *   ]
 * }
 *
 */
export async function create(options: PluginOptions) {
  const {
    // @NOTICE
    // Not all audits are implemented, so we always rely on the `onlyAudits` argument
    onlyAudits: onlyAuditsOption = audits.map(({ slug }) => slug),
    headless: headlessOption = true,
    outputPath,
  } = options;
  const onlyAudits = toArray(onlyAuditsOption);
  const headless = headlessOption ? ('new' as const) : false;

  // ensure output dir
  if (outputPath !== undefined) {
    await ensureDirectoryExists(dirname(outputPath));
  }

  return {
    slug: PLUGIN_SLUG,
    title: 'Lighthouse',
    icon: 'lighthouse',
    description: 'Chrome lighthouse CLI as code-pushup plugin',
    runner: runnerConfig({
      ...options,
      onlyAudits,
      // @NOTICE
      // Examples have a reduced scope, so we only execute the performance category here
      onlyCategories: ['performance'],
      headless,
    }),
<<<<<<< HEAD
    audits: filterBy(audits, ({ slug }) => onlyAudits.includes(slug)),
=======
    audits: audits.filter(({ slug }) => onlyAudits.includes(slug)),
>>>>>>> 09a7ab03
    groups: filterItemRefsBy([categoryCorePerfGroup], ({ slug }) =>
      onlyAudits.includes(slug),
    ),
  } satisfies PluginConfig;
}

export function runnerConfig(options: LighthouseCliOptions): RunnerConfig {
  const {
    outputPath = LIGHTHOUSE_OUTPUT_FILE_DEFAULT,
    userDataDir,
    ...remnainingOptions
  } = options;

  // eslint-disable-next-line functional/no-let
  let lhCliOpts: LighthouseCliOptions = {
    ...remnainingOptions,
    outputPath,
  };
  if (userDataDir !== undefined) {
    lhCliOpts = { ...lhCliOpts, userDataDir };
  }

  return {
    command: 'npx',
    args: getLighthouseCliArguments(lhCliOpts),
    outputFile: outputPath,
    outputTransform: (lighthouseOutput: unknown) =>
      lhrToAuditOutputs(lighthouseOutput as Result),
  };
}

function lhrToAuditOutputs(lhr: Result): AuditOutputs {
  return Object.values(lhr.audits).map(
    ({
      id: slug,
      score,
      numericValue: value = 0, // not every audit has a numericValue
      displayValue,
      details,
    }) => {
      const auditOutput: AuditOutput = {
        slug,
        score: score ?? 0, // score can be null
        value: Number.parseInt(value.toString(), 10),
        displayValue: displayValue,
      };

      const issues = lhrDetailsToIssueDetails(details);
      if (issues) {
        return {
          ...auditOutput,
          details: {
            issues,
          },
        };
      }

      return auditOutput;
    },
  );
}<|MERGE_RESOLUTION|>--- conflicted
+++ resolved
@@ -8,10 +8,6 @@
 } from '@code-pushup/models';
 import {
   ensureDirectoryExists,
-<<<<<<< HEAD
-  filterBy,
-=======
->>>>>>> 09a7ab03
   filterItemRefsBy,
   toArray,
 } from '@code-pushup/utils';
@@ -77,11 +73,7 @@
       onlyCategories: ['performance'],
       headless,
     }),
-<<<<<<< HEAD
-    audits: filterBy(audits, ({ slug }) => onlyAudits.includes(slug)),
-=======
     audits: audits.filter(({ slug }) => onlyAudits.includes(slug)),
->>>>>>> 09a7ab03
     groups: filterItemRefsBy([categoryCorePerfGroup], ({ slug }) =>
       onlyAudits.includes(slug),
     ),
