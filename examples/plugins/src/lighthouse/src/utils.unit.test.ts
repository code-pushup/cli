--- conflicted
+++ resolved
@@ -1,78 +1,7 @@
 import { describe, expect, it } from 'vitest';
 import { LIGHTHOUSE_URL } from '../mock/constants';
-<<<<<<< HEAD
 import { create } from './lighthouse.plugin';
 import { getLighthouseCliArguments } from './utils';
-=======
-import {
-  AuditsNotImplementedError,
-  WithSlug,
-  filterBySlug,
-  filterRefsBySlug,
-  getLighthouseCliArguments,
-} from './utils';
-
-describe('filterBySlug', () => {
-  const list: WithSlug[] = [{ slug: 'a' }, { slug: 'b' }, { slug: 'c' }];
-  const a = list[0] as WithSlug;
-  it.each<[string, WithSlug[], string[], WithSlug[]]>([
-    ['no-filter', list, [], list],
-    ['a-filter', list, ['a'], [a]],
-  ])(
-    'should filter by slugs for case "%s"',
-    (_, testList, slugs, expectedOutput) => {
-      expect(filterBySlug(testList, slugs)).toEqual(expectedOutput);
-    },
-  );
-  it.each<[string, WithSlug[], string[], string[]]>([
-    ['wrong-filter-1', list, ['d'], ['d']],
-    ['wrong-filter-2', list, ['d', 'a'], ['d']],
-  ])(
-    'should throw for wrong filter case "%s"',
-    (_, testList, slugs, wrongSlugs) => {
-      expect(() => filterBySlug(testList, slugs)).toThrow(
-        new AuditsNotImplementedError(testList, wrongSlugs),
-      );
-    },
-  );
-});
-
-describe('filterRefsBySlug', () => {
-  const group: { refs: WithSlug[] } = {
-    refs: [{ slug: 'a' }, { slug: 'b' }, { slug: 'c' }],
-  };
-  const refA = group.refs[0] as WithSlug;
-  it.each<[string, { refs: WithSlug[] }, string[], { refs: WithSlug[] }]>([
-    ['no-filter', group, [], group],
-    [
-      'a-filter',
-      group,
-      ['a'],
-      {
-        ...group,
-        refs: [refA],
-      },
-    ],
-  ])(
-    'should filter by slugs for case "%s"',
-    (_, testGroup, slugs, expectedOutput) => {
-      expect(filterRefsBySlug(testGroup, slugs)).toEqual(expectedOutput);
-    },
-  );
-
-  it.each<[string, { refs: WithSlug[] }, string[], string[]]>([
-    ['wrong-filter-1', group, ['d'], ['d']],
-    ['wrong-filter-2', group, ['a', 'd'], ['d']],
-  ])(
-    'should throw for wrong filter case "%s"',
-    (_, testGroup, slugs, wrongSlugs) => {
-      expect(() => filterRefsBySlug(testGroup, slugs)).toThrow(
-        new AuditsNotImplementedError(testGroup.refs, wrongSlugs),
-      );
-    },
-  );
-});
->>>>>>> 20d4f486
 
 describe('getLighthouseCliArguments', () => {
   it('should parse valid options', () => {
