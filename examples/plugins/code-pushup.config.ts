--- conflicted
+++ resolved
@@ -5,17 +5,10 @@
   packageJsonPerformanceGroupRef,
   packageJsonPlugin,
   packageJsonVersionControlGroupRef,
-<<<<<<< HEAD
-} from './src';
-import fileSizePlugin, {
-  recommendedRefs as fileSizeRecommendedRefs,
-} from './src/file-size/src/file-size.plugin';
+} from '../../dist/examples/plugins';
 import {
   create as lighthousePlugin, //  recommendedRefs as lighthouseRecommendedRefs,
 } from './src/lighthouse/src/lighthouse.plugin';
-=======
-} from '../../dist/examples/plugins';
->>>>>>> 1a4bd61a
 
 /**
  * Run it with:
