--- conflicted
+++ resolved
@@ -1,6 +1,6 @@
+import { CliArgsObject, objectToCliArgs } from '@code-pushup/utils';
 import { execSync } from 'child_process';
 import { join } from 'path';
-import { CliArgsObject, objectToCliArgs } from '@code-pushup/utils';
 
 const configFile = (ext: 'ts' | 'js' | 'mjs') =>
   join(process.cwd(), `examples/cli-e2e/mocks/code-pushup.config.${ext}`);
@@ -11,14 +11,13 @@
       objectToCliArgs({
         _: './dist/packages/cli/index.js',
         verbose: true,
-        ...argObj
-      }).join(' ')
+        ...argObj,
+      }).join(' '),
   );
 };
 
 describe('cli', () => {
   it('should load .js config file', async () => {
-<<<<<<< HEAD
     const argv = await execCli({ configPath: configFile('js') });
   });
 
@@ -28,37 +27,5 @@
 
   it('should load .ts config file', async () => {
     const argv = await execCli({ configPath: configFile('ts') });
-=======
-    const argv = await cli(['--configPath', configFile('js'), '--verbose'])
-      .argv;
-    expect(argv.plugins[0]).toEqual(
-      await eslintPlugin({ eslintrc: '.eslintrc.json', patterns: '**/*.ts' }),
-    );
-    expect(argv.plugins[1]).toEqual(
-      lighthousePlugin({ config: '.lighthouserc.json' }),
-    );
-  });
-
-  it('should load .mjs config file', async () => {
-    const argv = await cli(['--configPath', configFile('mjs'), '--verbose'])
-      .argv;
-    expect(argv.plugins[0]).toEqual(
-      await eslintPlugin({ eslintrc: '.eslintrc.json', patterns: '**/*.ts' }),
-    );
-    expect(argv.plugins[1]).toEqual(
-      lighthousePlugin({ config: '.lighthouserc.json' }),
-    );
-  });
-
-  it('should load .ts config file', async () => {
-    const argv = await cli(['--configPath', configFile('ts'), '--verbose'])
-      .argv;
-    expect(argv.plugins[0]).toEqual(
-      await eslintPlugin({ eslintrc: '.eslintrc.json', patterns: '**/*.ts' }),
-    );
-    expect(argv.plugins[1]).toEqual(
-      lighthousePlugin({ config: '.lighthouserc.json' }),
-    );
->>>>>>> 6440590d
   });
 });