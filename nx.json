{
  "$schema": "./node_modules/nx/schemas/nx-schema.json",
  "targetDefaults": {
    "build": {
      "dependsOn": ["^build"],
      "inputs": ["production", "^production"],
      "cache": true
    },
    "@nx/esbuild:esbuild": {
      "inputs": [
        "production",
        "^production",
        "{workspaceRoot}/esbuild.config.js"
      ]
    },
    "lint": {
      "inputs": [
        "default",
        "{workspaceRoot}/.eslintrc.json",
        "{workspaceRoot}/.eslintignore"
      ],
      "options": {
        "maxWarnings": 0,
        "reportUnusedDisableDirectives": "warn"
      },
      "cache": true
    },
    "e2e": {
      "dependsOn": ["^build"]
    },
    "nxv-env-setup": {
      "executor": "@push-based/nx-verdaccio:env-setup"
    },
    "@nx/vite:test": {
      "cache": true,
      "inputs": ["default", "^production"],
      "options": {
        "passWithNoTests": true,
        "watch": false
      }
    },
    "nx-release-publish": {
      "dependsOn": ["build"],
      "executor": "@nx/js:release-publish",
      "options": {
        "packageRoot": "dist/{projectRoot}",
        "registry": "https://registry.npmjs.org/"
      }
    }
  },
  "namedInputs": {
    "default": ["{projectRoot}/**/*", "sharedGlobals"],
    "production": [
      "default",
      "!{projectRoot}/.eslintrc.json",
      "!{projectRoot}/**/?(*.)test.[jt]s?(x)?(.snap)",
      "!{projectRoot}/tsconfig.test.json",
      "!{projectRoot}/src/test-setup.[jt]s",
      "!{projectRoot}/test-setup.[jt]s",
      "!{projectRoot}/**/?(*.)mock.[jt]s?(x)",
      "!{projectRoot}/vite.config.@(unit|integration|e2e).[jt]s",
      "!{projectRoot}/@(test|mocks)/**/*",
      "!{projectRoot}/perf/**/*",
      "!{projectRoot}/tools/**/*",
      "!{projectRoot}/code-pushup.config.?(m)[jt]s",
      "!{projectRoot}/zod2md.config.ts"
    ],
    "sharedGlobals": []
  },
  "workspaceLayout": {
    "appsDir": "examples",
    "libsDir": "packages"
  },
  "generators": {
    "@nx/react": {
      "application": {
        "style": "css",
        "linter": "eslint",
        "bundler": "vite",
        "babel": true
      },
      "component": {
        "style": "css"
      },
      "library": {
        "style": "css",
        "linter": "eslint"
      }
    }
  },
  "release": {
    "projects": ["packages/*"],
    "projectsRelationship": "fixed",
    "changelog": {
      "automaticFromRef": true,
      "projectChangelogs": false,
      "workspaceChangelog": {
        "createRelease": "github"
      }
    },
    "git": {
      "commit": true,
      "push": true,
      "pushRemote": "origin",
      "tag": true,
      "commitMessage": "release: {version} [skip ci]"
    },
    "version": {
      "conventionalCommits": true,
      "generatorOptions": {
        "skipLockFileUpdate": true
      }
    },
    "releaseTagPattern": "v{version}"
  },
  "plugins": [
    {
      "plugin": "@push-based/nx-verdaccio",
      "options": {
        "environments": {
          "environmentsDir": "tmp/e2e",
<<<<<<< HEAD
          "targetNames": ["e2e-old"]
=======
          "targetNames": ["e2e"]
>>>>>>> 7e6c29de
        },
        "packages": {
          "filterByTags": ["publishable"]
        }
      }
    },
    "./tools/src/debug/debug.plugin.ts",
    {
      "plugin": "./tools/src/npm/npm.plugin.ts",
      "options": {
        "verbose": true
      }
    },
    {
      "plugin": "./tools/src/publish/publish.plugin.ts",
      "options": {
        "verbose": true
      }
    },
    {
      "plugin": "./tools/src/verdaccio/verdaccio.plugin.ts",
      "options": {
        "verbose": true
      }
    }
  ]
}<|MERGE_RESOLUTION|>--- conflicted
+++ resolved
@@ -119,11 +119,7 @@
       "options": {
         "environments": {
           "environmentsDir": "tmp/e2e",
-<<<<<<< HEAD
-          "targetNames": ["e2e-old"]
-=======
-          "targetNames": ["e2e"]
->>>>>>> 7e6c29de
+          "targetNames": ["e2e-old", "e2e"]
         },
         "packages": {
           "filterByTags": ["publishable"]
