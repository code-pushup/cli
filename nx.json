{
  "$schema": "./node_modules/nx/schemas/nx-schema.json",
  "namedInputs": {
    "default": ["{projectRoot}/**/*", "sharedGlobals"],
    "os": [
      {
        "runtime": "node -e \"console.log(require('os').platform())\""
      }
    ],
    "production": [
      "default",
      "!{projectRoot}/README.md",
      "!{projectRoot}/CHANGELOG.md",
      "!{projectRoot}/perf/**/*",
      "!{projectRoot}/tools/**/*",
      "!{projectRoot}/zod2md.config.ts",
      "!{projectRoot}/eslint.config.?(c)js",
      "!{workspaceRoot}/**/.code-pushup/**/*",
      "!{projectRoot}/code-pushup.config.?(*.).?(m)[jt]s",
      "!{projectRoot}/@(test|mocks|mock)/**/*",
      "!{projectRoot}/**/?(*.)test.[jt]s?(x)?(.snap)",
      "!{projectRoot}/**/?(*.)mocks.[jt]s?(x)",
      "!{projectRoot}/**/?(*.)mock.[jt]s?(x)",
      "!{projectRoot}/vitest.@(unit|int|e2e).config.[jt]s",
      "!{projectRoot}/dist/**/*",
      "!{projectRoot}/tsconfig.@(test|tools).json",
      "!{workspaceRoot}/**/(*.)coverage/**/*"
    ],
    "test-vitest-inputs": [
      "os",
      {
        "externalDependencies": ["vitest"]
      }
    ],
    "lint-eslint-inputs": [
      {
        "externalDependencies": ["eslint"]
      }
    ],
    "typecheck-typescript-inputs": [
      {
        "externalDependencies": ["typescript"]
      }
    ],
    "code-pushup-inputs": [
      {
        "env": "NODE_OPTIONS"
      },
      {
        "env": "TSX_TSCONFIG_PATH"
      }
    ],
    "sharedGlobals": [
      {
        "runtime": "node -v"
      },
      {
        "runtime": "npm -v"
      }
    ]
  },
  "targetDefaults": {
    "lint": {
      "dependsOn": ["eslint-formatter-multi:build"],
      "inputs": ["default", "lint-eslint-inputs"],
      "outputs": ["{projectRoot}/.eslint/**/*"],
      "cache": true,
      "executor": "nx:run-commands",
      "options": {
        "command": "eslint",
        "args": [
          "{projectRoot}/**/*.ts",
          "{projectRoot}/package.json",
          "--config={projectRoot}/eslint.config.js",
          "--max-warnings=0",
          "--no-warn-ignored",
          "--error-on-unmatched-pattern=false",
          "--format=./tools/eslint-formatter-multi/dist/src/index.js"
        ],
        "env": {
          "ESLINT_FORMATTER_CONFIG": "{\"outputDir\":\"{projectRoot}/.eslint\"}"
        }
      }
    },
    "build": {
      "dependsOn": ["^build"],
      "inputs": ["production", "^production"],
      "cache": true,
      "executor": "@nx/js:tsc",
      "outputs": ["{options.outputPath}"],
      "options": {
        "outputPath": "{projectRoot}/dist",
        "main": "{projectRoot}/src/index.ts",
        "tsConfig": "{projectRoot}/tsconfig.lib.json",
        "assets": ["{projectRoot}/*.md"]
      }
    },
    "unit-test": {
      "cache": true,
      "inputs": ["default", "test-vitest-inputs"],
      "outputs": [
        "{workspaceRoot}/coverage/{projectName}/unit-tests/lcov.info"
      ],
      "executor": "@nx/vite:test",
      "options": {
        "configFile": "{projectRoot}/vitest.unit.config.ts",
        "coverage": {
          "enabled": true
        }
      }
    },
    "int-test": {
      "cache": true,
      "inputs": ["default", "test-vitest-inputs"],
      "outputs": ["{workspaceRoot}/coverage/{projectName}/int-tests/lcov.info"],
      "executor": "@nx/vite:test",
      "options": {
        "configFile": "{projectRoot}/vitest.int.config.ts",
        "coverage": {
          "enabled": true
        }
      }
    },
    "e2e": {
      "cache": true,
      "inputs": ["default", "test-vitest-inputs"],
      "dependsOn": ["^build"]
    },
    "nxv-pkg-install": {
      "parallelism": false
    },
    "@nx/vite:test": {
      "cache": true,
      "inputs": ["default", "test-vitest-inputs"],
      "options": {
        "passWithNoTests": true,
        "watch": false
      }
    },
    "code-pushup": {
      "cache": false,
      "outputs": [
        "{projectRoot}/.code-pushup/report.md",
        "{projectRoot}/.code-pushup/report.json"
      ],
      "executor": "nx:run-commands",
      "options": {
        "command": "node packages/cli/src/index.ts",
        "args": [
          "--no-progress",
          "--verbose",
          "--config={projectRoot}/code-pushup.config.ts",
          "--cache.read",
          "--persist.outputDir={projectRoot}/.code-pushup",
          "--upload.project=cli-{projectName}"
        ],
        "env": {
          "NODE_OPTIONS": "--import tsx",
          "TSX_TSCONFIG_PATH": "tsconfig.base.json"
        }
      }
    },
    "code-pushup-coverage": {
      "cache": true,
      "inputs": ["default", "code-pushup-inputs"],
      "outputs": ["{projectRoot}/.code-pushup/coverage/runner-output.json"],
      "executor": "nx:run-commands",
      "dependsOn": ["*-test"],
      "options": {
        "command": "node packages/cli/src/index.ts collect",
        "args": [
          "--no-progress",
          "--verbose",
          "--config={projectRoot}/code-pushup.config.ts",
          "--cache.write",
          "--onlyPlugins=coverage",
          "--persist.skipReports=true",
          "--persist.outputDir={projectRoot}/.code-pushup"
        ],
        "env": {
          "NODE_OPTIONS": "--import tsx",
          "TSX_TSCONFIG_PATH": "tsconfig.base.json"
        }
      }
    },
    "code-pushup-eslint": {
      "cache": true,
<<<<<<< HEAD
      "inputs": ["code-pushup-inputs"],
=======
      "inputs": ["default", "code-pushup-inputs", "lint-eslint-inputs"],
>>>>>>> c7d314e8
      "outputs": ["{projectRoot}/.code-pushup/eslint/runner-output.json"],
      "executor": "nx:run-commands",
      "options": {
        "command": "node packages/cli/src/index.ts collect",
        "args": [
          "--no-progress",
          "--verbose",
          "--config={projectRoot}/code-pushup.config.ts",
          "--cache.write",
          "--onlyPlugins=eslint",
          "--persist.skipReports",
          "--persist.outputDir={projectRoot}/.code-pushup"
        ],
        "env": {
          "NODE_OPTIONS": "--import tsx",
          "TSX_TSCONFIG_PATH": "tsconfig.base.json"
        }
      }
    },
    "code-pushup-js-packages": {
      "cache": false,
      "inputs": [
        {
          "runtime": "date +%Y-%m-%d"
        }
      ],
      "outputs": ["{projectRoot}/.code-pushup/js-packages/runner-output.json"],
      "executor": "nx:run-commands",
      "options": {
        "command": "node packages/cli/src/index.ts collect",
        "args": [
          "--no-progress",
          "--verbose",
          "--config={projectRoot}/code-pushup.config.ts",
          "--onlyPlugins=js-packages",
          "--persist.outputDir={projectRoot}/.code-pushup"
        ],
        "env": {
          "NODE_OPTIONS": "--import tsx",
          "TSX_TSCONFIG_PATH": "tsconfig.base.json"
        }
      }
    },
    "code-pushup-lighthouse": {
      "cache": true,
      "inputs": ["production", "^production", "code-pushup-inputs"],
      "outputs": ["{projectRoot}/.code-pushup/lighthouse/runner-output.json"],
      "executor": "nx:run-commands",
      "options": {
        "command": "node packages/cli/src/index.ts collect",
        "args": [
          "--no-progress",
          "--verbose",
          "--config={projectRoot}/code-pushup.config.ts",
          "--cache.write",
          "--onlyPlugins=lighthouse",
          "--persist.skipReports",
          "--persist.outputDir={projectRoot}/.code-pushup"
        ],
        "env": {
          "NODE_OPTIONS": "--import tsx",
          "TSX_TSCONFIG_PATH": "tsconfig.base.json"
        }
      }
    },
    "code-pushup-jsdocs": {
      "cache": true,
      "inputs": [
        "default",
        "code-pushup-inputs",
        "typecheck-typescript-inputs"
      ],
      "outputs": ["{projectRoot}/.code-pushup/jsdocs/runner-output.json"],
      "executor": "nx:run-commands",
      "options": {
        "command": "node packages/cli/src/index.ts collect",
        "args": [
          "--no-progress",
          "--verbose",
          "--config={projectRoot}/code-pushup.config.ts",
          "--cache.write",
          "--onlyPlugins=jsdocs",
          "--persist.skipReports",
          "--persist.outputDir={projectRoot}/.code-pushup"
        ],
        "env": {
          "NODE_OPTIONS": "--import tsx",
          "TSX_TSCONFIG_PATH": "tsconfig.base.json"
        }
      }
    },
    "code-pushup-typescript": {
      "cache": true,
      "inputs": [
        "default",
        "code-pushup-inputs",
        "typecheck-typescript-inputs"
      ],
      "outputs": ["{projectRoot}/.code-pushup/typescript/runner-output.json"],
      "executor": "nx:run-commands",
      "options": {
        "command": "node packages/cli/src/index.ts collect",
        "args": [
          "--no-progress",
          "--verbose",
          "--config={projectRoot}/code-pushup.config.ts",
          "--cache.write",
          "--onlyPlugins=typescript",
          "--persist.skipReports",
          "--persist.outputDir={projectRoot}/.code-pushup"
        ],
        "env": {
          "NODE_OPTIONS": "--import tsx",
          "TSX_TSCONFIG_PATH": "tsconfig.base.json"
        }
      }
    },
    "nx-release-publish": {
      "dependsOn": ["build"],
      "executor": "@nx/js:release-publish",
      "options": {
        "packageRoot": "{projectRoot}/dist",
        "registry": "https://registry.npmjs.org/"
      }
    }
  },
  "workspaceLayout": {
    "appsDir": "examples",
    "libsDir": "packages"
  },
  "generators": {},
  "release": {
    "projects": ["packages/*"],
    "projectsRelationship": "fixed",
    "changelog": {
      "automaticFromRef": true,
      "projectChangelogs": false,
      "workspaceChangelog": {
        "createRelease": "github"
      }
    },
    "git": {
      "commit": true,
      "push": true,
      "pushRemote": "origin",
      "tag": true,
      "commitMessage": "release: {version} [skip ci]"
    },
    "version": {
      "conventionalCommits": true,
      "preserveLocalDependencyProtocols": false,
      "versionActionsOptions": {
        "skipLockFileUpdate": true
      }
    },
    "releaseTagPattern": "v{version}"
  },
  "plugins": [
    {
      "plugin": "@push-based/nx-verdaccio",
      "options": {
        "environments": {
          "environmentsDir": "tmp/e2e",
          "targetNames": ["e2e"],
          "inferredTargets": {
            "e2e": "e2e-test"
          }
        },
        "packages": {
          "filterByTags": ["publishable"]
        }
      }
    }
  ],
  "nxCloudId": "65d4d862d2adb16a45a4bc7c"
}<|MERGE_RESOLUTION|>--- conflicted
+++ resolved
@@ -185,11 +185,7 @@
     },
     "code-pushup-eslint": {
       "cache": true,
-<<<<<<< HEAD
-      "inputs": ["code-pushup-inputs"],
-=======
-      "inputs": ["default", "code-pushup-inputs", "lint-eslint-inputs"],
->>>>>>> c7d314e8
+      "inputs": ["default", "code-pushup-inputs"],
       "outputs": ["{projectRoot}/.code-pushup/eslint/runner-output.json"],
       "executor": "nx:run-commands",
       "options": {
