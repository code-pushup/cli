{
  "$schema": "./node_modules/nx/schemas/nx-schema.json",
  "targetDefaults": {
    "build": {
      "dependsOn": ["^build"],
      "inputs": ["production", "^production"],
      "cache": true,
      "executor": "@nx/js:tsc",
      "outputs": ["{options.outputPath}"],
      "options": {
        "outputPath": "{projectRoot}/dist",
        "main": "{projectRoot}/src/index.ts",
        "tsConfig": "{projectRoot}/tsconfig.lib.json",
        "assets": ["{projectRoot}/*.md"]
      }
    },
    "unit-test": {
      "cache": true,
      "outputs": [
        "{workspaceRoot}/coverage/{projectName}/unit-tests/lcov.info"
      ],
      "executor": "@nx/vite:test",
      "options": {
        "configFile": "{projectRoot}/vitest.unit.config.ts",
        "passWithNoTests": true,
        "coverage": {
          "enabled": true
        }
      }
    },
    "int-test": {
      "cache": true,
      "outputs": ["{workspaceRoot}/coverage/{projectName}/int-tests/lcov.info"],
      "executor": "@nx/vite:test",
      "options": {
        "configFile": "{projectRoot}/vitest.int.config.ts",
        "passWithNoTests": true,
        "coverage": {
          "enabled": true
        }
      }
    },
    "e2e": {
      "dependsOn": ["^build"]
    },
    "lint": {
      "inputs": ["default", "{workspaceRoot}/eslint.config.?(c)js"],
<<<<<<< HEAD
      "executor": "@nx/eslint:lint",
      "outputs": ["{options.outputFile}"],
=======
      "executor": "@nx/linter:eslint",
>>>>>>> e03d92b3
      "cache": true,
      "options": {
        "errorOnUnmatchedPattern": false,
        "maxWarnings": 0,
        "lintFilePatterns": [
          "{projectRoot}/**/*.ts",
          "{projectRoot}/package.json"
        ]
      }
    },
    "lint-report": {
      "inputs": ["default", "{workspaceRoot}/eslint.config.?(c)js"],
      "outputs": ["{projectRoot}/.eslint/eslint-report*.json"],
      "cache": true,
      "executor": "@nx/linter:eslint",
      "options": {
        "errorOnUnmatchedPattern": false,
        "maxWarnings": 0,
        "format": "json",
        "outputFile": "{projectRoot}/.eslint/eslint-report.json",
        "lintFilePatterns": [
          "{projectRoot}/**/*.ts",
          "{projectRoot}/package.json"
        ]
      }
    },
    "nxv-pkg-install": {
      "parallelism": false
    },
    "@nx/vite:test": {
      "cache": true,
      "inputs": ["default", "^production"],
      "options": {
        "passWithNoTests": true,
        "watch": false
      }
    },
    "nx-release-publish": {
      "dependsOn": ["build"],
      "executor": "@nx/js:release-publish",
      "options": {
        "packageRoot": "{projectRoot}/dist",
        "registry": "https://registry.npmjs.org/"
      }
    }
  },
  "namedInputs": {
    "default": [
      "{projectRoot}/**/*",
      "sharedGlobals",
      "!{projectRoot}/dist/**/*"
    ],
    "production": [
      "default",
      "!{projectRoot}/eslint.config.?(c)js",
      "!{projectRoot}/**/?(*.)test.[jt]s?(x)?(.snap)",
      "!{projectRoot}/tsconfig.test.json",
      "!{projectRoot}/src/test-setup.[jt]s",
      "!{projectRoot}/test-setup.[jt]s",
      "!{projectRoot}/**/?(*.)mock.[jt]s?(x)",
      "!{projectRoot}/vitest.@(unit|int|e2e).config.[jt]s",
      "!{projectRoot}/@(test|mocks)/**/*",
      "!{projectRoot}/perf/**/*",
      "!{projectRoot}/tools/**/*",
      "!{projectRoot}/code-pushup.config.?(m)[jt]s",
      "!{projectRoot}/zod2md.config.ts"
    ],
    "sharedGlobals": [
      { "runtime": "node -e \"console.log(require('os').platform())\"" },
      { "runtime": "node -v" },
      { "runtime": "npm -v" }
    ]
  },
  "workspaceLayout": {
    "appsDir": "examples",
    "libsDir": "packages"
  },
  "generators": {},
  "release": {
    "projects": ["packages/*"],
    "projectsRelationship": "fixed",
    "changelog": {
      "automaticFromRef": true,
      "projectChangelogs": false,
      "workspaceChangelog": {
        "createRelease": "github"
      }
    },
    "git": {
      "commit": true,
      "push": true,
      "pushRemote": "origin",
      "tag": true,
      "commitMessage": "release: {version} [skip ci]"
    },
    "version": {
      "conventionalCommits": true,
      "preserveLocalDependencyProtocols": false,
      "versionActionsOptions": {
        "skipLockFileUpdate": true
      }
    },
    "releaseTagPattern": "v{version}"
  },
  "plugins": [
    {
      "plugin": "@push-based/nx-verdaccio",
      "options": {
        "environments": {
          "environmentsDir": "tmp/e2e",
          "targetNames": ["e2e"],
          "inferredTargets": {
            "e2e": "e2e-test"
          }
        },
        "packages": {
          "filterByTags": ["publishable"]
        }
      }
    }
  ],
  "nxCloudId": "65d4d862d2adb16a45a4bc7c"
}<|MERGE_RESOLUTION|>--- conflicted
+++ resolved
@@ -45,12 +45,8 @@
     },
     "lint": {
       "inputs": ["default", "{workspaceRoot}/eslint.config.?(c)js"],
-<<<<<<< HEAD
       "executor": "@nx/eslint:lint",
       "outputs": ["{options.outputFile}"],
-=======
-      "executor": "@nx/linter:eslint",
->>>>>>> e03d92b3
       "cache": true,
       "options": {
         "errorOnUnmatchedPattern": false,
