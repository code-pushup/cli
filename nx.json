--- conflicted
+++ resolved
@@ -34,16 +34,12 @@
       "default",
       "!{projectRoot}/.eslintrc.json",
       "!{projectRoot}/**/?(*.)+(spec|test).[jt]s?(x)?(.snap)",
-<<<<<<< HEAD
       "!{projectRoot}/tsconfig.spec.json",
       "!{projectRoot}/jest.config.[jt]s",
       "!{projectRoot}/src/test-setup.[jt]s",
       "!{projectRoot}/test-setup.[jt]s"
-=======
       "!{projectRoot}/**/?(*.)mock.[jt]s?(x)",
-      "!{projectRoot}/tsconfig.spec.json",
       "!{projectRoot}/vite.config.[jt]s"
->>>>>>> 04584e14
     ],
     "sharedGlobals": []
   },
