--- conflicted
+++ resolved
@@ -96,14 +96,9 @@
       "cache": true
     },
     "lint": {
-<<<<<<< HEAD
       "inputs": ["lint-eslint-inputs"],
       "executor": "@nx/eslint:lint",
       "outputs": ["{options.outputFile}"],
-=======
-      "inputs": ["default", "{workspaceRoot}/eslint.config.?(c)js"],
-      "executor": "@nx/linter:eslint",
->>>>>>> e03d92b3
       "cache": true,
       "options": {
         "errorOnUnmatchedPattern": false,
