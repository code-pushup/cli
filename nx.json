{
  "$schema": "./node_modules/nx/schemas/nx-schema.json",
  "namedInputs": {
    "default": ["{projectRoot}/**/*", "sharedGlobals"],
    "production": [
      "default",
      "!{projectRoot}/README.md",
      "!{projectRoot}/CHANGELOG.md",
      "!{projectRoot}/perf/**/*",
      "!{projectRoot}/tools/**/*",
      "!{projectRoot}/zod2md.config.ts",
      "!{projectRoot}/eslint.config.?(c)js",
      "!{workspaceRoot}/**/.code-pushup/**/*",
      "!{projectRoot}/code-pushup.config.?(*.).?(m)[jt]s",
      "!{projectRoot}/@(test|mocks|mock)/**/*",
      "!{projectRoot}/**/?(*.)test.[jt]s?(x)?(.snap)",
      "!{projectRoot}/**/?(*.)mocks.[jt]s?(x)",
      "!{projectRoot}/**/?(*.)mock.[jt]s?(x)",
      "!{projectRoot}/vitest.@(unit|int|e2e).config.[jt]s",
      "!{projectRoot}/dist/**/*",
      "!{projectRoot}/tsconfig.@(test|tools).json",
      "!{workspaceRoot}/**/(*.)coverage/**/*"
    ],
    "test-vitest-inputs": [
      "default",
      {
        "externalDependencies": ["vitest"]
      }
    ],
    "lint-eslint-inputs": [
      "default",
      {
        "externalDependencies": ["eslint"]
      }
    ],
    "typecheck-typescript-inputs": [
      "default",
      {
        "externalDependencies": ["typescript"]
      }
    ],
    "code-pushup-inputs": [
      "default",
      {
        "env": "NODE_OPTIONS"
      },
      {
        "env": "TSX_TSCONFIG_PATH"
      }
    ],
    "sharedGlobals": [
      { "runtime": "node -e \"console.log(require('os').platform())\"" },
      { "runtime": "node -v" },
      { "runtime": "npm -v" }
    ]
  },
  "targetDefaults": {
    "build": {
      "dependsOn": ["^build"],
      "inputs": ["production", "^production"],
      "cache": true,
      "executor": "@nx/js:tsc",
      "outputs": ["{options.outputPath}"],
      "options": {
        "outputPath": "{projectRoot}/dist",
        "main": "{projectRoot}/src/index.ts",
        "tsConfig": "{projectRoot}/tsconfig.lib.json",
        "assets": ["{projectRoot}/*.md"]
      }
    },
    "unit-test": {
      "outputs": [
        "{workspaceRoot}/coverage/{projectName}/unit-tests/lcov.info"
      ],
      "executor": "@nx/vite:test",
      "options": {
        "configFile": "{projectRoot}/vitest.unit.config.ts",
        "coverage": {
          "enabled": true
        }
      }
    },
    "int-test": {
      "outputs": ["{workspaceRoot}/coverage/{projectName}/int-tests/lcov.info"],
      "executor": "@nx/vite:test",
      "options": {
        "configFile": "{projectRoot}/vitest.int.config.ts",
        "coverage": {
          "enabled": true
        }
      }
    },
<<<<<<< HEAD
    "e2e": {
      "dependsOn": ["^build"],
      "inputs": ["default"],
      "cache": true
    },
    "lint": {
      "inputs": ["lint-eslint-inputs"],
=======
    "e2e": { "dependsOn": ["^build"] },
    "lint": {
      "inputs": ["default", "{workspaceRoot}/eslint.config.?(c)js"],
>>>>>>> 7aab96e9
      "executor": "@nx/eslint:lint",
      "outputs": ["{options.outputFile}"],
      "cache": true,
      "options": {
        "errorOnUnmatchedPattern": false,
        "maxWarnings": 0,
        "lintFilePatterns": [
          "{projectRoot}/**/*.ts",
          "{projectRoot}/package.json"
        ]
      }
    },
    "lint-report": {
      "inputs": ["default", "{workspaceRoot}/eslint.config.?(c)js"],
      "outputs": ["{projectRoot}/.eslint/eslint-report*.json"],
      "cache": true,
      "executor": "@nx/linter:eslint",
      "options": {
        "errorOnUnmatchedPattern": false,
        "maxWarnings": 0,
        "format": "json",
        "outputFile": "{projectRoot}/.eslint/eslint-report.json",
        "lintFilePatterns": [
          "{projectRoot}/**/*.ts",
          "{projectRoot}/package.json"
        ]
      }
    },
    "nxv-pkg-install": {
      "parallelism": false
    },
    "@nx/vite:test": {
      "cache": true,
      "inputs": ["test-vitest-inputs"],
      "options": {
        "passWithNoTests": true,
        "watch": false
      }
    },
    "code-pushup": {
      "cache": false,
      "outputs": [
        "{projectRoot}/.code-pushup/report.md",
        "{projectRoot}/.code-pushup/report.json"
      ],
      "executor": "nx:run-commands",
      "options": {
        "command": "node packages/cli/src/index.ts",
        "args": [
          "--no-progress",
          "--verbose",
          "--config={projectRoot}/code-pushup.config.ts",
          "--cache.read",
          "--persist.outputDir={projectRoot}/.code-pushup",
          "--upload.project=cli-{projectName}"
        ],
        "env": {
          "NODE_OPTIONS": "--import tsx",
          "TSX_TSCONFIG_PATH": "tsconfig.base.json"
        }
      }
    },
    "code-pushup-coverage": {
      "cache": true,
      "inputs": ["code-pushup-inputs", "test-vitest-inputs"],
      "outputs": ["{projectRoot}/.code-pushup/coverage/runner-output.json"],
      "executor": "nx:run-commands",
      "dependsOn": ["*-test"],
      "options": {
        "command": "node packages/cli/src/index.ts collect",
        "args": [
          "--no-progress",
          "--verbose",
          "--config={projectRoot}/code-pushup.config.ts",
          "--cache.write",
          "--onlyPlugins=coverage",
          "--persist.skipReports=true",
          "--persist.outputDir={projectRoot}/.code-pushup"
        ],
        "env": {
          "NODE_OPTIONS": "--import tsx",
          "TSX_TSCONFIG_PATH": "tsconfig.base.json"
        }
      }
    },
    "code-pushup-eslint": {
      "cache": true,
      "inputs": ["code-pushup-inputs", "lint-eslint-inputs"],
      "outputs": ["{projectRoot}/.code-pushup/eslint/runner-output.json"],
      "executor": "nx:run-commands",
      "options": {
        "command": "node packages/cli/src/index.ts collect",
        "args": [
          "--no-progress",
          "--verbose",
          "--config={projectRoot}/code-pushup.config.ts",
          "--cache.write",
          "--onlyPlugins=eslint",
          "--persist.skipReports",
          "--persist.outputDir={projectRoot}/.code-pushup"
        ],
        "env": {
          "NODE_OPTIONS": "--import tsx",
          "TSX_TSCONFIG_PATH": "tsconfig.base.json"
        }
      }
    },
    "code-pushup-js-packages": {
      "cache": false,
      "inputs": [
        {
          "runtime": "date +%Y-%m-%d"
        }
      ],
      "outputs": ["{projectRoot}/.code-pushup/js-packages/runner-output.json"],
      "executor": "nx:run-commands",
      "options": {
        "command": "node packages/cli/src/index.ts collect",
        "args": [
          "--no-progress",
          "--verbose",
          "--config={projectRoot}/code-pushup.config.ts",
          "--onlyPlugins=js-packages",
          "--persist.outputDir={projectRoot}/.code-pushup"
        ],
        "env": {
          "NODE_OPTIONS": "--import tsx",
          "TSX_TSCONFIG_PATH": "tsconfig.base.json"
        }
      }
    },
    "code-pushup-lighthouse": {
      "cache": true,
      "inputs": ["code-pushup-inputs", "production", "^production"],
      "outputs": ["{projectRoot}/.code-pushup/lighthouse/runner-output.json"],
      "executor": "nx:run-commands",
      "options": {
        "command": "node packages/cli/src/index.ts collect",
        "args": [
          "--no-progress",
          "--verbose",
          "--config={projectRoot}/code-pushup.config.ts",
          "--cache.write",
          "--onlyPlugins=lighthouse",
          "--persist.skipReports",
          "--persist.outputDir={projectRoot}/.code-pushup"
        ],
        "env": {
          "NODE_OPTIONS": "--import tsx",
          "TSX_TSCONFIG_PATH": "tsconfig.base.json"
        }
      }
    },
    "code-pushup-jsdocs": {
      "cache": true,
      "inputs": ["code-pushup-inputs", "typecheck-typescript-inputs"],
      "outputs": ["{projectRoot}/.code-pushup/jsdocs/runner-output.json"],
      "executor": "nx:run-commands",
      "options": {
        "command": "node packages/cli/src/index.ts collect",
        "args": [
          "--no-progress",
          "--verbose",
          "--config={projectRoot}/code-pushup.config.ts",
          "--cache.write",
          "--onlyPlugins=jsdocs",
          "--persist.skipReports",
          "--persist.outputDir={projectRoot}/.code-pushup"
        ],
        "env": {
          "NODE_OPTIONS": "--import tsx",
          "TSX_TSCONFIG_PATH": "tsconfig.base.json"
        }
      }
    },
    "code-pushup-typescript": {
      "cache": true,
      "inputs": ["code-pushup-inputs", "typecheck-typescript-inputs"],
      "outputs": ["{projectRoot}/.code-pushup/typescript/runner-output.json"],
      "executor": "nx:run-commands",
      "options": {
        "command": "node packages/cli/src/index.ts collect",
        "args": [
          "--no-progress",
          "--verbose",
          "--config={projectRoot}/code-pushup.config.ts",
          "--cache.write",
          "--onlyPlugins=typescript",
          "--persist.skipReports",
          "--persist.outputDir={projectRoot}/.code-pushup"
        ],
        "env": {
          "NODE_OPTIONS": "--import tsx",
          "TSX_TSCONFIG_PATH": "tsconfig.base.json"
        }
      }
    },
    "nx-release-publish": {
      "dependsOn": ["build"],
      "executor": "@nx/js:release-publish",
      "options": {
        "packageRoot": "{projectRoot}/dist",
        "registry": "https://registry.npmjs.org/"
      }
    }
  },
  "workspaceLayout": {
    "appsDir": "examples",
    "libsDir": "packages"
  },
  "generators": {},
  "release": {
    "projects": ["packages/*"],
    "projectsRelationship": "fixed",
    "changelog": {
      "automaticFromRef": true,
      "projectChangelogs": false,
      "workspaceChangelog": {
        "createRelease": "github"
      }
    },
    "git": {
      "commit": true,
      "push": true,
      "pushRemote": "origin",
      "tag": true,
      "commitMessage": "release: {version} [skip ci]"
    },
    "version": {
      "conventionalCommits": true,
      "preserveLocalDependencyProtocols": false,
      "versionActionsOptions": {
        "skipLockFileUpdate": true
      }
    },
    "releaseTagPattern": "v{version}"
  },
  "plugins": [
    {
      "plugin": "@push-based/nx-verdaccio",
      "options": {
        "environments": {
          "environmentsDir": "tmp/e2e",
          "targetNames": ["e2e"],
          "inferredTargets": {
            "e2e": "e2e-test"
          }
        },
        "packages": {
          "filterByTags": ["publishable"]
        }
      }
    }
  ],
  "nxCloudId": "65d4d862d2adb16a45a4bc7c"
}<|MERGE_RESOLUTION|>--- conflicted
+++ resolved
@@ -90,7 +90,6 @@
         }
       }
     },
-<<<<<<< HEAD
     "e2e": {
       "dependsOn": ["^build"],
       "inputs": ["default"],
@@ -98,11 +97,6 @@
     },
     "lint": {
       "inputs": ["lint-eslint-inputs"],
-=======
-    "e2e": { "dependsOn": ["^build"] },
-    "lint": {
-      "inputs": ["default", "{workspaceRoot}/eslint.config.?(c)js"],
->>>>>>> 7aab96e9
       "executor": "@nx/eslint:lint",
       "outputs": ["{options.outputFile}"],
       "cache": true,
