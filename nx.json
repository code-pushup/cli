{
  "$schema": "./node_modules/nx/schemas/nx-schema.json",
  "targetDefaults": {
    "build": {
      "dependsOn": ["^build"],
      "inputs": ["production", "^production"],
      "cache": true
    },
    "@nx/esbuild:esbuild": {
      "inputs": [
        "production",
        "^production",
        "{workspaceRoot}/esbuild.config.js"
      ]
    },
    "lint": {
      "inputs": [
        "default",
        "{workspaceRoot}/.eslintrc.json",
        "{workspaceRoot}/.eslintignore"
      ],
      "options": {
        "maxWarnings": 0,
        "reportUnusedDisableDirectives": "warn"
      },
      "cache": true
    },
    "e2e": {
      "dependsOn": ["^build"]
    },
    "@nx/vite:test": {
      "cache": true,
      "inputs": ["default", "^production"],
      "options": {
        "passWithNoTests": true,
        "watch": false
      }
    },
    "nx-release-publish": {
      "dependsOn": ["build"],
      "executor": "@nx/js:release-publish",
      "options": {
        "packageRoot": "dist/{projectRoot}",
        "registry": "https://registry.npmjs.org/"
      }
    }
  },
  "namedInputs": {
    "default": ["{projectRoot}/**/*", "sharedGlobals"],
    "production": [
      "default",
      "!{projectRoot}/.eslintrc.json",
      "!{projectRoot}/**/?(*.)test.[jt]s?(x)?(.snap)",
      "!{projectRoot}/tsconfig.test.json",
      "!{projectRoot}/src/test-setup.[jt]s",
      "!{projectRoot}/test-setup.[jt]s",
      "!{projectRoot}/**/?(*.)mock.[jt]s?(x)",
      "!{projectRoot}/vite.config.@(unit|integration|e2e).[jt]s",
      "!{projectRoot}/@(test|mocks)/**/*",
      "!{projectRoot}/perf/**/*",
      "!{projectRoot}/tools/**/*",
      "!{projectRoot}/code-pushup.config.?(m)[jt]s",
      "!{projectRoot}/zod2md.config.ts"
    ],
    "sharedGlobals": []
  },
  "workspaceLayout": {
    "appsDir": "examples",
    "libsDir": "packages"
  },
  "generators": {
    "@nx/react": {
      "application": {
        "style": "css",
        "linter": "eslint",
        "bundler": "vite",
        "babel": true
      },
      "component": {
        "style": "css"
      },
      "library": {
        "style": "css",
        "linter": "eslint"
      }
    }
  },
  "release": {
    "projects": ["packages/*", "!packages/nx-plugin"],
    "projectsRelationship": "fixed",
    "changelog": {
      "automaticFromRef": true,
      "projectChangelogs": false,
      "workspaceChangelog": {
        "createRelease": "github"
      }
    },
    "git": {
      "commit": true,
      "push": true,
      "pushRemote": "origin",
      "tag": true,
      "commitMessage": "release: {version} [skip ci]"
    },
    "version": {
      "conventionalCommits": true,
      "generatorOptions": {
        "skipLockFileUpdate": true
      }
    },
    "releaseTagPattern": "v{version}"
  },
<<<<<<< HEAD
  "plugins": [
    {
      "plugin": "@code-pushup/nx-plugin",
      "options": {
        "targetName": "cp",
        "projectPrefix": "cli"
      }
    }
  ]
=======
  "plugins": ["./tools/scripts/publish.plugin.ts"]
>>>>>>> 85b3cdb1
}<|MERGE_RESOLUTION|>--- conflicted
+++ resolved
@@ -110,8 +110,8 @@
     },
     "releaseTagPattern": "v{version}"
   },
-<<<<<<< HEAD
   "plugins": [
+    "./tools/scripts/publish.plugin.ts",
     {
       "plugin": "@code-pushup/nx-plugin",
       "options": {
@@ -120,7 +120,4 @@
       }
     }
   ]
-=======
-  "plugins": ["./tools/scripts/publish.plugin.ts"]
->>>>>>> 85b3cdb1
 }