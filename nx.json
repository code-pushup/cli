--- conflicted
+++ resolved
@@ -37,15 +37,6 @@
     "sharedGlobals": [{ "runtime": "node -v" }, { "runtime": "npm -v" }]
   },
   "targetDefaults": {
-<<<<<<< HEAD
-    "code-pushup": {
-      "executor": "nx:run-commands",
-      "options": {
-        "command": "node packages/cli/src/index.ts --no-progress --verbose",
-        "env": {
-          "NODE_OPTIONS": "--import tsx",
-          "TSX_TSCONFIG_PATH": "tsconfig.base.json"
-=======
     "lint": {
       "dependsOn": ["eslint-formatter-multi:build"],
       "inputs": ["default", "lint-eslint-inputs"],
@@ -65,7 +56,6 @@
         ],
         "env": {
           "ESLINT_FORMATTER_CONFIG": "{\"outputDir\":\"{projectRoot}/.eslint\"}"
->>>>>>> 068984ba
         }
       }
     },
